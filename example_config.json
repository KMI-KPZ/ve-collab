--- conflicted
+++ resolved
@@ -1,39 +1,19 @@
 {
-<<<<<<< HEAD
-  "port": 8903,
-  "platform_host": "localhost",
-  "platform_port": 8888,
-  "cookie_secret": "<tornado_cookie_secret_same_as_platform>",
-=======
   "port": 8888,
   "domain": "localhost",
   "upload_directory": "uploads/",
   "cookie_secret": "<tornado_cookie_secret>",
   "wordpress_url": "http://base_url_of_wordpress_without_trailing_/",
->>>>>>> e7c54bcc
   "keycloak_base_url": "<keycloak_host_url_including_/auth/>",
   "keycloak_realm": "<keycloak_realm>",
   "keycloak_client_id": "<keycloak_client_id>",
   "keycloak_client_secret": "<keycloak_client_secret>",
-<<<<<<< HEAD
-  "routing_table": {
-    "platform": "http://localhost:8888"
-  },
-=======
   "keycloak_callback_url": "http://localhost:8888/login/callback",
   "keycloak_admin_username": "soserve_admin",
   "keycloak_admin_password": "sse_admin_2",
->>>>>>> e7c54bcc
   "mongodb_host": "localhost",
   "mongodb_port": 27017,
   "mongodb_username": "<mongo_username>",
   "mongodb_password": "<mongo_password>",
-<<<<<<< HEAD
-  "mongodb_db_name": "lionet",
-  "wiki_url": "<absolute_url>",
-  "wiki_username": "<wiki_username>",
-  "wiki_password": "<wiki_password>"
-=======
   "mongodb_db_name": "lionet_kavaq"
->>>>>>> e7c54bcc
 }