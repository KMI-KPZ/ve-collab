--- conflicted
+++ resolved
@@ -11,10 +11,6 @@
     theme: {
         extend: {
             colors: {
-<<<<<<< HEAD
-                kavaqOrange: '#c4560b',
-                kavaqBlue: '#00748f',
-=======
                 've-collab-orange': '#c4560b',
                 've-collab-orange-light': '#f7a670',
                 've-collab-blue': '#00748f',
@@ -24,7 +20,6 @@
                 '6xl': '2.75rem',
                 '7xl': '4.5rem',
                 '8xl': '6.25rem',
->>>>>>> 342e06b6
             },
             backgroundImage: {
                 'footer-pattern': "url('/images/footer/KAVAQ_Footer.png')",
