--- conflicted
+++ resolved
@@ -3,33 +3,6 @@
 
 export default function Home() {
     return (
-<<<<<<< HEAD
-        <main>
-            <div className="bg-slate-100">
-                <div className="flex flex-col m-auto p-12 max-w-screen-[1920px] items-center bg-pattern-left-blue bg-no-repeat">
-                    <h1 className="text-4xl font-bold m-7">Willkommen</h1>
-                    <p className="w-1/2 font-konnect">
-                        orem ipsum dolor sit amet, consectetuer adipiscing elit. Aenean commodo
-                        ligula eget dolor. Aenean massa. Cum sociis natoque penatibus et magnis dis
-                        parturient montes, nascetur ridiculus mus. Donec quam felis, ultricies nec,
-                        pellentesque eu, pretium quis, sem. Nulla consequat massa quis enim. Donec
-                        pede justo, fringilla vel, aliquet nec, vulputate eget, arcu. In enim justo,
-                        rhoncus ut, imperdiet a, venenatis vitae, justo. Nullam dictum felis eu pede
-                        mollis pretium. Integer tincidunt. Cras dapibus. Vivamus elementum semper
-                        nisi. Aenean vulputate eleifend tellus. Aenean leo ligula, porttitor eu,
-                        consequat vitae, eleifend ac, enim. Aliquam lorem ante, dapibus in, viverra
-                        quis, feugiat a, tellus. Phasellus viverra nulla ut metus varius laoreet.
-                        Quisque rutrum. Aenean imperdiet. Etiam ultricies nisi vel augue. Curabitur
-                        ullamcorper ultricies nisi. Nam eget dui. Etiam
-                    </p>
-                    <Link
-                        href="/startingWizard/generalInformation/essentialInformation"
-                        className="py-4 pr-6 pl-5 m-10 bg-kavaqOrange rounded-lg text-white"
-                    >
-                        Starte dein Projekt
-                    </Link>
-                </div>
-=======
         <div className="bg-slate-100">
             <div className="flex flex-col m-auto p-12 max-w-screen-[1500] items-center bg-pattern-left-blue bg-no-repeat">
                 <h1 className="text-4xl font-bold m-7">Willkommen</h1>
@@ -53,7 +26,6 @@
                 >
                     Starte dein Projekt
                 </Link>
->>>>>>> 342e06b6
             </div>
         </div>
     );
