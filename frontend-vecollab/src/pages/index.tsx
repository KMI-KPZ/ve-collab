import React from 'react';
<<<<<<< HEAD
import { fetchPOST } from '@/lib/backend';
import { useRouter } from 'next/router';
import { useSession } from 'next-auth/react';

export default function Home() {
    const router = useRouter();
    const { data: session } = useSession();
    const createAndForwardNewPlanner = async () => {
        const newPlanner = await fetchPOST('/planner/insert_empty', {}, session?.accessToken);
        await router.push({
            pathname: '/startingWizard/generalInformation/1projectName',
            query: { plannerId: newPlanner.inserted_id },
        });
    };
=======
import Link from 'next/link';
import Image from "next/image"
import blueBackground from "@/images/footer/KAVAQ_Footer_rounded.png"
import { signIn, useSession } from 'next-auth/react';

export default function Home() {
    const { data: session } = useSession();
>>>>>>> 823d7796

    return (
        <div className="bg-slate-100">
            <div className="flex flex-col m-auto p-12 max-w-screen-[1500] items-center bg-pattern-left-blue bg-no-repeat">
                <div className={"w-5/6 h-40 mt-2 relative rounded-2xl z-10"}>
                    <Image fill src={blueBackground} alt={""} />
                    <div className={"absolute top-10 bottom-10 left-20 right-20 text-center items-center"}>
                        <h1 className={"text-6xl text-white font-bold"}>LEHRE KOOPERATIV, DIGITAL UND INTERNATIONAL</h1>
                    </div>
                </div>
                <p className="w-1/2 my-10 font-konnect">
                    VE-Collab unterstützt Lehrenden beim eigenen Kompetenzaufbau sowie bei der Planung internationaler und nationaler virtueller Austausche (eng. virtual exchanges). Bei uns finden Sie Qualifizierungsangebote, Hilfestellungen bei der Initialisierung, Planung und dem Design von VE. Wir möchten die Internationalisierung der Lehre stärken und eine Community of Practice im VE-Bereich für den aktiven Austausch aufbauen.
                </p>
<<<<<<< HEAD
                <button
                    onClick={createAndForwardNewPlanner}
                    className="py-4 pr-6 pl-5 m-10 bg-ve-collab-orange rounded-lg text-white"
                >
                    Starte dein Projekt
                </button>
=======

                {session && (
                    <Link
                        href="/startingWizard/generalInformation/1projectName"
                        className="py-4 pr-6 pl-5 m-10 bg-ve-collab-orange rounded-lg text-white"
                    >
                        neuen VA planen
                    </Link>
                )}
                {!session && (
                    <div
                    onClick={() => signIn('keycloak')}
                    className="py-4 pr-6 pl-5 m-10 bg-ve-collab-orange rounded-lg text-white cursor-pointer"
                >
                    Logge dich ein, um einen neuen VA zu planen
                </div>
                )}
>>>>>>> 823d7796
            </div>
        </div>
    );
}<|MERGE_RESOLUTION|>--- conflicted
+++ resolved
@@ -1,8 +1,9 @@
 import React from 'react';
-<<<<<<< HEAD
 import { fetchPOST } from '@/lib/backend';
 import { useRouter } from 'next/router';
-import { useSession } from 'next-auth/react';
+import Image from "next/image"
+import blueBackground from "@/images/footer/KAVAQ_Footer_rounded.png"
+import { signIn, useSession } from 'next-auth/react';
 
 export default function Home() {
     const router = useRouter();
@@ -14,15 +15,6 @@
             query: { plannerId: newPlanner.inserted_id },
         });
     };
-=======
-import Link from 'next/link';
-import Image from "next/image"
-import blueBackground from "@/images/footer/KAVAQ_Footer_rounded.png"
-import { signIn, useSession } from 'next-auth/react';
-
-export default function Home() {
-    const { data: session } = useSession();
->>>>>>> 823d7796
 
     return (
         <div className="bg-slate-100">
@@ -36,22 +28,14 @@
                 <p className="w-1/2 my-10 font-konnect">
                     VE-Collab unterstützt Lehrenden beim eigenen Kompetenzaufbau sowie bei der Planung internationaler und nationaler virtueller Austausche (eng. virtual exchanges). Bei uns finden Sie Qualifizierungsangebote, Hilfestellungen bei der Initialisierung, Planung und dem Design von VE. Wir möchten die Internationalisierung der Lehre stärken und eine Community of Practice im VE-Bereich für den aktiven Austausch aufbauen.
                 </p>
-<<<<<<< HEAD
-                <button
-                    onClick={createAndForwardNewPlanner}
-                    className="py-4 pr-6 pl-5 m-10 bg-ve-collab-orange rounded-lg text-white"
-                >
-                    Starte dein Projekt
-                </button>
-=======
 
                 {session && (
-                    <Link
-                        href="/startingWizard/generalInformation/1projectName"
+                    <button
+                        onClick={createAndForwardNewPlanner}
                         className="py-4 pr-6 pl-5 m-10 bg-ve-collab-orange rounded-lg text-white"
                     >
                         neuen VA planen
-                    </Link>
+                    </button>
                 )}
                 {!session && (
                     <div
@@ -61,7 +45,6 @@
                     Logge dich ein, um einen neuen VA zu planen
                 </div>
                 )}
->>>>>>> 823d7796
             </div>
         </div>
     );
