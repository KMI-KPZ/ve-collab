import { GetStaticPropsContext } from 'next';
import { useTranslation } from 'next-i18next';
import { serverSideTranslations } from 'next-i18next/serverSideTranslations';
import Link from 'next/link';
import { GiSadCrab } from 'react-icons/gi';
import CustomHead from '@/components/metaData/CustomHead';

export default function Custom404() {
    const { t } = useTranslation('common');

    return (
<<<<<<< HEAD
        <div className="flex items-start w-1/2 mx-auto my-20">
            <GiSadCrab size={60} className="-rotate-12" />
            <div className="flex flex-col items-start ml-6">
                <div className="text-xl text-slate-900">{t('page_not_found')}</div>
                <Link
                    href="/"
                    className="inline-block px-6 py-2 my-4 bg-ve-collab-orange rounded-lg text-white"
                >
                    {t('back_to_start')}
                </Link>
=======
        <>
            <CustomHead pageTitle={'404'} pageSlug={'404'} />
            <div className="flex items-start w-1/2">
                <GiSadCrab size={60} className="-rotate-12" />
                <div className="flex flex-col items-start ml-6">
                    <div className="text-xl text-slate-900">{t('page_not_found')}</div>
                    <Link
                        href="/"
                        className="inline-block px-6 py-2 my-4 bg-ve-collab-orange rounded-lg text-white"
                    >
                        {t('back_to_start')}
                    </Link>
                </div>
>>>>>>> d56eb446
            </div>
        </>
    );
}

export async function getStaticProps({ locale }: GetStaticPropsContext) {
    return {
        props: {
            ...(await serverSideTranslations(locale ?? 'en', ['common'])),
        },
    };
}<|MERGE_RESOLUTION|>--- conflicted
+++ resolved
@@ -9,21 +9,9 @@
     const { t } = useTranslation('common');
 
     return (
-<<<<<<< HEAD
-        <div className="flex items-start w-1/2 mx-auto my-20">
-            <GiSadCrab size={60} className="-rotate-12" />
-            <div className="flex flex-col items-start ml-6">
-                <div className="text-xl text-slate-900">{t('page_not_found')}</div>
-                <Link
-                    href="/"
-                    className="inline-block px-6 py-2 my-4 bg-ve-collab-orange rounded-lg text-white"
-                >
-                    {t('back_to_start')}
-                </Link>
-=======
         <>
             <CustomHead pageTitle={'404'} pageSlug={'404'} />
-            <div className="flex items-start w-1/2">
+            <div className="flex items-start w-1/2 mx-auto my-20">
                 <GiSadCrab size={60} className="-rotate-12" />
                 <div className="flex flex-col items-start ml-6">
                     <div className="text-xl text-slate-900">{t('page_not_found')}</div>
@@ -34,7 +22,6 @@
                         {t('back_to_start')}
                     </Link>
                 </div>
->>>>>>> d56eb446
             </div>
         </>
     );
