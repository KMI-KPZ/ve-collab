import React, { useEffect, useState } from 'react';
import '@/styles/globals.css';
import type { AppProps } from 'next/app';
import LayoutSection from '@/components/Layout/LayoutSection';
import Head from 'next/head';
import { SessionProvider, signIn, useSession } from 'next-auth/react';
import Favicon from '@/components/metaTags/Favicon';
import LinkPreview from '@/components/metaTags/LinkPreview';
import { socket } from '@/lib/socket';
import SocketAuthenticationProvider from '@/components/SocketAuthenticationProvider';
import { Notification } from '@/interfaces/socketio';
import { NextComponentType, NextPageContext } from 'next';
import LoadingAnimation from '@/components/LoadingAnimation';
import { CookiesProvider } from 'react-cookie';

declare type ComponentWithAuth = NextComponentType<NextPageContext, any, any> & {
    auth?: boolean;
};
declare type AppPropsWithAuth = AppProps & {
    Component: ComponentWithAuth;
};
// any component that defines Component.auth = true will be wrapped inside this component,
// which triggers a relogin flow if the session does not validate
// meaning that inside a component no session check is required, one can
// be assured that the component is onyl rendered if the session is valid.
function Auth({ children }: { children: JSX.Element }): JSX.Element {
    const { data: session, status } = useSession();

    if (status === 'loading') {
        return <LoadingAnimation />;
    } else {
        if (!session || session?.error === 'RefreshAccessTokenError') {
            console.log('forced new signIn');
            signIn('keycloak');
        }
    }

    return children;
}

export default function App({ Component, pageProps: { session, ...pageProps } }: AppPropsWithAuth) {
    const [notificationEvents, setNotificationEvents] = useState<Notification[]>([]);
    const [messageEvents, setMessageEvents] = useState<any[]>([]);

    // don't do anything else inside this hook, especially with deps, because it would always
    // re-init the socket when the effect triggers
    // we only want to connect it once during mount of this root component
    useEffect(() => {
        if (!socket.connected) {
            socket.connect();
        }

        return () => {
            socket.disconnect();
        };
    }, []);

    // bind handlers onto the events
    // do not listen for events inside components, because if the component is not
    // mounted, the event could be missed. For that reason we bind it globally
    // and dispatch only the list of events into the components, since we know
    // that this _app component is always mounted
    useEffect(() => {
        function onNotifcationEvent(value: Notification) {
            // nextjs always sends 2 requests in dev mode, prevent any notification from appearing twice
            const alreadyExisting = notificationEvents.find(
                (notification) => notification._id === value._id
            );
            if (alreadyExisting === undefined) {
                console.log('new notification:');
                console.log(value);
                setNotificationEvents([value, ...notificationEvents]);
            }
        }

        function onMessageEvent(value: any){
            console.log('new message:');
            console.log(value);
            setMessageEvents([...messageEvents, value]);
        }

        socket.on('notification', onNotifcationEvent);
        socket.on('message', onMessageEvent);

        return () => {
            socket.off('notification', onNotifcationEvent);
            socket.off('message', onMessageEvent);
        };
    }, [notificationEvents, messageEvents]);

    return (
        <>
            <SessionProvider session={session}>
<<<<<<< HEAD
                <CookiesProvider defaultSetOptions={{ path: '/' }}>
                    <SocketAuthenticationProvider>
                        <Head>
                            <title>Ve Collab</title>
                            <Favicon />
                            <LinkPreview />
                        </Head>
                        <LayoutSection notificationEvents={notificationEvents}>
                            {Component.auth ? (
                                <Auth>
                                    <Component
                                        {...pageProps}
                                        socket={socket}
                                        notificationEvents={notificationEvents}
                                        setNotificationEvents={setNotificationEvents}
                                    />
                                </Auth>
                            ) : (
                                <Component
                                    {...pageProps}
                                    socket={socket}
                                    notificationEvents={notificationEvents}
                                    setNotificationEvents={setNotificationEvents}
                                />
                            )}
                        </LayoutSection>
                    </SocketAuthenticationProvider>
                </CookiesProvider>
=======
                <SocketAuthenticationProvider>
                    <Head>
                        <title>Ve Collab</title>
                        <Favicon />
                        <LinkPreview />
                    </Head>
                    <LayoutSection notificationEvents={notificationEvents} messageEvents={messageEvents}>
                        <Component
                            {...pageProps}
                            socket={socket}
                            notificationEvents={notificationEvents}
                            setNotificationEvents={setNotificationEvents}
                            messageEvents={messageEvents}
                            setMessageEvents={setMessageEvents}
                        />
                    </LayoutSection>
                </SocketAuthenticationProvider>
>>>>>>> 4c373570
            </SessionProvider>
        </>
    );
}<|MERGE_RESOLUTION|>--- conflicted
+++ resolved
@@ -91,7 +91,6 @@
     return (
         <>
             <SessionProvider session={session}>
-<<<<<<< HEAD
                 <CookiesProvider defaultSetOptions={{ path: '/' }}>
                     <SocketAuthenticationProvider>
                         <Head>
@@ -99,7 +98,7 @@
                             <Favicon />
                             <LinkPreview />
                         </Head>
-                        <LayoutSection notificationEvents={notificationEvents}>
+                        <LayoutSection notificationEvents={notificationEvents} messageEvents={messageEvents}>
                             {Component.auth ? (
                                 <Auth>
                                     <Component
@@ -107,6 +106,8 @@
                                         socket={socket}
                                         notificationEvents={notificationEvents}
                                         setNotificationEvents={setNotificationEvents}
+                                        messageEvents={messageEvents}
+                                        setMessageEvents={setMessageEvents}
                                     />
                                 </Auth>
                             ) : (
@@ -115,30 +116,13 @@
                                     socket={socket}
                                     notificationEvents={notificationEvents}
                                     setNotificationEvents={setNotificationEvents}
+                                    messageEvents={messageEvents}
+                                    setMessageEvents={setMessageEvents}
                                 />
                             )}
                         </LayoutSection>
                     </SocketAuthenticationProvider>
                 </CookiesProvider>
-=======
-                <SocketAuthenticationProvider>
-                    <Head>
-                        <title>Ve Collab</title>
-                        <Favicon />
-                        <LinkPreview />
-                    </Head>
-                    <LayoutSection notificationEvents={notificationEvents} messageEvents={messageEvents}>
-                        <Component
-                            {...pageProps}
-                            socket={socket}
-                            notificationEvents={notificationEvents}
-                            setNotificationEvents={setNotificationEvents}
-                            messageEvents={messageEvents}
-                            setMessageEvents={setMessageEvents}
-                        />
-                    </LayoutSection>
-                </SocketAuthenticationProvider>
->>>>>>> 4c373570
             </SessionProvider>
         </>
     );
