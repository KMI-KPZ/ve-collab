import { useGetAvailablePlans } from '@/lib/backend';
import { useSession } from 'next-auth/react';
import { useEffect, useState } from 'react';
import Link from 'next/link';
import { MdKeyboardDoubleArrowRight } from 'react-icons/md';
import { PlanPreview } from '@/interfaces/planner/plannerInterfaces';
import { PlansBrowser } from '@/components/plans/PlansBrowser';
import { PlansBrowserFilter } from '@/components/plans/PlansBrowserFilter';
import LoadingAnimation from '@/components/common/LoadingAnimation';
import Alert from '@/components/common/dialogs/Alert';
import { Socket } from 'socket.io-client';
import { serverSideTranslations } from 'next-i18next/serverSideTranslations';
import { useTranslation } from 'next-i18next';
import { GetStaticPropsContext } from 'next';
<<<<<<< HEAD
import ButtonNewPlan from '@/components/plans/ButtonNewPlan';
import Image from 'next/image';

import handsPuzzleImg from '@/images/puzzle_hands_web.jpg';
import newFormImg from '@/images/newForm_sm.jpg';
=======
import CustomHead from '@/components/metaData/CustomHead';
>>>>>>> d56eb446

export interface IfilterBy {
    /** compare function
     * If compare is undefined the filter (id) will removed  */
    compare: undefined | ((plan: PlanPreview) => boolean);
    /** id of the filter function (used in filterBy array) */
    id: string;
    /** value of the filter, required to recognise current filter  */
    value: any;
}

export interface IsortBy {
    key: keyof PlanPreview;
    order: 'ASC' | 'DESC';
}

interface Props {
    socket: Socket;
}

// authentication is required on this page
Plans.auth = true;
export default function Plans({ socket }: Props) {
    const { data: session } = useSession();
    const { t } = useTranslation('common');
    const [sortedPlans, setSortedPlans] = useState<PlanPreview[]>([]);
    const [filterBy, setFilterBy] = useState<IfilterBy[]>([
        {
            compare: () => true,
            id: 'author',
            value: undefined,
        },
    ]);
    const [sortBy, setSortBy] = useState<IsortBy>({ key: 'last_modified', order: 'ASC' });

    const { data: plans, isLoading, error, mutate } = useGetAvailablePlans(session!.accessToken);

    useEffect(() => {
        if (isLoading || !plans.length) return;

        let sortedPlans = plans.sort((a, b) => {
            let av = a[sortBy.key]?.toString() || '';
            let bv = b[sortBy.key]?.toString() || '';

            return sortBy.order == 'DESC' ? av.localeCompare(bv) : bv.localeCompare(av);
        });

        if (filterBy && filterBy.length) {
            filterBy.forEach((filter) => {
                sortedPlans = sortedPlans.filter((p) =>
                    typeof filter.compare !== 'undefined' ? filter.compare(p) : true
                );
            });
        }

        // console.log({ filterBy, sortedPlans });

        setSortedPlans([...sortedPlans]);
    }, [plans, isLoading, sortBy, filterBy]);

    const handleSortBy = (key: keyof PlanPreview) => {
        setSortBy((prev) => {
            return {
                key: key,
                order: prev.order == 'ASC' ? 'DESC' : 'ASC',
            };
        });
    };

    /**
     * Add/Remove/Update filter method
     * Usage: See description in IfilterBy
     */
    const handleFilterBy = ({ compare, id, value }: IfilterBy) => {
        if (typeof compare === 'undefined') {
            setFilterBy((prev) => prev.filter((f) => f.id != id));
        } else {
            if (filterBy.find((f) => f.id == id)) {
                setFilterBy((prev) => prev.map((f) => (f.id == id ? { id, compare, value } : f)));
            } else {
                setFilterBy((prev) => [...prev, { id, compare, value }]);
            }
        }
    };

    return (
        <>
<<<<<<< HEAD
            <div className="flex flex-wrap justify-between items-center mb-10 mt-12">
=======
            <CustomHead pageTitle={t('plans')} pageSlug={'plans'} />

            <div className="flex justify-between mb-6 mt-12">
>>>>>>> d56eb446
                <div>
                    <div className={'font-bold text-4xl mb-2'}>{t('plans')}</div>
                    <div className={'text-gray-500 text-xl'}>{t('plans_overview_subtitle')}</div>
                </div>

                <div className="w-full md:w-1/2 mt-2 md:m-0 flex content-center justify-end">
                    <Link
                        href={'/matching'}
                        className="w-1/2 shadow border bg-white rounded-full mx-4 px-4 flex flex-wrap items-center justify-center cursor-pointer transition ease-in-out hover:scale-105"
                    >
                        <Image
                            src={handsPuzzleImg}
                            alt={t('find_ve_partners')}
                            className="w-[96px] rounded-full"
                        />
                        <div className="font-bold text-center text-wrap xl:w-1/2">
                            {t('find_ve_partners')}
                        </div>
                    </Link>

                    <ButtonNewPlan
                        socket={socket}
                        label={t('btn_new_va')}
                        className="w-1/2 bg-white border shadow rounded-full mx-4 cursor-pointer transition ease-in-out hover:scale-105"
                    >
                        <div className="flex flex-wrap items-center justify-center ">
                            <Image
                                src={newFormImg}
                                alt={t('btn_new_va')}
                                className="w-[96px] rounded-full"
                            />
                            <div className="font-bold text-center text-wrap xl:w-1/2">
                                {t('btn_new_va')}
                            </div>
                        </div>
                    </ButtonNewPlan>
                </div>
            </div>

            <PlansBrowserFilter
                socket={socket}
                filterBy={filterBy}
                filterByCallback={handleFilterBy}
            />

            {typeof error !== 'undefined' && (
                <Alert type="error" message={'Error loading plans. See console for details.'} />
            )}

            {isLoading ? (
                <div className="m-12">
                    <LoadingAnimation size="small" /> {t('loading_plans')}
                </div>
            ) : (
                <PlansBrowser
                    plans={sortedPlans}
                    sortBy={sortBy}
                    filterBy={filterBy}
                    sortByCallback={handleSortBy}
                    refetchPlansCallback={mutate}
                />
            )}
        </>
    );
}

export async function getStaticProps({ locale }: GetStaticPropsContext) {
    return {
        props: {
            ...(await serverSideTranslations(locale ?? 'en', ['common'])),
        },
    };
}<|MERGE_RESOLUTION|>--- conflicted
+++ resolved
@@ -12,15 +12,12 @@
 import { serverSideTranslations } from 'next-i18next/serverSideTranslations';
 import { useTranslation } from 'next-i18next';
 import { GetStaticPropsContext } from 'next';
-<<<<<<< HEAD
+import CustomHead from '@/components/metaData/CustomHead';
 import ButtonNewPlan from '@/components/plans/ButtonNewPlan';
 import Image from 'next/image';
 
 import handsPuzzleImg from '@/images/puzzle_hands_web.jpg';
 import newFormImg from '@/images/newForm_sm.jpg';
-=======
-import CustomHead from '@/components/metaData/CustomHead';
->>>>>>> d56eb446
 
 export interface IfilterBy {
     /** compare function
@@ -108,13 +105,9 @@
 
     return (
         <>
-<<<<<<< HEAD
-            <div className="flex flex-wrap justify-between items-center mb-10 mt-12">
-=======
             <CustomHead pageTitle={t('plans')} pageSlug={'plans'} />
 
-            <div className="flex justify-between mb-6 mt-12">
->>>>>>> d56eb446
+            <div className="flex flex-wrap justify-between items-center mb-10 mt-12">
                 <div>
                     <div className={'font-bold text-4xl mb-2'}>{t('plans')}</div>
                     <div className={'text-gray-500 text-xl'}>{t('plans_overview_subtitle')}</div>
