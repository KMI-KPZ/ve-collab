--- conflicted
+++ resolved
@@ -1,13 +1,6 @@
 import ContentWrapper from '@/components/learningContent/ContentWrapper';
 import { GetServerSideProps, GetServerSidePropsContext } from 'next';
-import {
-    getChildrenOfNodeByText,
-    getMaterialNodesOfNodeByText,
-<<<<<<< HEAD
-    getNodeByText,
-=======
->>>>>>> 54715184
-} from '@/lib/backend';
+import { getChildrenOfNodeByText, getMaterialNodesOfNodeByText } from '@/lib/backend';
 import { IMaterialNode, INode } from '@/interfaces/material/materialInterfaces';
 import Link from 'next/link';
 import { useEffect, useRef, useState } from 'react';
@@ -33,16 +26,6 @@
 export default function LearningContentView(props: Props) {
     const router = useRouter();
     const iframeRef = useRef<null | HTMLIFrameElement>(null);
-<<<<<<< HEAD
-    const [iframeHeight, setIframeHeight] = useState<string>('100%');
-
-    useEffect(() => {
-        const messageHandler = (event: MessageEvent) => {
-            if (event.data.type == 'resize') {
-                console.log('setIframeHeight', event.data);
-                setIframeHeight(`${event.data.value}px`);
-            }
-=======
     const [frameHeight, setFrameHeight] = useState<string>('100%');
     const [loading, setLoading] = useState<boolean>(true);
 
@@ -75,7 +58,6 @@
             reqDebounce = setTimeout(() => {
                 framesizeRequest();
             }, 50);
->>>>>>> 54715184
         };
 
         window.addEventListener('message', handleFramesizeRespond);
@@ -98,11 +80,7 @@
             window.removeEventListener('resize', resizedWindow);
             setFrameHeight('100%');
         };
-<<<<<<< HEAD
-    }, [iframeRef]);
-=======
     }, [router]);
->>>>>>> 54715184
 
     const ListOfLectionsSidebar = ({ lections }: { lections: IMaterialNode[] }) => (
         <ul className="flex flex-col divide-y gap-1 bg-white">
@@ -173,8 +151,6 @@
                             <ListOfLectionsSidebar lections={props.lectionsOfNode} />
                         </div>
                     )}
-<<<<<<< HEAD
-=======
 
                     <div className="w-full md:pl-6 pt-1 relative">
                         {loading && (
@@ -184,16 +160,10 @@
                                 </span>
                             </div>
                         )}
->>>>>>> 54715184
 
                         <iframe
-<<<<<<< HEAD
-                            style={{ height: iframeHeight }}
-                            className="rounded-xl"
-=======
                             style={{ height: frameHeight }}
                             className="rounded-xl overflow-hidden"
->>>>>>> 54715184
                             src={props.currentNode.data.url}
                             ref={iframeRef}
                             scrolling="no"
