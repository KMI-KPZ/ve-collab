--- conflicted
+++ resolved
@@ -75,13 +75,10 @@
         initialSideProgressBarStates
     );
     const [usersFirstLastNames, setUsersFirstLastNames] = useState<BackendUserSnippet[]>([]);
-<<<<<<< HEAD
-    const prevpage = '/ve-designer/learning-environment';
-    const nextpage = '/ve-designer/step-names';
-=======
+ 
     const prevpage = '/ve-designer/evaluation'
     const nextpage = '/ve-designer/step-names'
->>>>>>> 9f1a2f45
+
 
     const methods = useForm<FormValues>({
         mode: 'onChange',
