--- conflicted
+++ resolved
@@ -13,13 +13,10 @@
 import Wrapper from '@/components/VE-designer/Wrapper';
 import { IPlan } from '@/interfaces/planner/plannerInterfaces';
 import { Socket } from 'socket.io-client';
-<<<<<<< HEAD
+import { CheckListPartnersFormSchema } from '../../zod-schemas/checkListSchema';
+import { zodResolver } from '@hookform/resolvers/zod';
 import { serverSideTranslations } from 'next-i18next/serverSideTranslations'
 import { useTranslation } from 'next-i18next'
-=======
-import { CheckListPartnersFormSchema } from '../../zod-schemas/checkListSchema';
-import { zodResolver } from '@hookform/resolvers/zod';
->>>>>>> 5a24a7eb
 
 export interface CheckListPartner {
     username: string;
@@ -77,12 +74,8 @@
 Checklist.auth = true;
 export default function Checklist({ socket }: Props): JSX.Element {
     const router = useRouter();
-<<<<<<< HEAD
     const { t } = useTranslation(['designer', 'common']) // designer is default ns
-    const { data: session, status } = useSession();
-=======
     const { data: session } = useSession();
->>>>>>> 5a24a7eb
     const [sideMenuStepsProgress, setSideMenuStepsProgress] = useState<ISideProgressBarStates>(
         initialSideProgressBarStates
     );
