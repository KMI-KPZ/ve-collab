import { fetchPOST } from '@/lib/backend';
import { useSession } from 'next-auth/react';
import React, { useCallback, useState } from 'react';
import { useRouter } from 'next/router';
import {
    initialSideProgressBarStates,
    ISideProgressBarStates,
    ProgressState,
} from '@/interfaces/ve-designer/sideProgressBar';
import { IFineStep } from '@/pages/ve-designer/step-data/[stepName]';
import CreatableSelect from 'react-select/creatable';
import Link from 'next/link';
import { Tooltip } from '@/components/Tooltip';
import { PiBookOpenText } from 'react-icons/pi';
import { Controller, SubmitHandler, useFieldArray, useForm } from 'react-hook-form';
import { BackendProfileSnippetsResponse, BackendUserSnippet } from '@/interfaces/api/apiInterfaces';
import Wrapper from '@/components/VE-designer/Wrapper';
import { IPlan } from '@/interfaces/planner/plannerInterfaces';
import { RxMinus, RxPlus } from 'react-icons/rx';

export interface FormValues {
    majorLearningGoals: MajorLearningGoals[];
    individualLearningGoals: IndividualLearningGoal[];
    topics: Topic[];
}

interface Topic {
    name: string;
}

interface MajorLearningGoals {
    value: string;
    label: string;
}

interface IndividualLearningGoal {
    username: string;
    learningGoal: string;
}

const areAllFormValuesEmpty = (formValues: FormValues): boolean => {
    return (
        formValues.majorLearningGoals.every((goal) => {
            return goal.value === '' && goal.label === '';
        }) &&
        formValues.individualLearningGoals.every((goal) => {
            return goal.learningGoal === '' || goal.learningGoal === null;
        })
    );
};

LearningGoals.auth = true;
export default function LearningGoals() {
    const { data: session, status } = useSession();
    const router = useRouter();
    const [sideMenuStepsProgress, setSideMenuStepsProgress] = useState<ISideProgressBarStates>(
        initialSideProgressBarStates
    );
    const [usersFirstLastNames, setUsersFirstLastNames] = useState<BackendUserSnippet[]>([]);

    const prevpage = '/ve-designer/target-groups'
    const nextpage = '/ve-designer/learning-env'

    const methods = useForm<FormValues>({
        mode: 'onChange',
        defaultValues: {
            majorLearningGoals: [],
            individualLearningGoals: [],
            topics: [{ name: '' }],
        },
    });

    const { fields: fieldsLearnings } = useFieldArray({
        name: 'individualLearningGoals',
        control: methods.control,
    });

    const {
        fields: fieldsTopics,
        append: appendTopic,
        remove: removeTopic
    } = useFieldArray({
        name: 'topics',
        control: methods.control,
    });

    const setPlanerData = useCallback((plan: IPlan) => {
        methods.setValue(
            'majorLearningGoals',
            plan.major_learning_goals.map((goals: string) => ({
                value: goals,
                label: goals,
            }))
        );
        methods.setValue(
            'individualLearningGoals',
            plan.individual_learning_goals.map((goal: any) => ({
                username: goal.username,
                learningGoal: goal.learning_goal,
            }))
        );
        if (plan.topics.length > 0) {
            methods.setValue(
                'topics',
                plan.topics.map((element: string) => ({
                    name: element,
                }))
            );
        }
        if (Object.keys(plan.progress).length) {
            setSideMenuStepsProgress(plan.progress)
        }

        // fetch profile snippets to be able to display the full name instead of username only
        fetchPOST(
            '/profile_snippets',
            { usernames: [...plan.partners, plan.author] },
            session?.accessToken
        ).then((snippets: BackendProfileSnippetsResponse) => {
            setUsersFirstLastNames(snippets.user_snippets);
        });
    }, [methods, session]);

    const onSubmit: SubmitHandler<FormValues> = async (data: FormValues) => {
        if (areAllFormValuesEmpty(data)) return

        return [
            {
                plan_id: router.query.plannerId,
                field_name: 'major_learning_goals',
                value: data.majorLearningGoals.map((goal) => goal.value),
            },
            {
                plan_id: router.query.plannerId,
                field_name: 'individual_learning_goals',
                value: data.individualLearningGoals.map((goal) => ({
                    username: goal.username,
                    learning_goal: goal.learningGoal,
                })),
            },
            {
                plan_id: router.query.plannerId,
                field_name: 'topics',
                value: data.topics.map((element) => element.name),
            },
            {
                plan_id: router.query.plannerId,
                field_name: 'progress',
                value: {
                    ...sideMenuStepsProgress,
                    learning_goals: ProgressState.completed,
                    topics: ProgressState.completed,
                },
            },
        ]
    };

    const findPartnerFirstAndLastName = (username: string): string => {
        const findUser = usersFirstLastNames.find(
            (backendUserSnippet: BackendUserSnippet) => username === backendUserSnippet.username
        );
        if (findUser) {
            return findUser.first_name + ' ' + findUser.last_name;
        } else {
            return username;
        }
    };

    const options: { value: string; label: string }[] = [
        {
            value: 'Förderung kritischen Denkens',
            label: 'Förderung kritischen Denkens',
        },
        {
            value: 'Förderung kreativen Denkens',
            label: 'Förderung kreativen Denkens',
        },
        {
            value: 'Förderung kollaborativen Arbeitens',
            label: 'Förderung kollaborativen Arbeitens',
        },
        {
            value: 'Förderung kommunikativer Fähigkeiten',
            label: 'Förderung kommunikativer Fähigkeiten',
        },
        {
            value: 'Förderung digitaler Kompetenzen',
            label: 'Förderung digitaler Kompetenzen',
        },
        {
            value: 'Förderung sozialer Kompetenzen',
            label: 'Förderung sozialer Kompetenzen',
        },
        {
            value: 'Förderung der kulturellen Kompetenz',
            label: 'Förderung der kulturellen Kompetenz',
        },
        {
            value: 'Förderung der Sprachkompetenz',
            label: 'Förderung der Sprachkompetenz',
        },
        {
            value: 'Förderung fachlicher Kompetenzen (Wissen, Fertigkeiten)',
            label: 'Förderung fachlicher Kompetenzen (Wissen, Fertigkeiten)',
        },
    ];

    function createableSelect(
        control: any,
        name: any,
        options: { value: string; label: string }[]
    ): JSX.Element {
        return (
            <Controller
                name={name}
                render={({ field: { onChange, onBlur, value } }) => (
                    <CreatableSelect
                        onChange={onChange}
                        onBlur={onBlur}
                        value={value}
                        options={options}
                        isClearable={true}
                        isMulti
                        closeMenuOnSelect={false}
                        placeholder="Richtlernziele auswählen oder neue durch Tippen hinzufügen"
                    />
                )}
                control={control}
            />
        );
    }

    const renderTopics = () => {
        return (<>
            <div className="flex flex-col ">
                {fieldsTopics.map((topic, index) => (
                    <div
                        key={topic.id}
                        className="mt-2 flex flex-col"
                    >
                        <div className="flex mt-2">
                            <div className='grow mr-2'>
                            <input
                                type="text"
                                placeholder="Thema eingeben"
                                className="w-full border border-gray-300 rounded-lg p-2 "
                                {...methods.register(
                                    `topics.${index}.name`,
                                    {
                                        maxLength: {
                                            value: 500,
                                            message:
                                                'Das Feld darf nicht mehr als 500 Buchstaben enthalten.',
                                        },
                                    }
                                )}
                            />
                            </div>
                            <button
                                type="button"
                                onClick={() => removeTopic(index)}
                            >
                                <RxMinus size={20} />
                            </button>
                        </div>
                        <p className="text-red-600 pt-2">
                            {
                                methods.formState.errors?.topics?.[index]
                                    ?.name?.message
                            }
                        </p>
                    </div>
                ))}
            </div>
            <div className="">
                <button
                    className="p-2 m-2 bg-white rounded-full shadow"
                    type="button"
                    onClick={() => {
                        appendTopic({
                            name: '',
                        });
                    }}
                >
                    <RxPlus size={25} />
                </button>
            </div>
        </>);
    }

    return (
<<<<<<< HEAD
        <Wrapper
            title="Lernziele & Themen"
            subtitle='1. Welche fachlichen Lernziele sollen im VE erreicht werden?'
            tooltip={{text: 'Mehr zu Richtlernzielen findest du hier in den Selbstlernmaterialien …', link: '/learning-material/top-bubble/Potenziale'}}
            methods={methods}
            prevpage={prevpage}
            nextpage={nextpage}
            planerDataCallback={setPlanerData}
            submitCallback={onSubmit}
        >
            <div>
                <div className="flex flex-wrap">
                    {fieldsLearnings.map((individualLearningGoalPerPartner, index) => (
                        <div
                            key={individualLearningGoalPerPartner.id}
                            className="flex mx-2"
                        >
                            <div className="shadow rounded p-2 w-fit h-fit">
                                <div className="flex flex-col">
                                    <div className="font-bold text-lg mb-4 text-center">
                                        {findPartnerFirstAndLastName(
                                            individualLearningGoalPerPartner.username
                                        )}
=======
        <FormProvider {...methods}>
            <PopupSaveData
                isOpen={isPopupOpen}
                handleContinue={async () => {
                    await router.push({
                        pathname: '/ve-designer/methodical-approach',
                        query: {
                            plannerId: router.query.plannerId,
                        },
                    });
                }}
                handleCancel={() => setIsPopupOpen(false)}
            />
            <div className="flex bg-pattern-left-blue-small bg-no-repeat">
                <div className="flex flex-grow justify-center">
                    <div className="flex flex-col">
                        <HeadProgressBarSection stage={0} linkFineStep={steps[0]?.name} />
                        {loading ? (
                            <LoadingAnimation />
                        ) : (
                            <form className="gap-y-6 w-full p-12 max-w-screen-2xl items-center flex flex-col flex-grow justify-between">
                                <div>
                                    <div className={'text-center font-bold text-4xl mb-2 relative'}>
                                        1. Welche fachlichen Lernziele sollen im VE erreicht werden?
                                        <Tooltip tooltipsText="Mehr zu Lernzielen findest du hier in den Selbstlernmaterialien …">
                                            <Link
                                                target="_blank"
                                                href={'/learning-material/top-bubble/Potenziale'}
                                            >
                                                <PiBookOpenText size={30} color="#00748f" />
                                            </Link>
                                        </Tooltip>
                                    </div>
                                    <div className={'text-center mb-4'}>optional</div>
                                    <div className="flex flex-wrap justify-center">
                                        {fields.map((individualLearningGoalPerPartner, index) => (
                                            <div
                                                key={individualLearningGoalPerPartner.id}
                                                className="flex justify-center mx-2"
                                            >
                                                <WhiteBox className="w-fit h-fit">
                                                    <div className="flex flex-col">
                                                        <div className="font-bold text-lg mb-4 text-center">
                                                            {findPartnerFirstAndLastName(
                                                                individualLearningGoalPerPartner.username
                                                            )}
                                                        </div>
                                                        <textarea
                                                            rows={3}
                                                            className="border border-gray-400 rounded-lg p-2 ml-2 w-96"
                                                            {...methods.register(
                                                                `individualLearningGoals.${index}.learningGoal`
                                                            )}
                                                            placeholder={
                                                                'Beschreibe die individuellen Lernziele für die Lernenden von ' +
                                                                findPartnerFirstAndLastName(
                                                                    individualLearningGoalPerPartner.username
                                                                )
                                                            }
                                                        ></textarea>
                                                    </div>
                                                </WhiteBox>
                                            </div>
                                        ))}
>>>>>>> 14478d14
                                    </div>
                                    <textarea
                                        rows={3}
                                        className="border border-gray-400 rounded-lg p-2 ml-2 w-96"
                                        {...methods.register(
                                            `individualLearningGoals.${index}.learningGoal`
                                        )}
                                        placeholder={
                                            'Beschreibe die individuellen Lernziele von ' +
                                            findPartnerFirstAndLastName(
                                                individualLearningGoalPerPartner.username
                                            )
                                        }
                                    ></textarea>
                                </div>
<<<<<<< HEAD
                            </div>
                        </div>
                    ))}
                </div>
            </div>
            <div className="mt-12">
                <div className={'flex justify-between items-center text-slate-600 text-xl mb-2 relative'}>
                    2. Welche weiteren übergeordneten Lernziele werden verfolgt?
                    <Tooltip tooltipsText="Mehr zu Richtlernzielen findest du hier in den Selbstlernmaterialien …">
                        <Link
                            target="_blank"
                            href={'/learning-material/top-bubble/Potenziale'}
                            className='rounded-full shadow hover:bg-gray-50 p-2 mx-2'
                        >
                            <PiBookOpenText size={30} color="#00748f" />
                        </Link>
                    </Tooltip>
                </div>
=======
                                <div className="mt-12">
                                    <div className={'text-center font-bold text-4xl mb-2 relative'}>
                                        2. Welche weitere übergeordnete Lernziele werden verfolgt?
                                        <Tooltip tooltipsText="Mehr zu Lernzielen findest du hier in den Selbstlernmaterialien …">
                                            <Link
                                                target="_blank"
                                                href={'/learning-material/top-bubble/Potenziale'}
                                            >
                                                <PiBookOpenText size={30} color="#00748f" />
                                            </Link>
                                        </Tooltip>
                                    </div>
                                    <div className={'text-center mb-10'}>optional</div>
>>>>>>> 14478d14

                <div className='w-full lg:w-1/2'>
                    {createableSelect(
                        methods.control,
                        'majorLearningGoals',
                        options
                    )}
                </div>
            </div>

            <div className="mt-12">
                <div className={'flex justify-between items-center text-slate-600 text-xl mb-2 relative'}>
                    3. Zu welchem Thema / welchen Themen findet der VE statt?
                    <Tooltip tooltipsText="Inspiration zu fachbezogenen Themen verschiedener Disziplinen findest du hier in den Selbstlernmaterialien …">
                        <Link
                            target="_blank"
                            href={'/learning-material/top-bubble/Beispiele%20aus%20der%20Praxis'}
                            className='rounded-full shadow hover:bg-gray-50 p-2 mx-2'
                        >
                            <PiBookOpenText size={30} color="#00748f" />
                        </Link>
                    </Tooltip>
                </div>

                <div className='w-full lg:w-1/2'>
                    {renderTopics()}
                </div>

            </div>


        </Wrapper>
    );
}<|MERGE_RESOLUTION|>--- conflicted
+++ resolved
@@ -289,11 +289,10 @@
     }
 
     return (
-<<<<<<< HEAD
         <Wrapper
             title="Lernziele & Themen"
             subtitle='1. Welche fachlichen Lernziele sollen im VE erreicht werden?'
-            tooltip={{text: 'Mehr zu Richtlernzielen findest du hier in den Selbstlernmaterialien …', link: '/learning-material/top-bubble/Potenziale'}}
+            tooltip={{text: 'Mehr zu Lernzielen findest du hier in den Selbstlernmaterialien …', link: '/learning-material/top-bubble/Potenziale'}}
             methods={methods}
             prevpage={prevpage}
             nextpage={nextpage}
@@ -313,72 +312,6 @@
                                         {findPartnerFirstAndLastName(
                                             individualLearningGoalPerPartner.username
                                         )}
-=======
-        <FormProvider {...methods}>
-            <PopupSaveData
-                isOpen={isPopupOpen}
-                handleContinue={async () => {
-                    await router.push({
-                        pathname: '/ve-designer/methodical-approach',
-                        query: {
-                            plannerId: router.query.plannerId,
-                        },
-                    });
-                }}
-                handleCancel={() => setIsPopupOpen(false)}
-            />
-            <div className="flex bg-pattern-left-blue-small bg-no-repeat">
-                <div className="flex flex-grow justify-center">
-                    <div className="flex flex-col">
-                        <HeadProgressBarSection stage={0} linkFineStep={steps[0]?.name} />
-                        {loading ? (
-                            <LoadingAnimation />
-                        ) : (
-                            <form className="gap-y-6 w-full p-12 max-w-screen-2xl items-center flex flex-col flex-grow justify-between">
-                                <div>
-                                    <div className={'text-center font-bold text-4xl mb-2 relative'}>
-                                        1. Welche fachlichen Lernziele sollen im VE erreicht werden?
-                                        <Tooltip tooltipsText="Mehr zu Lernzielen findest du hier in den Selbstlernmaterialien …">
-                                            <Link
-                                                target="_blank"
-                                                href={'/learning-material/top-bubble/Potenziale'}
-                                            >
-                                                <PiBookOpenText size={30} color="#00748f" />
-                                            </Link>
-                                        </Tooltip>
-                                    </div>
-                                    <div className={'text-center mb-4'}>optional</div>
-                                    <div className="flex flex-wrap justify-center">
-                                        {fields.map((individualLearningGoalPerPartner, index) => (
-                                            <div
-                                                key={individualLearningGoalPerPartner.id}
-                                                className="flex justify-center mx-2"
-                                            >
-                                                <WhiteBox className="w-fit h-fit">
-                                                    <div className="flex flex-col">
-                                                        <div className="font-bold text-lg mb-4 text-center">
-                                                            {findPartnerFirstAndLastName(
-                                                                individualLearningGoalPerPartner.username
-                                                            )}
-                                                        </div>
-                                                        <textarea
-                                                            rows={3}
-                                                            className="border border-gray-400 rounded-lg p-2 ml-2 w-96"
-                                                            {...methods.register(
-                                                                `individualLearningGoals.${index}.learningGoal`
-                                                            )}
-                                                            placeholder={
-                                                                'Beschreibe die individuellen Lernziele für die Lernenden von ' +
-                                                                findPartnerFirstAndLastName(
-                                                                    individualLearningGoalPerPartner.username
-                                                                )
-                                                            }
-                                                        ></textarea>
-                                                    </div>
-                                                </WhiteBox>
-                                            </div>
-                                        ))}
->>>>>>> 14478d14
                                     </div>
                                     <textarea
                                         rows={3}
@@ -387,14 +320,13 @@
                                             `individualLearningGoals.${index}.learningGoal`
                                         )}
                                         placeholder={
-                                            'Beschreibe die individuellen Lernziele von ' +
+                                            'Beschreibe die individuellen Lernziele für die Lernenden von ' +
                                             findPartnerFirstAndLastName(
                                                 individualLearningGoalPerPartner.username
                                             )
                                         }
                                     ></textarea>
                                 </div>
-<<<<<<< HEAD
                             </div>
                         </div>
                     ))}
@@ -403,7 +335,7 @@
             <div className="mt-12">
                 <div className={'flex justify-between items-center text-slate-600 text-xl mb-2 relative'}>
                     2. Welche weiteren übergeordneten Lernziele werden verfolgt?
-                    <Tooltip tooltipsText="Mehr zu Richtlernzielen findest du hier in den Selbstlernmaterialien …">
+                    <Tooltip tooltipsText="Mehr zu Lernzielen findest du hier in den Selbstlernmaterialien …">
                         <Link
                             target="_blank"
                             href={'/learning-material/top-bubble/Potenziale'}
@@ -413,21 +345,6 @@
                         </Link>
                     </Tooltip>
                 </div>
-=======
-                                <div className="mt-12">
-                                    <div className={'text-center font-bold text-4xl mb-2 relative'}>
-                                        2. Welche weitere übergeordnete Lernziele werden verfolgt?
-                                        <Tooltip tooltipsText="Mehr zu Lernzielen findest du hier in den Selbstlernmaterialien …">
-                                            <Link
-                                                target="_blank"
-                                                href={'/learning-material/top-bubble/Potenziale'}
-                                            >
-                                                <PiBookOpenText size={30} color="#00748f" />
-                                            </Link>
-                                        </Tooltip>
-                                    </div>
-                                    <div className={'text-center mb-10'}>optional</div>
->>>>>>> 14478d14
 
                 <div className='w-full lg:w-1/2'>
                     {createableSelect(
