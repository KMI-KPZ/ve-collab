--- conflicted
+++ resolved
@@ -17,13 +17,10 @@
 import { IPlan } from '@/interfaces/planner/plannerInterfaces';
 import { RxMinus, RxPlus } from 'react-icons/rx';
 import { Socket } from 'socket.io-client';
-<<<<<<< HEAD
 import { serverSideTranslations } from 'next-i18next/serverSideTranslations'
 import { useTranslation } from 'next-i18next'
-=======
 import { zodResolver } from '@hookform/resolvers/zod';
 import { LearningGoalsFormSchema } from '../../zod-schemas/learningGoalsSchema';
->>>>>>> 5a24a7eb
 
 export interface FormValues {
     individualLearningGoals: IndividualLearningGoal[];
