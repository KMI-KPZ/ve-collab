import React, { useCallback, useState } from 'react';
import { RxPlus } from 'react-icons/rx';
import { useRouter } from 'next/router';
import { SubmitHandler, useFieldArray, useForm } from 'react-hook-form';
import {
    initialSideProgressBarStates,
    ISideProgressBarStates,
    ProgressState,
} from '@/interfaces/ve-designer/sideProgressBar';
import trash from '@/images/icons/ve-designer/trash.png';
import Image from 'next/image';
import Wrapper from '@/components/VE-designer/Wrapper';
import { IPlan } from '@/interfaces/planner/plannerInterfaces';
import { Socket } from 'socket.io-client';
import { useSession } from 'next-auth/react';
import { fetchGET } from '@/lib/backend';
import { BackendUser } from '@/interfaces/api/apiInterfaces';
import Dialog from '@/components/profile/Dialog';
import Link from 'next/link';
import LoadingAnimation from '@/components/common/LoadingAnimation';
import ButtonPrimary from '@/components/common/buttons/ButtonPrimary';
<<<<<<< HEAD
import { serverSideTranslations } from 'next-i18next/serverSideTranslations'
import { useTranslation } from 'next-i18next'
=======
import { zodResolver } from '@hookform/resolvers/zod';
import { InstitutionsFormSchema } from '../../zod-schemas/institutionsSchema';
>>>>>>> 5a24a7eb

export interface Institution {
    name: string;
    school_type: string;
    country: string;
    department: string;
}

interface FormValues {
    institutions: Institution[];
}

const areAllFormValuesEmpty = (formValues: FormValues): boolean => {
    return formValues.institutions.every((institution) => {
        return (
            institution.name === '' &&
            institution.school_type === '' &&
            institution.country === '' &&
            institution.department === ''
        );
    });
};

interface Props {
    socket: Socket;
}

Institutions.auth = true;
export default function Institutions({ socket }: Props): JSX.Element {
    const router = useRouter();
    const { data: session } = useSession();
    const { t } = useTranslation(['designer', 'common'])

    const [sideMenuStepsProgress, setSideMenuStepsProgress] = useState<ISideProgressBarStates>(
        initialSideProgressBarStates
    );
    const [importDialog, setImportDialog] = useState<{
        isOpen: boolean;
        institutions: Institution[] | undefined;
    }>({
        isOpen: false,
        institutions: undefined,
    });

    const prevpage = '/ve-designer/partners';
    const nextpage = '/ve-designer/lectures';

    const methods = useForm<FormValues>({
        mode: 'onChange',
        resolver: zodResolver(InstitutionsFormSchema),
        defaultValues: {
            institutions: [],
        },
    });

    const { fields, prepend, append, remove, replace } = useFieldArray({
        name: 'institutions',
        control: methods.control,
    });

    const handleRemoveLecture = (i: number) => {
        if (fields.length > 0) {
            remove(i);
        }
    };

    const setPlanerData = useCallback(
        (plan: IPlan) => {
            let institutions = plan.institutions.length > 0 ? plan.institutions : [];

            replace(institutions);

            if (Object.keys(plan.progress).length) {
                setSideMenuStepsProgress(plan.progress);
            }
            return { institutions };
        },
        [replace]
    );

    const onSubmit: SubmitHandler<FormValues> = async (data: FormValues) => {
        const progressState = areAllFormValuesEmpty(data)
            ? ProgressState.notStarted
            : ProgressState.completed;

        return [
            {
                plan_id: router.query.plannerId,
                field_name: 'institutions',
                value: data.institutions,
            },
            {
                plan_id: router.query.plannerId,
                field_name: 'progress',
                value: {
                    ...sideMenuStepsProgress,
                    institutions: progressState,
                },
            },
        ];
    };

    const renderInstitutionInputs = (): JSX.Element[] => {
        return fields.map((lectures, index) => (
            <div key={lectures.id} className="pt-4 pb-2">
                <div className="mt-2 flex">
                    <div className="w-1/3 flex items-center">
                        <label htmlFor="name" className="px-2 py-2">
                            {t('common:name')}
                        </label>
                    </div>
                    <div className="w-2/3">
                        <input
                            type="text"
                            placeholder={t('common:enter_name')}
                            className="border border-gray-400 rounded-lg w-full p-2"
<<<<<<< HEAD
                            {...methods.register(`institutions.${index}.name`, {
                                maxLength: {
                                    value: 500,
                                    message:
                                        t('messages.max_length', {count: 500}),
                                },
                            })}
=======
                            {...methods.register(`institutions.${index}.name`)}
>>>>>>> 5a24a7eb
                        />
                        <p className="text-red-600 pt-2">
                            {methods.formState.errors?.institutions?.[index]?.name?.message}
                        </p>
                    </div>
                </div>
                <div className="mt-2 flex">
                    <div className="w-1/3 flex items-center">
                        <label htmlFor="schoolType" className="px-2 py-2">
                            {t('institutions.educational_institution')}
                        </label>
                    </div>
                    <div className="w-2/3">
                        <select
                            className="border border-gray-400 rounded-lg w-full px-1 py-2"
<<<<<<< HEAD
                            {...methods.register(`institutions.${index}.school_type`, {
                                maxLength: {
                                    value: 500,
                                    message: t('messages.max_length', {count: 500}),
                                },
                            })}
=======
                            {...methods.register(`institutions.${index}.school_type`)}
>>>>>>> 5a24a7eb
                        >
                            <option value={t('institutions.eduinst_highschool')}>
                                {t('institutions.eduinst_highschool')}
                            </option>
                            <option value={t('institutions.eduinst_appliedsc')}>
                                {t('institutions.eduinst_appliedsc')}
                            </option>
                            <option value={t('institutions.eduinst_voc')}>{t('institutions.eduinst_voc')}</option>
                            <option value={t('institutions.eduinst_school1')}>{t('institutions.eduinst_school1')}</option>
                            <option value={t('institutions.eduinst_school2')}>
                                {t('institutions.eduinst_school2')}
                            </option>

                            <option value={t('institutions.eduinst_other')}>{t('institutions.eduinst_other')}</option>
                        </select>
                        <p className="text-red-600 pt-2">
                            {methods.formState.errors?.institutions?.[index]?.school_type?.message}
                        </p>
                    </div>
                </div>
                <div className="mt-2 flex">
                    <div className="w-1/3 flex items-center">
                        <label htmlFor="country" className="px-2 py-2">
                            {t('institutions.country')}
                        </label>
                    </div>
                    <div className="w-2/3">
                        <input
                            type="text"
                            placeholder={t('institutions.enter_country')}
                            className="border border-gray-400 rounded-lg w-full p-2"
<<<<<<< HEAD
                            {...methods.register(`institutions.${index}.country`, {
                                maxLength: {
                                    value: 500,
                                    message: t('messages.max_length', {count: 500}),
                                },
                            })}
=======
                            {...methods.register(`institutions.${index}.country`)}
>>>>>>> 5a24a7eb
                        />
                        <p className="text-red-600 pt-2">
                            {methods.formState.errors?.institutions?.[index]?.country?.message}
                        </p>
                    </div>
                </div>
                <div className="mt-2 flex">
                    <div className="w-1/3 flex items-center">
                        <label htmlFor="department" className="px-2 py-2">
                            {t('institutions.department')}
                        </label>
                    </div>
                    <div className="w-2/3">
                        <input
                            type="text"
                            placeholder={t('institutions.enter_department')}
                            className="border border-gray-400 rounded-lg w-full p-2"
<<<<<<< HEAD
                            {...methods.register(`institutions.${index}.department`, {
                                maxLength: {
                                    value: 500,
                                    message: t('messages.max_length', {count: 500}),
                                },
                            })}
=======
                            {...methods.register(`institutions.${index}.department`)}
>>>>>>> 5a24a7eb
                        />
                        <p className="text-red-600 pt-2">
                            {methods.formState.errors?.institutions?.[index]?.department?.message}
                        </p>
                    </div>
                </div>
                <div className="flex justify-end items-center">
                    <Image
                        className="mx-2 cursor-pointer m-2 "
                        onClick={() => handleRemoveLecture(index)}
                        src={trash}
                        width={20}
                        height={20}
                        alt="deleteStep"
                    ></Image>
                </div>
            </div>
        ));
    };

    const openImportDialog = async () => {
        setImportDialog((prev) => ({ ...prev, isOpen: true }));
        if (importDialog.institutions?.length) return;

        fetchGET('/profileinformation', session?.accessToken).then((data: BackendUser) => {
            const institutions = data.profile.institutions.map((institution) => {
                return {
                    country: institution.country,
                    name: institution.name,
                    school_type: institution.school_type,
                    department: institution.department,
                };
            });
            setImportDialog((prev) => ({ ...prev, institutions }));
        });
        // TODO handle error case!!!
    };

    const ImportDialog = () => {
        const [selection, setSelection] = useState<{ [key: number]: Institution }>({});

        const toggleImport = (index: number, institution: Institution) => {
            if (typeof selection[index] === 'undefined') {
                setSelection((prev) => ({ ...prev, [index]: institution }));
            } else {
                setSelection((prev) => {
                    // remove selection[index], return the rest
                    const { [index]: rm, ...rest } = prev;
                    return rest;
                });
            }
        };
        const handleImport = () => {
            prepend(
                Object.keys(selection).map((i: any) => {
                    return {
                        country: selection[i].country,
                        name: selection[i].name,
                        school_type: selection[i].school_type,
                        department: selection[i].department,
                    };
                })
            );
            setImportDialog((prev) => ({ ...prev, isOpen: false }));
        };

        if (importDialog.institutions === undefined) return <LoadingAnimation />;

        if (!importDialog.institutions.length) {
            return (
                <div>
<<<<<<< HEAD
                    <p>{t('institutions.no_inst_in_profile')}</p>
                    <Link href={'/profile/edit'} target='_blank'>
                        <span className='border border-white bg-black/75 text-white rounded-lg px-3 py-1' >
                            {t('edit_profile')}
=======
                    <p>Es sind noch keine Institutionen im Profil hinterlegt.</p>
                    <Link href={'/profile/edit'} target="_blank">
                        <span className="border border-white bg-black/75 text-white rounded-lg px-3 py-1">
                            Profil bearbeiten
>>>>>>> 5a24a7eb
                        </span>
                    </Link>
                </div>
            );
        }

        return (
            <div className="flex flex-col max-h-96 overflow-y-auto">
                {importDialog.institutions.map((institution, i) => {
                    return (
<<<<<<< HEAD
                        <div key={i}
                            className='ml-10 hover:cursor-pointer flex'
                            onClick={e => toggleImport(i, institution)}
=======
                        <div
                            key={i}
                            className="ml-10 hover:cursor-pointer flex"
                            onClick={() => toggleImport(i, institution)}
                            title="Add/Remove"
>>>>>>> 5a24a7eb
                        >
                            <input
                                type="checkbox"
                                className="mr-2"
                                checked={typeof selection[i] !== 'undefined'}
                                readOnly
                            />
                            {institution.name}
                            {institution.department && <>({institution.department})</>}
                        </div>
<<<<<<< HEAD
                    )
                }))}
                <div className='ml-auto text-right'>
                    <button type='button' className='py-2 px-5 mr-2 border border-ve-collab-orange rounded-lg' onClick={e => setImportDialog(prev => ({...prev, isOpen: false}))}>
                        {t('common:cancel')}
                    </button>
                    <ButtonPrimary label={t('common:import')} onClick={() => handleImport()} />
=======
                    );
                })}
                <div className="ml-auto text-right">
                    <button
                        type="button"
                        className="py-2 px-5 mr-2 border border-ve-collab-orange rounded-lg"
                        onClick={() => setImportDialog((prev) => ({ ...prev, isOpen: false }))}
                    >
                        Abbrechen
                    </button>
                    <ButtonPrimary label={'Importieren'} onClick={() => handleImport()} />
>>>>>>> 5a24a7eb
                </div>
            </div>
        );
    };

    return (
        <Wrapper
            socket={socket}
            title={t('institutions.title')}
            subtitle={t('institutions.subtitle')}
            description={t('institutions.description')}
            methods={methods}
            prevpage={prevpage}
            nextpage={nextpage}
            planerDataCallback={setPlanerData}
            submitCallback={onSubmit}
        >
            <Dialog
                isOpen={importDialog.isOpen}
<<<<<<< HEAD
                title={t('institutions.import_institutions')}
                onClose={() => setImportDialog(prev => ({...prev, isOpen: false}))}
=======
                title={'Institutionen importieren'}
                onClose={() => setImportDialog((prev) => ({ ...prev, isOpen: false }))}
>>>>>>> 5a24a7eb
            >
                <div className="w-[40vw]">
                    <ImportDialog />
                </div>
            </Dialog>

            <div className={'px-4 w-full lg:w-2/3'}>
                <div className="flex">
                    <button
                        className="px-4 py-2 m-2 rounded-full bg-[#d8f2f9] text-ve-collab-blue hover:bg-ve-collab-blue/20"
<<<<<<< HEAD
                        type='button'
                        title={t('institutions.import_institutions')}
                        onClick={e => openImportDialog()}
=======
                        type="button"
                        title="Institionen aus Profil importieren"
                        onClick={() => openImportDialog()}
>>>>>>> 5a24a7eb
                    >
                        {t('common:import')}
                    </button>
                    {fields.length == 0 && (
                        <button
                            className="px-4 py-2 m-2 bg-white rounded-full shadow hover:bg-slate-50"
                            type="button"
                            onClick={() => {
                                append({
                                    name: '',
                                    school_type: '',
                                    country: '',
                                    department: '',
                                });
                            }}
                        >
<<<<<<< HEAD
                            {t('common:new')}
                    </button>)}
=======
                            Neu
                        </button>
                    )}
>>>>>>> 5a24a7eb
                </div>

                <div className="divide-y">{renderInstitutionInputs()}</div>

                {fields.length > 0 && (
                    <div className="flex justify-center">
                        <button
                            className="p-2 m-2 bg-white rounded-full shadow hover:bg-slate-50"
                            type="button"
                            onClick={() => {
                                append({
                                    name: '',
                                    school_type: '',
                                    country: '',
                                    department: '',
                                });
                            }}
                        >
                            <RxPlus size={25} />
                        </button>
                    </div>
                )}
            </div>
        </Wrapper>
    );
}

export async function getStaticProps({ locale }: { locale: any }) {
    return {
        props: {
            ...(await serverSideTranslations(locale ?? 'en', [
                'common', 'designer'
            ])),
        },
    }
}<|MERGE_RESOLUTION|>--- conflicted
+++ resolved
@@ -19,13 +19,10 @@
 import Link from 'next/link';
 import LoadingAnimation from '@/components/common/LoadingAnimation';
 import ButtonPrimary from '@/components/common/buttons/ButtonPrimary';
-<<<<<<< HEAD
 import { serverSideTranslations } from 'next-i18next/serverSideTranslations'
 import { useTranslation } from 'next-i18next'
-=======
 import { zodResolver } from '@hookform/resolvers/zod';
 import { InstitutionsFormSchema } from '../../zod-schemas/institutionsSchema';
->>>>>>> 5a24a7eb
 
 export interface Institution {
     name: string;
@@ -142,17 +139,7 @@
                             type="text"
                             placeholder={t('common:enter_name')}
                             className="border border-gray-400 rounded-lg w-full p-2"
-<<<<<<< HEAD
-                            {...methods.register(`institutions.${index}.name`, {
-                                maxLength: {
-                                    value: 500,
-                                    message:
-                                        t('messages.max_length', {count: 500}),
-                                },
-                            })}
-=======
                             {...methods.register(`institutions.${index}.name`)}
->>>>>>> 5a24a7eb
                         />
                         <p className="text-red-600 pt-2">
                             {methods.formState.errors?.institutions?.[index]?.name?.message}
@@ -168,16 +155,7 @@
                     <div className="w-2/3">
                         <select
                             className="border border-gray-400 rounded-lg w-full px-1 py-2"
-<<<<<<< HEAD
-                            {...methods.register(`institutions.${index}.school_type`, {
-                                maxLength: {
-                                    value: 500,
-                                    message: t('messages.max_length', {count: 500}),
-                                },
-                            })}
-=======
                             {...methods.register(`institutions.${index}.school_type`)}
->>>>>>> 5a24a7eb
                         >
                             <option value={t('institutions.eduinst_highschool')}>
                                 {t('institutions.eduinst_highschool')}
@@ -209,16 +187,7 @@
                             type="text"
                             placeholder={t('institutions.enter_country')}
                             className="border border-gray-400 rounded-lg w-full p-2"
-<<<<<<< HEAD
-                            {...methods.register(`institutions.${index}.country`, {
-                                maxLength: {
-                                    value: 500,
-                                    message: t('messages.max_length', {count: 500}),
-                                },
-                            })}
-=======
                             {...methods.register(`institutions.${index}.country`)}
->>>>>>> 5a24a7eb
                         />
                         <p className="text-red-600 pt-2">
                             {methods.formState.errors?.institutions?.[index]?.country?.message}
@@ -236,16 +205,7 @@
                             type="text"
                             placeholder={t('institutions.enter_department')}
                             className="border border-gray-400 rounded-lg w-full p-2"
-<<<<<<< HEAD
-                            {...methods.register(`institutions.${index}.department`, {
-                                maxLength: {
-                                    value: 500,
-                                    message: t('messages.max_length', {count: 500}),
-                                },
-                            })}
-=======
                             {...methods.register(`institutions.${index}.department`)}
->>>>>>> 5a24a7eb
                         />
                         <p className="text-red-600 pt-2">
                             {methods.formState.errors?.institutions?.[index]?.department?.message}
@@ -317,17 +277,10 @@
         if (!importDialog.institutions.length) {
             return (
                 <div>
-<<<<<<< HEAD
                     <p>{t('institutions.no_inst_in_profile')}</p>
                     <Link href={'/profile/edit'} target='_blank'>
                         <span className='border border-white bg-black/75 text-white rounded-lg px-3 py-1' >
                             {t('edit_profile')}
-=======
-                    <p>Es sind noch keine Institutionen im Profil hinterlegt.</p>
-                    <Link href={'/profile/edit'} target="_blank">
-                        <span className="border border-white bg-black/75 text-white rounded-lg px-3 py-1">
-                            Profil bearbeiten
->>>>>>> 5a24a7eb
                         </span>
                     </Link>
                 </div>
@@ -338,17 +291,9 @@
             <div className="flex flex-col max-h-96 overflow-y-auto">
                 {importDialog.institutions.map((institution, i) => {
                     return (
-<<<<<<< HEAD
                         <div key={i}
                             className='ml-10 hover:cursor-pointer flex'
                             onClick={e => toggleImport(i, institution)}
-=======
-                        <div
-                            key={i}
-                            className="ml-10 hover:cursor-pointer flex"
-                            onClick={() => toggleImport(i, institution)}
-                            title="Add/Remove"
->>>>>>> 5a24a7eb
                         >
                             <input
                                 type="checkbox"
@@ -359,27 +304,16 @@
                             {institution.name}
                             {institution.department && <>({institution.department})</>}
                         </div>
-<<<<<<< HEAD
                     )
                 }))}
                 <div className='ml-auto text-right'>
-                    <button type='button' className='py-2 px-5 mr-2 border border-ve-collab-orange rounded-lg' onClick={e => setImportDialog(prev => ({...prev, isOpen: false}))}>
+                    <button
+                        type='button'
+                        className='py-2 px-5 mr-2 border border-ve-collab-orange rounded-lg'
+                        onClick={e => setImportDialog(prev => ({...prev, isOpen: false}))}>
                         {t('common:cancel')}
                     </button>
                     <ButtonPrimary label={t('common:import')} onClick={() => handleImport()} />
-=======
-                    );
-                })}
-                <div className="ml-auto text-right">
-                    <button
-                        type="button"
-                        className="py-2 px-5 mr-2 border border-ve-collab-orange rounded-lg"
-                        onClick={() => setImportDialog((prev) => ({ ...prev, isOpen: false }))}
-                    >
-                        Abbrechen
-                    </button>
-                    <ButtonPrimary label={'Importieren'} onClick={() => handleImport()} />
->>>>>>> 5a24a7eb
                 </div>
             </div>
         );
@@ -399,13 +333,8 @@
         >
             <Dialog
                 isOpen={importDialog.isOpen}
-<<<<<<< HEAD
                 title={t('institutions.import_institutions')}
                 onClose={() => setImportDialog(prev => ({...prev, isOpen: false}))}
-=======
-                title={'Institutionen importieren'}
-                onClose={() => setImportDialog((prev) => ({ ...prev, isOpen: false }))}
->>>>>>> 5a24a7eb
             >
                 <div className="w-[40vw]">
                     <ImportDialog />
@@ -416,15 +345,9 @@
                 <div className="flex">
                     <button
                         className="px-4 py-2 m-2 rounded-full bg-[#d8f2f9] text-ve-collab-blue hover:bg-ve-collab-blue/20"
-<<<<<<< HEAD
                         type='button'
                         title={t('institutions.import_institutions')}
                         onClick={e => openImportDialog()}
-=======
-                        type="button"
-                        title="Institionen aus Profil importieren"
-                        onClick={() => openImportDialog()}
->>>>>>> 5a24a7eb
                     >
                         {t('common:import')}
                     </button>
@@ -441,14 +364,8 @@
                                 });
                             }}
                         >
-<<<<<<< HEAD
                             {t('common:new')}
                     </button>)}
-=======
-                            Neu
-                        </button>
-                    )}
->>>>>>> 5a24a7eb
                 </div>
 
                 <div className="divide-y">{renderInstitutionInputs()}</div>
