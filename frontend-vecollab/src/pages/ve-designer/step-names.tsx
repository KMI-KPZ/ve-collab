import React, { useCallback, useEffect, useState } from 'react';
import { RxPlus } from 'react-icons/rx';
import { useRouter } from 'next/router';
import { SubmitHandler, useFieldArray, useForm } from 'react-hook-form';
import {
    initialSideProgressBarStates,
    ISideProgressBarStates,
    ISideProgressBarStateSteps,
    ProgressState,
} from '@/interfaces/ve-designer/sideProgressBar';
import { IFineStep } from '@/pages/ve-designer/step-data/[stepName]';
import {
    DragDropContext,
    Droppable,
    Draggable,
    DropResult,
    DroppableProvided,
    DraggableProvided,
} from '@hello-pangea/dnd';
import iconUpAndDown from '@/images/icons/ve-designer/upAndDownArrow.png';
import trash from '@/images/icons/ve-designer/trash.png';
import Image from 'next/image';
import Wrapper from '@/components/VE-designer/Wrapper';
import { IPlan } from '@/interfaces/planner/plannerInterfaces';
import { Socket } from 'socket.io-client';

interface StepName {
    from: string;
    to: string;
    name: string;
}

interface FormValues {
    stepNames: StepName[];
}

const areAllFormValuesEmpty = (stepNames: StepName[]): boolean => {
    return stepNames.every((broadStep) => {
        return broadStep.name === '' && broadStep.from === '' && broadStep.to === '';
    });
};

export const defaultFineStepData: IFineStep = {
    name: '',
    workload: 0,
    timestamp_from: '',
    timestamp_to: '',
    learning_goal: '',
    learning_activity: '',
    has_tasks: false,
    tasks: [
        {
            task_formulation: '',
            work_mode: '',
            notes: '',
            tools: ['', ''],
            materials: ['', ''],
        },
    ],
    evaluation_tools: [],
    attachments: [],
    custom_attributes: {},
};

const emptyBroadStep: StepName = {
    from: '',
    to: '',
    name: '',
};

interface Props {
    socket: Socket;
}

StepNames.auth = true;
export default function StepNames({ socket }: Props): JSX.Element {
    const router = useRouter();
    const [sideMenuStepsProgress, setSideMenuStepsProgress] = useState<ISideProgressBarStates>(
        initialSideProgressBarStates
    );
    const [steps, setSteps] = useState<IFineStep[]>([defaultFineStepData]);
    const noStepPage = '/ve-designer/no-step';
    // const prevpage = '/ve-designer/checklist'
    const [nextpage, setNextpage] = useState<string>('/ve-designer/no-step');

    const methods = useForm<FormValues>({
        mode: 'onChange',
        defaultValues: {
            stepNames: [
                { from: '', to: '', name: 'Kennenlernen' },
                { from: '', to: '', name: 'Evaluation' },
            ],
        },
    });

    useEffect(() => {
        const subs = methods.watch((value, { name }) => {
            setNextpage((prev) => {
                if (!value || !value.stepNames || !value.stepNames.length) {
                    return noStepPage;
                }
                if (!methods.formState.isValid) {
                    return noStepPage;
                }
                return `/ve-designer/step-data/${encodeURIComponent(
                    value.stepNames[0]?.name as string
                )}`;
            });
        });
        return () => subs.unsubscribe();
    }, [methods]);

    const { fields, append, remove, move, update, replace } = useFieldArray({
        name: 'stepNames',
        control: methods.control,
    });

<<<<<<< HEAD
    const setPlanerData = useCallback((plan: IPlan) => {
        if (plan.steps?.length > 0) {
            const steps: IFineStep[] = plan.steps;
            const stepNames: StepName[] = steps.map((step) => {
                const { timestamp_from, timestamp_to, name } = step;
                return {
                    from: timestamp_from.split('T')[0], // react hook form only takes '2019-12-13'
                    to: timestamp_to.split('T')[0],
                    name: name,
                };
            });
            replace(stepNames) // PROBLEM isDirty is initially true
            // methods.resetField("stepNames", {defaultValue: stepNames}) // PROBLEM: does not trigger isDirty if I just rename a step ...
=======
    const setPlanerData = useCallback(
        (plan: IPlan) => {
            if (plan.steps?.length > 0) {
                const steps: IFineStep[] = plan.steps;
                const stepNames: StepName[] = steps.map((step) => {
                    const { timestamp_from, timestamp_to, name } = step;
                    return {
                        from: timestamp_from.split('T')[0], // react hook form only takes '2019-12-13'
                        to: timestamp_to.split('T')[0],
                        name: name,
                    };
                });
                replace(stepNames);
>>>>>>> e90bc20c

                setSteps(plan.steps);
                setNextpage(
                    (prev) => `/ve-designer/step-data/${encodeURIComponent(steps[0].name)}`
                );
            } else {
                setNextpage((prev) => `/ve-designer/no-step`);
            }
            if (Object.keys(plan.progress).length) {
                setSideMenuStepsProgress(plan.progress);
            }
        },
        [replace]
    );

    const checkIfNamesAreUnique = (stepNames: StepName[]): boolean => {
        const stepNamesNames = stepNames.map((stepName) => stepName.name);
        return new Set(stepNamesNames).size !== stepNames.length;
    };

    const onSubmit: SubmitHandler<FormValues> = async (data: FormValues) => {
        const stepNames: StepName[] = data.stepNames;
        let payload: IFineStep = {
            ...defaultFineStepData,
        };
        const stepNamesData = stepNames.map((broadStep) => {
            // TODO ids lieber vergleichen
            const fineStepBackend = steps.find((fineStep) => fineStep.name === broadStep.name);
            if (fineStepBackend !== undefined) {
                payload = fineStepBackend;
            }
            return {
                ...payload,
                name: broadStep.name,
                timestamp_from: broadStep.from,
                timestamp_to: broadStep.to,
            };
        });
        const sideMenuStateSteps: ISideProgressBarStateSteps[] = stepNames.map((broadStep) => {
            return { [broadStep.name]: ProgressState.notStarted };
        });

        if (areAllFormValuesEmpty(data.stepNames)) return;

        return [
            {
                plan_id: router.query.plannerId,
                field_name: 'steps',
                value: stepNamesData,
            },
            {
                plan_id: router.query.plannerId,
                field_name: 'progress',
                value: {
                    ...sideMenuStepsProgress,
                    steps: sideMenuStateSteps,
                },
            },
        ];
    };

    const validateDateRange = (fromValue: string, indexFromTo: number) => {
        const fromDate = new Date(fromValue);
        const toDate = new Date(methods.watch(`stepNames.${indexFromTo}.to`));
        if (fromDate > toDate) {
            return 'Das Startdatum muss vor dem Enddatum liegen';
        } else {
            return true;
        }
    };

    const handleDelete = (index: number): void => {
        if (fields.length > 1) {
            remove(index);
        } else {
            update(index, emptyBroadStep);
        }
    };

    const renderStepNamesInputs = (): JSX.Element[] => {
        return fields.map((step, index) => (
            <Draggable key={`stepNames.${index}`} draggableId={`step-${index}`} index={index}>
                {(provided: DraggableProvided) => (
                    <div key={step.id} {...provided.draggableProps} ref={provided.innerRef}>
                        <div className="shadow rounded px-2 py-4 my-4">
                            <div>
                                <div className="flex justify-center items-center">
                                    <label>von:</label>
                                    <input
                                        type="date"
                                        {...methods.register(`stepNames.${index}.from`, {
                                            required: {
                                                value: true,
                                                message: 'Bitte fülle das Felde "von" aus',
                                            },
                                            validate: (v) => validateDateRange(v, index),
                                        })}
                                        className="border border-gray-400 rounded-lg p-2 mx-2"
                                    />
                                    <label>bis:</label>
                                    <input
                                        type="date"
                                        {...methods.register(`stepNames.${index}.to`, {
                                            required: {
                                                value: true,
                                                message: 'Bitte fülle das Felde "bis" aus',
                                            },
                                        })}
                                        className="border border-gray-400 rounded-lg p-2 mx-2"
                                    />
                                    <input
                                        type="text"
                                        {...methods.register(`stepNames.${index}.name`, {
                                            required: {
                                                value: true,
                                                message: 'Bitte fülle das Felde "Name" aus',
                                            },
                                            validate: {
                                                unique: () => {
                                                    return (
                                                        !checkIfNamesAreUnique(
                                                            methods.getValues('stepNames')
                                                        ) || 'Bitte wähle einen einzigartigen Namen'
                                                    );
                                                },
                                            },
                                        })}
                                        placeholder="Name, z.B. Kennenlernphase"
                                        className="border border-gray-400 rounded-lg p-2 mx-2"
                                    />
                                    <Image
                                        className="mx-2"
                                        {...provided.dragHandleProps}
                                        src={iconUpAndDown}
                                        width={20}
                                        height={20}
                                        alt="arrowUpAndDown"
                                    ></Image>
                                    <Image
                                        className="mx-2 cursor-pointer"
                                        onClick={() => handleDelete(index)}
                                        src={trash}
                                        width={20}
                                        height={20}
                                        alt="deleteStep"
                                    ></Image>
                                </div>
                                {methods.formState.errors?.stepNames?.[index]?.from && (
                                    <p className="text-red-600 pt-2 flex justify-center">
                                        {
                                            methods.formState.errors?.stepNames?.[index]?.from
                                                ?.message
                                        }
                                    </p>
                                )}
                                {methods.formState.errors?.stepNames?.[index]?.to && (
                                    <p className="text-red-600 pt-2 flex justify-center">
                                        {methods.formState.errors?.stepNames?.[index]?.to?.message}
                                    </p>
                                )}
                                {methods.formState.errors?.stepNames?.[index]?.name && (
                                    <p className="text-red-600 pt-2 flex justify-center">
                                        {
                                            methods.formState.errors?.stepNames?.[index]?.name
                                                ?.message
                                        }
                                    </p>
                                )}
                            </div>
                        </div>
                    </div>
                )}
            </Draggable>
        ));
    };

    const onDragEnd = (result: DropResult): void => {
        if (result.destination) {
            move(result.source.index, result.destination.index);
        }
    };

    return (
        <Wrapper
            socket={socket}
            title="Grobplanung"
            subtitle="Grobplanung der Etappen"
            tooltip={{
                text: 'Ausführliche Informationen zur Etappenplanung und verschiedenen Typen und Modellen von VA findest du hier in den Selbstlernmaterialien …',
                link: '/learning-material/left-bubble/Etappenplanung',
            }}
            methods={methods}
            // prevpage={prevpage}
            nextpage={nextpage}
            stageInMenu="steps"
            planerDataCallback={setPlanerData}
            submitCallback={onSubmit}
        >
            <div className={'mb-4'}>
                Erstellt beliebig viele Etappen und legt für jede Etappe einen Zeitraum fest.
                Wichtig: Jede Phase braucht einen individuellen Namen (z.B. Kennenlernphase I,
                Kennenlernphase II).
            </div>
            <DragDropContext onDragEnd={onDragEnd}>
                <Droppable droppableId="stepNames-items">
                    {(provided: DroppableProvided) => (
                        <div ref={provided.innerRef} {...provided.droppableProps}>
                            {renderStepNamesInputs()}
                            {provided.placeholder}
                        </div>
                    )}
                </Droppable>
            </DragDropContext>
            <div className="flex justify-center">
                <button
                    className="p-2 m-2 bg-white rounded-full shadow"
                    type="button"
                    onClick={() => {
                        append({
                            from: '',
                            to: '',
                            name: '',
                        });
                    }}
                >
                    <RxPlus size={25} />
                </button>
            </div>
        </Wrapper>
    );
}<|MERGE_RESOLUTION|>--- conflicted
+++ resolved
@@ -115,7 +115,6 @@
         control: methods.control,
     });
 
-<<<<<<< HEAD
     const setPlanerData = useCallback((plan: IPlan) => {
         if (plan.steps?.length > 0) {
             const steps: IFineStep[] = plan.steps;
@@ -129,35 +128,18 @@
             });
             replace(stepNames) // PROBLEM isDirty is initially true
             // methods.resetField("stepNames", {defaultValue: stepNames}) // PROBLEM: does not trigger isDirty if I just rename a step ...
-=======
-    const setPlanerData = useCallback(
-        (plan: IPlan) => {
-            if (plan.steps?.length > 0) {
-                const steps: IFineStep[] = plan.steps;
-                const stepNames: StepName[] = steps.map((step) => {
-                    const { timestamp_from, timestamp_to, name } = step;
-                    return {
-                        from: timestamp_from.split('T')[0], // react hook form only takes '2019-12-13'
-                        to: timestamp_to.split('T')[0],
-                        name: name,
-                    };
-                });
-                replace(stepNames);
->>>>>>> e90bc20c
-
-                setSteps(plan.steps);
-                setNextpage(
-                    (prev) => `/ve-designer/step-data/${encodeURIComponent(steps[0].name)}`
-                );
-            } else {
-                setNextpage((prev) => `/ve-designer/no-step`);
-            }
-            if (Object.keys(plan.progress).length) {
-                setSideMenuStepsProgress(plan.progress);
-            }
-        },
-        [replace]
-    );
+
+            setSteps(plan.steps)
+            setNextpage(prev => `/ve-designer/step-data/${encodeURIComponent(
+                steps[0].name
+            )}`)
+        } else {
+            setNextpage(prev => `/ve-designer/no-step`)
+        }
+        if (Object.keys(plan.progress).length) {
+            setSideMenuStepsProgress(plan.progress)
+        }
+    }, [replace]);
 
     const checkIfNamesAreUnique = (stepNames: StepName[]): boolean => {
         const stepNamesNames = stepNames.map((stepName) => stepName.name);
