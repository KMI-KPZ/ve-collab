--- conflicted
+++ resolved
@@ -31,13 +31,10 @@
 import { useSession } from 'next-auth/react';
 import ButtonPrimary from '@/components/common/buttons/ButtonPrimary';
 import Link from 'next/link';
-<<<<<<< HEAD
 import { useTranslation } from 'next-i18next';
 import { serverSideTranslations } from 'next-i18next/serverSideTranslations';
-=======
 import { zodResolver } from '@hookform/resolvers/zod';
 import { StepNamesFormSchema } from '../../zod-schemas/stepNamesSchema';
->>>>>>> 5a24a7eb
 
 interface FormValues {
     stepNames: IFineStep[];
@@ -201,17 +198,9 @@
         ];
     };
 
-<<<<<<< HEAD
-    const validateDateRange = (fromValue: string, indexFromTo: number) => {
-        const fromDate = new Date(fromValue);
-        const toDate = new Date(methods.watch(`stepNames.${indexFromTo}.timestamp_to`));
-        if (fromDate > toDate) {
-            return t("messages.start_date_before_end_date");
-=======
     const handleDelete = (index: number): void => {
         if (fields.length > 1) {
             remove(index);
->>>>>>> 5a24a7eb
         } else {
             update(index, emptyStepData);
         }
@@ -311,11 +300,7 @@
                                 </Link>
                                 {session?.user.preferred_username != plan.author.username && (
                                     <div className="text-sm text-gray-500">
-<<<<<<< HEAD
                                         {t("step-names.by")} {plan.author.first_name} {plan.author.last_name}
-=======
-                                        von {plan.author.first_name} {plan.author.last_name}
->>>>>>> 5a24a7eb
                                     </div>
                                 )}
                                 <span className="grow text-right" title={t("step-names.last_modified")}>
@@ -326,13 +311,8 @@
                                 <div
                                     key={step._id}
                                     className="ml-10 hover:cursor-pointer flex"
-<<<<<<< HEAD
                                     onClick={(e) => toggleStepToImport(plan, step)}
                                     title={t("step-names.add_remove")}
-=======
-                                    onClick={() => toggleStepToImport(plan, step)}
-                                    title="Add/Remove"
->>>>>>> 5a24a7eb
                                 >
                                     <input
                                         type="checkbox"
@@ -373,20 +353,7 @@
                                             <input
                                                 type="date"
                                                 {...methods.register(
-<<<<<<< HEAD
-                                                    `stepNames.${index}.timestamp_from`,
-                                                    {
-                                                        required: {
-                                                            value: true,
-                                                            message:
-                                                                t("messages.required_field", {field: t("common:from")}),
-                                                        },
-                                                        validate: (v) =>
-                                                            validateDateRange(v, index),
-                                                    }
-=======
                                                     `stepNames.${index}.timestamp_from`
->>>>>>> 5a24a7eb
                                                 )}
                                                 className="border border-gray-400 rounded-lg p-2 mx-2"
                                             />
@@ -396,18 +363,7 @@
                                             <input
                                                 type="date"
                                                 {...methods.register(
-<<<<<<< HEAD
-                                                    `stepNames.${index}.timestamp_to`,
-                                                    {
-                                                        required: {
-                                                            value: true,
-                                                            message:
-                                                                t("messages.required_field", {field: t("common:to")}),
-                                                        },
-                                                    }
-=======
                                                     `stepNames.${index}.timestamp_to`
->>>>>>> 5a24a7eb
                                                 )}
                                                 className="border border-gray-400 rounded-lg p-2 mx-2"
                                             />
@@ -416,27 +372,8 @@
                                             <label className="ml-2">{t("step-names.name")}</label>
                                             <input
                                                 type="text"
-<<<<<<< HEAD
-                                                {...methods.register(`stepNames.${index}.name`, {
-                                                    required: {
-                                                        value: true,
-                                                        message: t("messages.required_field", {field: t("common:name")}),
-                                                    },
-                                                    validate: {
-                                                        unique: () => {
-                                                            return (
-                                                                !checkIfNamesAreUnique(
-                                                                    methods.getValues('stepNames')
-                                                                ) || t("messages.unique_name")
-                                                            );
-                                                        },
-                                                    },
-                                                })}
+                                                {...methods.register(`stepNames.${index}.name`)}
                                                 placeholder={t("step-names.name_placeholder")}
-=======
-                                                {...methods.register(`stepNames.${index}.name`)}
-                                                placeholder="Name, z.B. Kennenlernphase"
->>>>>>> 5a24a7eb
                                                 className="border border-gray-400 rounded-lg p-2 mx-2"
                                             />
                                         </div>
@@ -446,21 +383,7 @@
                                                 type="number"
                                                 {...methods.register(
                                                     `stepNames.${index}.workload`,
-<<<<<<< HEAD
-                                                    {
-                                                        validate: {
-                                                            positive: (v) => {
-                                                                return (
-                                                                    v >= 0 ||
-                                                                    t("messages.only_positive_number")
-                                                                );
-                                                            },
-                                                        },
-                                                        setValueAs: (v: string) => parseInt(v),
-                                                    }
-=======
                                                     { valueAsNumber: true }
->>>>>>> 5a24a7eb
                                                 )}
                                                 placeholder={t("step-names.time_placeholder")}
                                                 className="border border-gray-400 rounded-lg py-2 pl-2 mx-2 w-11"
@@ -598,13 +521,8 @@
                 <button
                     className="px-4 m-2 rounded-full bg-[#d8f2f9] text-ve-collab-blue hover:bg-ve-collab-blue/20"
                     type="button"
-<<<<<<< HEAD
                     title={t("step-names.import_phases")}
                     onClick={(e) => openStepsImportDialog()}
-=======
-                    title="Etappen importieren"
-                    onClick={() => openStepsImportDialog()}
->>>>>>> 5a24a7eb
                 >
                     {t("common:import")}
                 </button>
