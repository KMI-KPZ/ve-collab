import React, { useCallback, useEffect, useState } from 'react';
import { useRouter } from 'next/router';
import Stage from '@/components/VE-designer/FinePlanner/Stage';
import { SubmitHandler, useForm } from 'react-hook-form';
import {
    initialSideProgressBarStates,
    ISideProgressBarStates,
    ProgressState,
    ISubmenuData,
    ISideProgressBarStateSteps,
} from '@/interfaces/ve-designer/sideProgressBar';
import Wrapper from '@/components/VE-designer/Wrapper';
import { IPlan } from '@/interfaces/planner/plannerInterfaces';
import { Socket } from 'socket.io-client';
import { useSession } from 'next-auth/react';
import { useGetAvailablePlans } from '@/lib/backend';
import Link from 'next/link';
import { MdArrowOutward } from 'react-icons/md';
<<<<<<< HEAD
import { serverSideTranslations } from 'next-i18next/serverSideTranslations';
import { useTranslation } from 'next-i18next';
=======
import { FineStepFormSchema } from '../../../zod-schemas/finestepSchema';
import { zodResolver } from '@hookform/resolvers/zod';
>>>>>>> 5a24a7eb

export interface ITask {
    task_formulation: string;
    work_mode: string;
    notes: string;
    tools: string[];
    materials: string[];
}

export interface ITaskFrontend {
    task_formulation: string;
    work_mode: string;
    notes: string;
    tools: IToolsFrontend[];
    materials: IMaterialFrontend[];
}
export interface IToolsFrontend {
    name: string;
}

export interface IMaterialFrontend {
    name: string;
}

export interface IFineStepFrontend {
    _id?: string;
    timestamp_from: string;
    timestamp_to: string;
    name: string;
    workload: number;
    learning_goal: string;
    learning_activity: string;
    has_tasks: boolean;
    tasks: ITaskFrontend[];
    original_plan: string;
}

export interface IFineStep {
    _id?: string;
    timestamp_from: string;
    timestamp_to: string;
    name: string;
    workload: number;
    learning_goal: string;
    learning_activity: string;
    has_tasks: boolean;
    tasks: ITask[];
    original_plan: string;
}

export const defaultFormValueDataFineStepFrontend: IFineStepFrontend = {
    _id: '1111',
    timestamp_from: '',
    timestamp_to: '',
    name: '',
    workload: 0,
    learning_goal: '',
    learning_activity: '',
    has_tasks: false,
    tasks: [
        {
            task_formulation: '',
            work_mode: '',
            notes: '',
            tools: [{ name: '' }, { name: '' }],
            materials: [{ name: '' }, { name: '' }],
        },
    ],
    original_plan: '',
};

const areAllFormValuesEmpty = (formValues: IFineStepFrontend): boolean => {
    return (
        formValues.learning_activity === '' &&
        formValues.tasks.every((task) => {
            return (
                task.task_formulation === '' &&
                task.work_mode === '' &&
                task.notes === '' &&
                task.tools.every((tool) => {
                    return tool.name === '';
                }) &&
                task.materials.every((materials) => {
                    return materials.name === '';
                })
            );
        })
    );
};

interface Props {
    socket: Socket;
}

FinePlanner.auth = true;
export default function FinePlanner({ socket }: Props): JSX.Element {
    const router = useRouter();
    const { data: session } = useSession();
    const { t } = useTranslation(['designer', 'common']); // designer is default ns

    const stepName: string = router.query.stepName as string;
    const methods = useForm<IFineStepFrontend>({
        mode: 'onChange',
        resolver: zodResolver(FineStepFormSchema),
        defaultValues: {
            ...defaultFormValueDataFineStepFrontend,
        },
    });
    const [prevpage, setPrevpage] = useState<string>('/ve-designer/step-data/');
    const [nextpage, setNextpage] = useState<string>('/ve-designer/step-data/');
    const [currentFineStep, setCurrentFineStep] = useState<IFineStepFrontend>({
        ...defaultFormValueDataFineStepFrontend,
    });

    const [steps, setSteps] = useState<IFineStep[]>([]);
    const [sideMenuStepsData, setSideMenuStepsData] = useState<ISubmenuData[]>([]);
    const [sideMenuStepsProgress, setSideMenuStepsProgress] = useState<ISideProgressBarStates>(
        initialSideProgressBarStates
    );
    const { data: availablePlans } = useGetAvailablePlans(session!.accessToken);

    const setPlanerData = useCallback(
        (plan: IPlan) => {
            if (!plan.steps?.length) {
                return {};
            }
            let fineStepCopyTransformedTools = defaultFormValueDataFineStepFrontend;
            setSteps(plan.steps);
            const currentFineStepCopy: IFineStep | undefined = plan.steps.find(
                (item: IFineStep) => item.name === stepName
            );
            if (currentFineStepCopy) {
                const transformedTasks: ITaskFrontend[] = currentFineStepCopy.tasks.map(
                    (task: ITask) => {
                        return {
                            ...task,
                            tools: task.tools.map((tool) => ({
                                name: tool,
                            })),
                            materials: task.materials.map((materials) => ({
                                name: materials,
                            })),
                        };
                    }
                );
                fineStepCopyTransformedTools = {
                    ...currentFineStepCopy,
                    tasks: transformedTasks,
                };
                setCurrentFineStep(fineStepCopyTransformedTools);
                setSideMenuStepsData(generateSideMenuStepsData(plan.steps));
                if (Object.keys(plan.progress).length) {
                    setSideMenuStepsProgress(plan.progress);
                }
            }

            return { ...fineStepCopyTransformedTools };
        },
        [stepName]
    );

    useEffect(() => {
        if (sideMenuStepsData.length !== 0) {
            const sideMenuStepsDataCopy: ISubmenuData[] = [...sideMenuStepsData];
            const currentSideMenuStepIndex: number = sideMenuStepsDataCopy.findIndex(
                // courseFormat generate Finestep methode rausnehmen
                (item: ISubmenuData): boolean => {
                    return item.id === encodeURIComponent(currentFineStep.name);
                } // with id (encode einfach)
            ); // -1 if not found

            setNextpage(
                currentSideMenuStepIndex < sideMenuStepsDataCopy.length - 1 &&
                    currentSideMenuStepIndex >= 0
                    ? sideMenuStepsDataCopy[currentSideMenuStepIndex + 1].link
                    : '/ve-designer/finish'
            );

            setPrevpage(
                currentSideMenuStepIndex > 0
                    ? sideMenuStepsDataCopy[currentSideMenuStepIndex - 1].link
                    : '/ve-designer/step-names'
            );
        }
    }, [sideMenuStepsData, currentFineStep]);

    const onSubmit: SubmitHandler<IFineStepFrontend> = async (data: IFineStepFrontend) => {
        const currentStepTransformBackTools: ITask[] = data.tasks.map((task: ITaskFrontend) => {
            return {
                ...task,
                tools: task.tools.map((tool) => tool.name),
                materials: task.materials.map((materials) => materials.name),
            };
        });

        const updateStepsData = steps.map((step) =>
            step.name === stepName
                ? {
                      ...data,
                      learning_activity: data.learning_activity,
                      has_tasks: data.has_tasks,
                      tasks: currentStepTransformBackTools,
                  }
                : step
        );

        const progressState = areAllFormValuesEmpty(data)
            ? ProgressState.notStarted
            : ProgressState.completed;

        const stepSlugEncoded = encodeURI(stepName as string);
        const updateStepsProgress = sideMenuStepsProgress.steps.map(
            (step: ISideProgressBarStateSteps) =>
                step[stepSlugEncoded] !== undefined ? { [stepSlugEncoded]: progressState } : step
        );

        return [
            {
                plan_id: router.query.plannerId,
                field_name: 'steps',
                value: [...updateStepsData],
            },
            {
                plan_id: router.query.plannerId,
                field_name: 'progress',
                value: {
                    ...sideMenuStepsProgress,
                    steps: [...updateStepsProgress],
                },
            },
        ];
    };

    const generateSideMenuStepsData = (steps: IFineStep[]): ISubmenuData[] => {
        return steps.map((step: IFineStep) => ({
            id: encodeURIComponent(step.name),
            text: step.name,
            link: `/ve-designer/step-data/${encodeURIComponent(step.name)}`,
        }));
    };

    const originalPlan = availablePlans.find((a) => a._id == currentFineStep.original_plan);

    let description = (
        <>
            {currentFineStep.original_plan !== '' && (
                <p className="my-2">
<<<<<<< HEAD
                    <span className="font-bold">{t('step-data.imported_from')}</span>&nbsp;
=======
                    <span className="font-bold">Importiert aus: </span>&nbsp;
>>>>>>> 5a24a7eb
                    {typeof originalPlan !== 'undefined' ? (
                        <Link className="group" href={`/plan/${originalPlan?._id}`} target="_blank">
                            {originalPlan?.name}
                            <MdArrowOutward className="hidden text-slate-500 group-hover:inline" />
                        </Link>
                    ) : (
<<<<<<< HEAD
                        <>{t('step-data.plan_no_longer_available')}</>
                    )}
                </p>
            )}
            <p className="text-xl text-slate-600">{t('step-data.fine_plan')}</p>
            <p className="mb-8">{t('step-data.description')}</p>
=======
                        <>Plan nicht mehr vorhanden</>
                    )}
                </p>
            )}
            <p className="text-xl text-slate-600">Feinplanung</p>
            <p className="mb-8">
                Beschreibt nun die einzelnen Etappen genauer. Solltet ihr das Projekt als
                Good-Practice-Beispiel einpflegen wollen, beschreibt bitte auch die einzelnen
                Lernaktivitäten näher.
            </p>
>>>>>>> 5a24a7eb
        </>
    );

    return (
        <Wrapper
            socket={socket}
            title={t('step-data.title', { name: currentFineStep.name })}
            description={description}
            tooltip={{
                text: t('step-data.tooltip_text'),
                link: '/learning-material/left-bubble/Etappenplanung',
            }}
            methods={methods}
            prevpage={prevpage}
            nextpage={nextpage}
            stageInMenu="steps"
            planerDataCallback={setPlanerData}
            submitCallback={onSubmit}
        >
            <Stage fineStep={currentFineStep} />
        </Wrapper>
    );
}

export async function getServerSideProps({ locale }: { locale: any }) {
    return {
        props: {
            ...(await serverSideTranslations(locale ?? 'en', ['common', 'designer'])),
        },
    };
}<|MERGE_RESOLUTION|>--- conflicted
+++ resolved
@@ -16,13 +16,10 @@
 import { useGetAvailablePlans } from '@/lib/backend';
 import Link from 'next/link';
 import { MdArrowOutward } from 'react-icons/md';
-<<<<<<< HEAD
 import { serverSideTranslations } from 'next-i18next/serverSideTranslations';
 import { useTranslation } from 'next-i18next';
-=======
 import { FineStepFormSchema } from '../../../zod-schemas/finestepSchema';
 import { zodResolver } from '@hookform/resolvers/zod';
->>>>>>> 5a24a7eb
 
 export interface ITask {
     task_formulation: string;
@@ -270,36 +267,19 @@
         <>
             {currentFineStep.original_plan !== '' && (
                 <p className="my-2">
-<<<<<<< HEAD
                     <span className="font-bold">{t('step-data.imported_from')}</span>&nbsp;
-=======
-                    <span className="font-bold">Importiert aus: </span>&nbsp;
->>>>>>> 5a24a7eb
                     {typeof originalPlan !== 'undefined' ? (
                         <Link className="group" href={`/plan/${originalPlan?._id}`} target="_blank">
                             {originalPlan?.name}
                             <MdArrowOutward className="hidden text-slate-500 group-hover:inline" />
                         </Link>
                     ) : (
-<<<<<<< HEAD
                         <>{t('step-data.plan_no_longer_available')}</>
                     )}
                 </p>
             )}
             <p className="text-xl text-slate-600">{t('step-data.fine_plan')}</p>
             <p className="mb-8">{t('step-data.description')}</p>
-=======
-                        <>Plan nicht mehr vorhanden</>
-                    )}
-                </p>
-            )}
-            <p className="text-xl text-slate-600">Feinplanung</p>
-            <p className="mb-8">
-                Beschreibt nun die einzelnen Etappen genauer. Solltet ihr das Projekt als
-                Good-Practice-Beispiel einpflegen wollen, beschreibt bitte auch die einzelnen
-                Lernaktivitäten näher.
-            </p>
->>>>>>> 5a24a7eb
         </>
     );
 
