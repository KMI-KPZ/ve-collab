--- conflicted
+++ resolved
@@ -35,8 +35,6 @@
     value: string;
 }
 
-<<<<<<< HEAD
-=======
 const areAllFormValuesEmpty = (formValues: FormValues): boolean => {
     return (
         formValues.externalParties.every((party) => party.externalParty === '') &&
@@ -48,7 +46,6 @@
     socket: Socket;
 }
 
->>>>>>> e90bc20c
 Partners.auth = true;
 export default function Partners({ socket }: Props): JSX.Element {
     const { data: session, status } = useSession();
@@ -214,15 +211,7 @@
             });
         }
 
-<<<<<<< HEAD
-        return  [
-=======
-        if (areAllFormValuesEmpty(data)) {
-            return;
-        }
-
         return [
->>>>>>> e90bc20c
             {
                 plan_id: router.query.plannerId,
                 field_name: 'partners',
