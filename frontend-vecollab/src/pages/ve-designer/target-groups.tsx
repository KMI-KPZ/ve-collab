import React, { useCallback, useState } from 'react';
import { RxMinus, RxPlus } from 'react-icons/rx';
import { useRouter } from 'next/router';
import { SubmitHandler, useFieldArray, useForm } from 'react-hook-form';
import Image from 'next/image';
import trash from '@/images/icons/ve-designer/trash.png';
import Wrapper from '@/components/VE-designer/Wrapper';
import { IPlan } from '@/interfaces/planner/plannerInterfaces';
import { Socket } from 'socket.io-client';
import { serverSideTranslations } from 'next-i18next/serverSideTranslations';
import { useTranslation } from 'next-i18next';
import { zodResolver } from '@hookform/resolvers/zod';
import { TargetGroupsFormSchema } from '../../zod-schemas/targetGroupsSchema';

export interface TargetGroup {
    name: string;
    age_min: number;
    age_max: number;
    experience: string;
    academic_course: string;
    languages: string;
}

interface Language {
    language: string;
}

interface FormValues {
    targetGroups: TargetGroup[];
    languages: Language[];
}

// const areAllFormValuesEmpty = (formValues: FormValues): boolean =>
//     formValues.languages.every((languageObject) => languageObject.language === '') &&
//     formValues.targetGroups.every((targetGroup) => {
//         return (
//             targetGroup.name === '' &&
//             targetGroup.age_min === 0 &&
//             targetGroup.age_max === 0 &&
//             targetGroup.experience === '' &&
//             targetGroup.academic_course === '' &&
//             targetGroup.languages === ''
//         );
//     });

interface Props {
    socket: Socket;
}

const emptyTG = {
    name: '',
    age_min: 0,
    age_max: 0,
    experience: '',
    academic_course: '',
    languages: '',
};
const emptyLanguage = { language: '' };

TargetGroups.auth = true;
export default function TargetGroups({ socket }: Props): JSX.Element {
    const router = useRouter();
<<<<<<< HEAD
    const { t } = useTranslation(['designer', 'common']);
    const [sideMenuStepsProgress, setSideMenuStepsProgress] = useState<ISideProgressBarStates>(
        initialSideProgressBarStates
    );
=======
    const { t } = useTranslation(['designer', 'common'])
>>>>>>> 819bd662
    const prevpage = '/ve-designer/lectures';
    const nextpage = '/ve-designer/learning-goals';

    const methods = useForm<FormValues>({
        mode: 'onChange',
        resolver: zodResolver(TargetGroupsFormSchema),
        defaultValues: {
            targetGroups: [emptyTG],
            languages: [emptyLanguage],
        },
    });

    const {
        fields: fieldsTg,
        append: appendTg,
        remove: removeTg,
        replace: replaceTg,
    } = useFieldArray({
        name: 'targetGroups',
        control: methods.control,
    });

    const {
        fields: fieldsLang,
        append: appendLang,
        remove: removeLang,
        replace: replaceLang,
    } = useFieldArray({
        name: 'languages',
        control: methods.control,
    });

    const setPlanerData = useCallback(
        (plan: IPlan) => {
            const targetGroups = plan.target_groups.length > 0 ? plan.target_groups : [emptyTG];
            replaceTg(targetGroups);

            const languages =
                plan.languages.length > 0
                    ? plan.languages.map((language) => ({ language }))
                    : [emptyLanguage];
            replaceLang(languages);
            return { targetGroups, languages };
        },
        [replaceLang, replaceTg]
    );

    const onSubmit: SubmitHandler<FormValues> = async (data: FormValues) => {
        return [
            {
                plan_id: router.query.plannerId,
                field_name: 'target_groups',
                value: data.targetGroups,
            },
            {
                plan_id: router.query.plannerId,
                field_name: 'languages',
                value: data.languages.map((element) => element.language),
            }
        ];
    };

    const handleRemoveTg = (index: number) =>
        fieldsTg.length > 1 ? removeTg(index) : replaceTg(emptyTG);

    const handleRemoveLang = (index: number) =>
        fieldsLang.length > 1 ? removeLang(index) : replaceLang(emptyLanguage);

    const renderTargetGroupsInputs = (): JSX.Element[] => {
        return fieldsTg.map((targetGroup, index) => (
            <div key={targetGroup.id} className="pt-4 pb-2">
                <div className="mt-2 flex">
                    <div className="w-1/4 flex items-center">
                        <label htmlFor="name" className="px-2 py-2">
                            {t('common:name')}
                        </label>
                    </div>
                    <div className="w-3/4">
                        <input
                            type="text"
                            {...methods.register(`targetGroups.${index}.name`)}
                            placeholder={t('common:enter_name')}
                            className="border border-gray-400 rounded-lg w-full p-2"
                        />
                        <p className="text-red-600 pt-2">
                            {t(methods.formState.errors?.targetGroups?.[index]?.name?.message!)}
                        </p>
                    </div>
                </div>
                <div className="mt-2 flex">
                    <div className="w-1/4 flex items-center">
                        <label htmlFor="age" className="px-2 py-2">
                            {t('common:age')}
                        </label>
                    </div>
                    <div className="w-3/4 flex">
                        <div>
                            <label className="mr-4"> {t('common:from')} </label>
                            <input
                                type="number"
                                {...methods.register(`targetGroups.${index}.age_min`, {
                                    valueAsNumber: true,
                                })}
                                placeholder={t('common:from')}
                                className="border border-gray-400 rounded-lg w-1/2 p-2 mr-2"
                            />
                            <p className="text-red-600 pt-2 mr-4">
                                {t(
                                    methods.formState.errors?.targetGroups?.[index]?.age_min
                                        ?.message!
                                )}
                            </p>
                        </div>
                        <div>
                            <label className="mr-4"> {t('common:to')} </label>
                            <input
                                type="number"
                                {...methods.register(`targetGroups.${index}.age_max`, {
                                    valueAsNumber: true,
                                })}
                                placeholder={t('common:to')}
                                className="border border-gray-400 rounded-lg w-1/2 p-2 ml-2"
                            />
                            <p className="text-red-600 pt-2">
                                {t(
                                    methods.formState.errors?.targetGroups?.[index]?.age_max
                                        ?.message!
                                )}
                            </p>
                        </div>
                    </div>
                </div>
                <div className="mt-2 flex">
                    <div className="w-1/4 flex items-center">
                        <label htmlFor="experience" className="px-2 py-2">
                            {t('target.relevant_exp')}
                        </label>
                    </div>
                    <div className="w-3/4">
                        <textarea
                            rows={3}
                            {...methods.register(`targetGroups.${index}.experience`)}
                            placeholder={t('target.relevant_exp_placeholder')}
                            className="border border-gray-400 rounded-lg w-full p-2"
                        />
                        <p className="text-red-600 pt-2">
                            {t(
                                methods.formState.errors?.targetGroups?.[index]?.experience
                                    ?.message!
                            )}
                        </p>
                    </div>
                </div>
                <div className="mt-2 flex">
                    <div className="w-1/4 flex items-center">
                        <label htmlFor="academic_course" className="px-2 py-2">
                            {t('target.degree')}
                        </label>
                    </div>
                    <div className="w-3/4">
                        <input
                            type="text"
                            {...methods.register(`targetGroups.${index}.academic_course`)}
                            placeholder={t('target.degree_placeholder')}
                            className="border border-gray-400 rounded-lg w-full p-2"
                        />
                        <p className="text-red-600 pt-2">
                            {t(
                                methods.formState.errors?.targetGroups?.[index]?.academic_course
                                    ?.message!
                            )}
                        </p>
                    </div>
                </div>
                <div className="mt-2 flex">
                    <div className="w-1/4 flex items-center">
                        <label htmlFor="languages" className="px-2 py-2">
                            {t('target.languages')}
                        </label>
                    </div>
                    <div className="w-3/4">
                        <input
                            type="text"
                            {...methods.register(`targetGroups.${index}.languages`)}
                            placeholder={t('target.languages_placeholder')}
                            className="border border-gray-400 rounded-lg w-full p-2"
                        />
                        <p className="text-red-600 pt-2">
                            {t(
                                methods.formState.errors?.targetGroups?.[index]?.languages?.message!
                            )}
                        </p>
                    </div>
                </div>
                <div className="flex justify-end items-center">
                    <Image
                        className="mx-2 cursor-pointer m-2 "
                        onClick={() => handleRemoveTg(index)}
                        src={trash}
                        width={20}
                        height={20}
                        alt="deleteStep"
                    ></Image>
                </div>
            </div>
        ));
    };

    const renderLanguagesInputs = (): JSX.Element[] => {
        return fieldsLang.map((language, index) => (
            <div key={language.id}>
                <div className="flex my-2 items-center w-full">
                    <input
                        type="text"
                        placeholder={t('common:enter_language')}
                        className="border border-gray-300 rounded-lg w-1/2 p-2 mr-2"
                        {...methods.register(`languages.${index}.language`)}
                    />
                    <button type="button" onClick={() => handleRemoveLang(index)}>
                        <RxMinus size={20} />
                    </button>
                </div>
                {methods.formState.errors?.languages?.[index]?.language?.message && (
                    <p className="text-red-600 pt-2">
                        {t(methods.formState.errors?.languages?.[index]?.language?.message!)}
                    </p>
                )}
            </div>
        ));
    };

    return (
        <Wrapper
            socket={socket}
            title={t('target.title')}
            subtitle={t('target.subtitle')}
            description={t('target.description')}
            tooltip={{
                text: t('target.tooltip'),
                link: '',
            }}
            stageInMenu='generally'
            idOfProgress="target_groups"
            methods={methods}
            prevpage={prevpage}
            nextpage={nextpage}
            planerDataCallback={setPlanerData}
            submitCallback={onSubmit}
        >
            <div className={'rounded shadow px-4 mb-6 w-full lg:w-2/3'}>
                <div className="divide-y">{renderTargetGroupsInputs()}</div>
                <div className="flex justify-center">
                    <button
                        className="p-2 m-2 bg-white rounded-full shadow"
                        type="button"
                        onClick={() => {
                            appendTg(emptyTG);
                        }}
                    >
                        <RxPlus size={24} />
                    </button>
                </div>
            </div>

            <div className="">
                <div className="text-xl text-slate-600">{t('target.language_title')}</div>
                <div className="mb-8">{t('target.language_description')}</div>
                <div className="mt-2 items-center">{renderLanguagesInputs()}</div>
                <button
                    className="p-2 m-2 bg-white rounded-full shadow"
                    type="button"
                    onClick={() => {
                        appendLang(emptyLanguage);
                    }}
                >
                    <RxPlus size={20} />
                </button>
            </div>
        </Wrapper>
    );
}

export async function getStaticProps({ locale }: { locale: any }) {
    return {
        props: {
            ...(await serverSideTranslations(locale ?? 'en', ['common', 'designer'])),
        },
    };
}<|MERGE_RESOLUTION|>--- conflicted
+++ resolved
@@ -1,3 +1,4 @@
+
 import React, { useCallback, useState } from 'react';
 import { RxMinus, RxPlus } from 'react-icons/rx';
 import { useRouter } from 'next/router';
@@ -60,14 +61,7 @@
 TargetGroups.auth = true;
 export default function TargetGroups({ socket }: Props): JSX.Element {
     const router = useRouter();
-<<<<<<< HEAD
-    const { t } = useTranslation(['designer', 'common']);
-    const [sideMenuStepsProgress, setSideMenuStepsProgress] = useState<ISideProgressBarStates>(
-        initialSideProgressBarStates
-    );
-=======
     const { t } = useTranslation(['designer', 'common'])
->>>>>>> 819bd662
     const prevpage = '/ve-designer/lectures';
     const nextpage = '/ve-designer/learning-goals';
 
