--- conflicted
+++ resolved
@@ -13,13 +13,10 @@
 import Wrapper from '@/components/VE-designer/Wrapper';
 import { IPlan } from '@/interfaces/planner/plannerInterfaces';
 import { Socket } from 'socket.io-client';
-<<<<<<< HEAD
 import { serverSideTranslations } from 'next-i18next/serverSideTranslations'
 import { useTranslation } from 'next-i18next'
-=======
 import { zodResolver } from '@hookform/resolvers/zod';
 import { TargetGroupsFormSchema } from '../../zod-schemas/targetGroupsSchema';
->>>>>>> 5a24a7eb
 
 export interface TargetGroup {
     name: string;
@@ -170,18 +167,8 @@
                     <div className="w-3/4">
                         <input
                             type="text"
-<<<<<<< HEAD
-                            {...methods.register(`targetGroups.${index}.name`, {
-                                maxLength: {
-                                    value: 500,
-                                    message: t('messages.max_length', {count: 500}),
-                                },
-                            })}
+                            {...methods.register(`targetGroups.${index}.name`)}
                             placeholder={t('common:enter_name')}
-=======
-                            {...methods.register(`targetGroups.${index}.name`)}
-                            placeholder="Name eingeben"
->>>>>>> 5a24a7eb
                             className="border border-gray-400 rounded-lg w-full p-2"
                         />
                         <p className="text-red-600 pt-2">
@@ -200,18 +187,7 @@
                             <input
                                 type="number"
                                 {...methods.register(`targetGroups.${index}.age_min`, {
-<<<<<<< HEAD
-                                    maxLength: {
-                                        value: 4,
-                                        message: t('messages.realistic_number'),
-                                    },
-                                    pattern: {
-                                        value: /^\d+$/,
-                                        message:t('messages.only_positive_number'),
-                                    },
-=======
                                     valueAsNumber: true,
->>>>>>> 5a24a7eb
                                 })}
                                 placeholder={t('common:from')}
                                 className="border border-gray-400 rounded-lg w-1/2 p-2 mr-2"
@@ -224,18 +200,7 @@
                             <input
                                 type="number"
                                 {...methods.register(`targetGroups.${index}.age_max`, {
-<<<<<<< HEAD
-                                    maxLength: {
-                                        value: 4,
-                                        message: t('messages.realistic_number'),
-                                    },
-                                    pattern: {
-                                        value: /^\d+$/,
-                                        message: t('messages.only_positive_number'),
-                                    },
-=======
                                     valueAsNumber: true,
->>>>>>> 5a24a7eb
                                 })}
                                 placeholder={t('common:to')}
                                 className="border border-gray-400 rounded-lg w-1/2 p-2 ml-2"
@@ -255,18 +220,8 @@
                     <div className="w-3/4">
                         <textarea
                             rows={3}
-<<<<<<< HEAD
-                            {...methods.register(`targetGroups.${index}.experience`, {
-                                maxLength: {
-                                    value: 500,
-                                    message: t('messages.max_length', {count: 500}),
-                                },
-                            })}
+                            {...methods.register(`targetGroups.${index}.experience`)}
                             placeholder={t('target.relevant_exp_placeholder')}
-=======
-                            {...methods.register(`targetGroups.${index}.experience`)}
-                            placeholder=" z.B. Sprachkenntnisse, bisherige Seminare zum Thema, etc."
->>>>>>> 5a24a7eb
                             className="border border-gray-400 rounded-lg w-full p-2"
                         />
                         <p className="text-red-600 pt-2">
@@ -283,18 +238,8 @@
                     <div className="w-3/4">
                         <input
                             type="text"
-<<<<<<< HEAD
-                            {...methods.register(`targetGroups.${index}.academic_course`, {
-                                maxLength: {
-                                    value: 500,
-                                    message: t('messages.max_length', {count: 500}),
-                                },
-                            })}
+                            {...methods.register(`targetGroups.${index}.academic_course`)}
                             placeholder={t('target.degree_placeholder')}
-=======
-                            {...methods.register(`targetGroups.${index}.academic_course`)}
-                            placeholder="Studiengang eingeben, mehrere durch Komma trennen"
->>>>>>> 5a24a7eb
                             className="border border-gray-400 rounded-lg w-full p-2"
                         />
                         <p className="text-red-600 pt-2">
@@ -314,18 +259,8 @@
                     <div className="w-3/4">
                         <input
                             type="text"
-<<<<<<< HEAD
-                            {...methods.register(`targetGroups.${index}.languages`, {
-                                maxLength: {
-                                    value: 500,
-                                    message: t('messages.max_length', {count: 500}),
-                                },
-                            })}
+                            {...methods.register(`targetGroups.${index}.languages`)}
                             placeholder={t('target.languages_placeholder')}
-=======
-                            {...methods.register(`targetGroups.${index}.languages`)}
-                            placeholder="mehrere durch Komma trennen"
->>>>>>> 5a24a7eb
                             className="border border-gray-400 rounded-lg w-full p-2"
                         />
                         <p className="text-red-600 pt-2">
@@ -355,20 +290,7 @@
                         type="text"
                         placeholder={t('common:enter_language')}
                         className="border border-gray-300 rounded-lg w-1/2 p-2 mr-2"
-<<<<<<< HEAD
-                        {...methods.register(`languages.${index}.language`, {
-                            maxLength: {
-                                value: 500,
-                                message: t('messages.max_length', {count: 500}),
-                            },
-                            pattern: {
-                                value: /^[a-zA-Z0-9äöüÄÖÜß\s_*+'":&()!?-]*$/i,
-                                message: t('messages.no_special_chars'),
-                            },
-                        })}
-=======
                         {...methods.register(`languages.${index}.language`)}
->>>>>>> 5a24a7eb
                     />
                     <button type="button" onClick={() => handleRemoveLang(index)}>
                         <RxMinus size={20} />
