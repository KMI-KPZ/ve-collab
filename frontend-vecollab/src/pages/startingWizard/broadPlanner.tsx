import WhiteBox from '@/components/Layout/WhiteBox';
import HeadProgressBarSection from '@/components/StartingWizard/HeadProgressBarSection';
import { fetchGET, fetchPOST } from '@/lib/backend';
import { signIn, useSession } from 'next-auth/react';
import React, { useEffect, useState } from 'react';
import { RxPlus } from 'react-icons/rx';
import { useRouter } from 'next/router';
import LoadingAnimation from '@/components/LoadingAnimation';
import SideProgressBarSectionBroadPlanner from '@/components/StartingWizard/SideProgressBarSectionBroadPlanner';
import { SubmitHandler, useFieldArray, useForm } from 'react-hook-form';
import {
    initialSideProgressBarStates,
    ISideProgressBarStates,
    ISideProgressBarStateSteps,
    ProgressState,
} from '@/interfaces/startingWizard/sideProgressBar';
import { sideMenuStepsData } from '@/data/sideMenuSteps';
import { IFineStep } from '@/pages/startingWizard/fineplanner/[stepSlug]';
import {
    DragDropContext,
    Droppable,
    Draggable,
    DropResult,
    DroppableProvided,
    DraggableProvided,
} from '@hello-pangea/dnd';
import iconUpAndDown from '@/images/icons/startingWizard/upAndDownArrow.png';
import trash from '@/images/icons/startingWizard/trash.png';
import Image from 'next/image';
import { Tooltip } from '@/components/Tooltip';
import Link from 'next/link';
import { FiInfo } from 'react-icons/fi';

interface BroadStep {
    from: string;
    to: string;
    name: string;
}

interface FormValues {
    broadSteps: BroadStep[];
}

export const defaultFineStepData: IFineStep = {
    name: '',
    workload: 0,
    timestamp_from: '',
    timestamp_to: '',
    social_form: '',
    learning_env: '',
    ve_approach: '',
    tasks: [
        {
            title: '',
            description: '',
            learning_goal: '',
            tools: ['', ''],
        },
    ],
    evaluation_tools: [],
    attachments: [],
    custom_attributes: {},
};

const emptyBroadStep: BroadStep = {
    from: '',
    to: '',
    name: '',
};

export default function BroadPlanner() {
    const { data: session, status } = useSession();
    const [loading, setLoading] = useState(false);
    const router = useRouter();
    const [sideMenuStepsProgress, setSideMenuStepsProgress] = useState<ISideProgressBarStates>(
        initialSideProgressBarStates
    );
    const [steps, setSteps] = useState<IFineStep[]>([defaultFineStepData]);

    // check for session errors and trigger the login flow if necessary
    useEffect(() => {
        if (status !== 'loading') {
            if (!session || session?.error === 'RefreshAccessTokenError') {
                console.log('forced new signIn');
                signIn('keycloak');
            }
        }
    }, [session, status]);

    const {
        register,
        formState: { errors },
        handleSubmit,
        control,
        setValue,
        watch,
        getValues,
    } = useForm<FormValues>({
        mode: 'onChange',
    });

    useEffect(() => {
        // if router or session is not yet ready, don't make an redirect decisions or requests, just wait for the next re-render
        if (!router.isReady || status === 'loading') {
            setLoading(true);
            return;
        }
        // router is loaded, but still no plan ID in the query --> redirect to overview because we can't do anything without an ID
        if (!router.query.plannerId) {
            router.push('/overviewProjects');
            return;
        }
        // to minimize backend load, request the data only if session is valid (the other useEffect will handle session re-initiation)
        if (session) {
            fetchGET(`/planner/get?_id=${router.query.plannerId}`, session?.accessToken).then(
                (data) => {
                    setLoading(false);
                    setSteps(data.plan.steps);
                    setValue('broadSteps', [emptyBroadStep]);
                    if (data.plan.steps?.length > 0) {
                        const steps: IFineStep[] = data.plan.steps;
                        const broadSteps: BroadStep[] = steps.map((step) => {
                            const { timestamp_from, timestamp_to, name } = step;
                            return {
                                from: timestamp_from.split('T')[0], // react hook form only takes '2019-12-13'
                                to: timestamp_to.split('T')[0],
                                name: name,
                            };
                        });
                        setValue('broadSteps', broadSteps);
                    }
                    if (data.plan.progress.length !== 0) {
                        setSideMenuStepsProgress(data.plan.progress);
                    }
                }
            );
        }
    }, [session, status, router, setValue]);

    const { fields, append, remove, move, update } = useFieldArray({
        name: 'broadSteps',
        control,
    });

    const checkIfNamesAreUnique = (broadSteps: BroadStep[]): boolean => {
        const broadStepNames = broadSteps.map((broadStep) => broadStep.name);
        return new Set(broadStepNames).size !== broadSteps.length;
    };

    const onSubmit: SubmitHandler<FormValues> = async (data: FormValues) => {
        const broadSteps: BroadStep[] = data.broadSteps;
        let payload: IFineStep = {
            ...defaultFineStepData,
        };
        const broadStepsData = broadSteps.map((broadStep) => {
            // TODO ids lieber vergleichen
            const fineStepBackend = steps.find((fineStep) => fineStep.name === broadStep.name);
            if (fineStepBackend !== undefined) {
                payload = fineStepBackend;
            }
            return {
                ...payload,
                name: broadStep.name,
                timestamp_from: broadStep.from,
                timestamp_to: broadStep.to,
            };
        });
        const sideMenuStateSteps: ISideProgressBarStateSteps[] = broadSteps.map((broadStep) => {
            return { [broadStep.name]: ProgressState.notStarted };
        });
        const sideMenuStates: ISideProgressBarStates = {
            ...sideMenuStepsProgress,
            steps: sideMenuStateSteps,
        };
        await fetchPOST(
            '/planner/update_fields',
            {
                update: [
                    {
                        plan_id: router.query.plannerId,
                        field_name: 'steps',
                        value: broadStepsData,
                    },
                    {
                        plan_id: router.query.plannerId,
                        field_name: 'progress',
                        value: sideMenuStates,
                    },
                ],
            },
            session?.accessToken
        );
    };

    const combinedSubmitRouteAndUpdate = async (data: FormValues, url: string) => {
        onSubmit(data);
        await router.push({
            pathname: url,
            query: { plannerId: router.query.plannerId },
        });
    };

    const validateDateRange = (fromValue: string, indexFromTo: number) => {
        const fromDate = new Date(fromValue);
        const toDate = new Date(watch(`broadSteps.${indexFromTo}.to`));
        if (fromDate > toDate) {
            return 'Das Startdatum muss vor dem Enddatum liegen';
        } else {
            return true;
        }
    };

    const handleDelete = (index: number): void => {
        if (fields.length > 1) {
            remove(index);
        } else {
            update(index, emptyBroadStep);
        }
    };

    const renderBroadStepsInputs = (): JSX.Element[] => {
        return fields.map((step, index) => (
            <Draggable key={`broadSteps.${index}`} draggableId={`step-${index}`} index={index}>
                {(provided: DraggableProvided) => (
                    <div key={step.id} {...provided.draggableProps} ref={provided.innerRef}>
                        <WhiteBox>
                            <div>
                                <div className="flex justify-center items-center">
                                    <label>von:</label>
                                    <input
                                        type="date"
                                        {...register(`broadSteps.${index}.from`, {
                                            required: {
                                                value: true,
                                                message: 'Bitte fülle das Felde "von" aus',
                                            },
                                            validate: (v) => validateDateRange(v, index),
                                        })}
                                        className="border border-gray-400 rounded-lg p-2 mx-2"
                                    />
                                    <label>bis:</label>
                                    <input
                                        type="date"
                                        {...register(`broadSteps.${index}.to`, {
                                            required: {
                                                value: true,
                                                message: 'Bitte fülle das Felde "bis" aus',
                                            },
                                        })}
                                        className="border border-gray-400 rounded-lg p-2 mx-2"
                                    />
                                    <input
                                        type="text"
                                        {...register(`broadSteps.${index}.name`, {
                                            required: {
                                                value: true,
                                                message: 'Bitte fülle das Felde "Name" aus',
                                            },
                                            validate: {
                                                unique: () => {
                                                    return (
                                                        !checkIfNamesAreUnique(
                                                            getValues('broadSteps')
                                                        ) || 'Bitte wähle einen einzigartigen Namen'
                                                    );
                                                },
                                            },
                                        })}
                                        placeholder="Name, z.B. Kennenlernphase"
                                        className="border border-gray-400 rounded-lg p-2 mx-2"
                                    />
                                    <Image
                                        className="mx-2"
                                        {...provided.dragHandleProps}
                                        src={iconUpAndDown}
                                        width={20}
                                        height={20}
                                        alt="arrowUpAndDown"
                                    ></Image>
                                    <Image
                                        className="mx-2 cursor-pointer"
                                        onClick={() => handleDelete(index)}
                                        src={trash}
                                        width={20}
                                        height={20}
                                        alt="deleteStep"
                                    ></Image>
                                </div>
                                {errors?.broadSteps?.[index]?.from && (
                                    <p className="text-red-600 pt-2 flex justify-center">
                                        {errors?.broadSteps?.[index]?.from?.message}
                                    </p>
                                )}
                                {errors?.broadSteps?.[index]?.to && (
                                    <p className="text-red-600 pt-2 flex justify-center">
                                        {errors?.broadSteps?.[index]?.to?.message}
                                    </p>
                                )}
                                {errors?.broadSteps?.[index]?.name && (
                                    <p className="text-red-600 pt-2 flex justify-center">
                                        {errors?.broadSteps?.[index]?.name?.message}
                                    </p>
                                )}
                            </div>
                        </WhiteBox>
                    </div>
                )}
            </Draggable>
        ));
    };

    const onDragEnd = (result: DropResult): void => {
        if (result.destination) {
            move(result.source.index, result.destination.index);
        }
    };

    return (
        <div className="flex bg-pattern-left-blue-small bg-no-repeat">
            <div className="flex flex-grow justify-center">
                <div className="flex flex-col">
                    <HeadProgressBarSection stage={1} linkFineStep={steps[0]?.name} />
                    {loading ? (
                        <LoadingAnimation />
                    ) : (
                        <form className="gap-y-6 w-full p-12 max-w-screen-2xl items-center flex flex-col flex-grow justify-between">
                            <div>
                                <div className="flex justify-center">
                                    <div
                                        className={
                                            'text-center font-bold text-4xl mb-2 relative w-fit'
                                        }
                                    >
                                        Plane den groben Ablauf
                                        <Tooltip tooltipsText="Ausführliche Informationen zur Etappenplanung und verschiedenen Typen und Modellen von VA findest du hier in den Selbstlernmaterialien …">
                                            <Link target="_blank" href={'/content/VE-Planung'}>
                                                <FiInfo size={30} color="#00748f" />
                                            </Link>
                                        </Tooltip>
                                    </div>
                                </div>
                                <div className={'text-center mb-20'}>
                                    erstelle beliebig viele Etappen, setze deren Daten und vergib
                                    für jede einen individuellen Namen
                                </div>
                                <DragDropContext onDragEnd={onDragEnd}>
                                    <Droppable droppableId="broadsteps-items">
                                        {(provided: DroppableProvided) => (
                                            <div
                                                ref={provided.innerRef}
                                                {...provided.droppableProps}
                                            >
                                                {renderBroadStepsInputs()}
                                                {provided.placeholder}
                                            </div>
                                        )}
                                    </Droppable>
                                </DragDropContext>
                                <div className="flex justify-center">
                                    <button
                                        className="p-4 bg-white rounded-3xl shadow-2xl"
                                        type="button"
                                        onClick={() => {
                                            append({
                                                from: '',
                                                to: '',
                                                name: '',
                                            });
                                        }}
                                    >
                                        <RxPlus size={30} />
                                    </button>
                                </div>
                            </div>
                            <div className="flex justify-between w-full max-w-xl">
                                <div>
                                    <button
                                        type="button"
                                        className="items-end bg-ve-collab-orange text-white py-3 px-5 rounded-lg"
                                        onClick={handleSubmit(
                                            async (data) => {
                                                await combinedSubmitRouteAndUpdate(
                                                    data,
                                                    '/startingWizard/generalInformation/formalConditions'
                                                );
                                            },
                                            async () => {
                                                await router.push({
                                                    pathname:
                                                        '/startingWizard/generalInformation/formalConditions',
                                                    query: { plannerId: router.query.plannerId },
                                                });
                                            }
                                        )}
                                    >
                                        Zurück
                                    </button>
                                </div>
                                <div>
                                    <button
                                        type="button"
                                        className="items-end bg-ve-collab-orange text-white py-3 px-5 rounded-lg"
                                        onClick={handleSubmit((data) =>
                                            combinedSubmitRouteAndUpdate(
                                                data,
                                                `/startingWizard/fineplanner/${encodeURIComponent(
                                                    watch('broadSteps')[0].name
                                                )}`
                                            )
                                        )}
                                    >
                                        Weiter
                                    </button>
                                </div>
                            </div>
<<<<<<< HEAD
                        </div>
                    </form>
                )}
                <SideProgressBarSectionBroadPlanner
                    progressState={sideMenuStepsProgress}
                    handleValidation={handleSubmit(onSubmit)}
                    isValid={true}
                    sideMenuStepsData={sideMenuStepsData}
                />
=======
                        </form>
                    )}
                </div>
>>>>>>> 6e5aaa3c
            </div>
            <SideProgressBarSectionBroadPlanner
                progressState={sideMenuStepsProgress}
                handleValidation={handleSubmit(onSubmit)}
                isValid={isValid}
                sideMenuStepsData={sideMenuStepsData}
            />
        </div>
    );
}<|MERGE_RESOLUTION|>--- conflicted
+++ resolved
@@ -413,26 +413,14 @@
                                     </button>
                                 </div>
                             </div>
-<<<<<<< HEAD
-                        </div>
-                    </form>
-                )}
-                <SideProgressBarSectionBroadPlanner
-                    progressState={sideMenuStepsProgress}
-                    handleValidation={handleSubmit(onSubmit)}
-                    isValid={true}
-                    sideMenuStepsData={sideMenuStepsData}
-                />
-=======
                         </form>
                     )}
                 </div>
->>>>>>> 6e5aaa3c
             </div>
             <SideProgressBarSectionBroadPlanner
                 progressState={sideMenuStepsProgress}
                 handleValidation={handleSubmit(onSubmit)}
-                isValid={isValid}
+                isValid={true}
                 sideMenuStepsData={sideMenuStepsData}
             />
         </div>
