import React, { useEffect } from 'react';
import AuthenticatedImage from '@/components/common/AuthenticatedImage';
import BoxHeadline from '@/components/common/BoxHeadline';
import WhiteBox from '@/components/common/WhiteBox';
import Dialog from '@/components/profile/Dialog';
import VerticalTabs from '@/components/profile/VerticalTabs';
import {
    fetchPOST,
    useGetAllGroups,
    useGetMyACL,
    useGetMyGroupInvites,
    useGetMyGroupRequests,
} from '@/lib/backend';
import { useSession } from 'next-auth/react';
import Link from 'next/link';
import { useState } from 'react';
import { BackendGroup } from '@/interfaces/api/apiInterfaces';
import { GetStaticPropsContext } from 'next';
import { serverSideTranslations } from 'next-i18next/serverSideTranslations';
import { Trans, useTranslation } from 'next-i18next';
import CustomHead from '@/components/metaData/CustomHead';
import { Tooltip } from '@/components/common/Tooltip';
import { FaRegQuestionCircle } from 'react-icons/fa';
import LoadingAnimation from '@/components/common/LoadingAnimation';
import { MdClose, MdSearch } from 'react-icons/md';
import ButtonSecondary from '@/components/common/buttons/ButtonSecondary';
import ButtonPrimary from '@/components/common/buttons/ButtonPrimary';
import ButtonDarkBlue from '@/components/common/buttons/ButtonDarkBlue';
import ButtonLightBlue from '@/components/common/buttons/ButtonLightBlue';
import H2 from '@/components/common/H2';
import { GoAlert } from 'react-icons/go';
import Dropdown from '@/components/common/Dropdown';
import ReportDialog from '@/components/common/dialogs/Report';

Groups.auth = true;
Groups.noAuthPreview = <GroupsNoAuthPreview />;

export default function Groups() {
    const { data: session } = useSession();
    const { t } = useTranslation(['community', 'common']);

    const [searchInput, setSearchInput] = useState('');
    const [newInput, setNewInput] = useState('');
    const [newGroupInvisibleCheckboxChecked, setNewGroupInvisibleCheckboxChecked] = useState(false);
    const [newGroupJoinableCheckboxChecked, setNewGroupJoinableCheckboxChecked] = useState(false);
    // const [searchResults, setSearchResults] = useState<BackendGroup[]>([]);

    const [isNewDialogOpen, setIsNewDialogOpen] = useState(false);

    const [reportDialogOpen, setReportDialogOpen] = useState(false);

    // const { data: myGroups, mutate: mutateMyGroups } = useGetMyGroups(session!.accessToken);
    const {
        data: allGroups,
        error,
        isLoading: isLoadingAll,
        mutate: mutateAllGroups,
    } = useGetAllGroups(session!.accessToken);

    const [ownOnly, setOwnOnly] = useState<boolean>(true);

    const [groups, setGroups] = useState<BackendGroup[]>();
    useEffect(() => {
        if (isLoadingAll) return;

        // console.log({ allGroups });

        let result = allGroups;
        if (ownOnly) {
            result = result.filter((group) =>
                group.members.includes(session?.user?.preferred_username as string)
            );
        }
        if (searchInput) {
            result = result.filter(
                (group) =>
                    group.name.toLowerCase().includes(searchInput.toLowerCase()) ||
                    group.space_description?.toLowerCase().includes(searchInput.toLowerCase())
            );
        }

        setGroups(result);
    }, [isLoadingAll, allGroups, session?.user, ownOnly, searchInput]);

    const { data: myGroupInvites, mutate: mutateMyGroupInvites } = useGetMyGroupInvites(
        session!.accessToken
    );

    const { data: myGroupRequests, mutate: mutateMyGroupRequests } = useGetMyGroupRequests(
        session!.accessToken
    );

    // console.log({ myGroupInvites, myGroupRequests });

    const { data: myACL } = useGetMyACL(session!.accessToken);

    // const handleSearchInput = (event: React.ChangeEvent<HTMLInputElement>) => {
    //     setSearchInput(event.target.value);
    //     fetchGET(`/search?spaces=true&query=${event.target.value}`, session!.accessToken).then(
    //         (data) => {
    //             setSearchResults(
    //                 data.spaces.filter((space: BackendGroup) => {
    //                     return !space.members.includes(session!.user?.preferred_username as string);
    //                 })
    //             );
    //         }
    //     );
    // };

    const onClickTabItem = (tab: string) => {
        switch (tab) {
            case 'my_groups':
                setOwnOnly(true);
                break;

            case 'all_groups':
                setOwnOnly(false);
                break;

            default:
                break;
        }
    };

    const handleClickSetOwnOnly = () => {
        setOwnOnly(!ownOnly);
    };

    const handleCloseNewDialog = () => {
        setIsNewDialogOpen(false);
    };

    const handleOpenNewDialog = () => {
        setNewInput('');
        setNewGroupInvisibleCheckboxChecked(false);
        setNewGroupJoinableCheckboxChecked(false);
        setIsNewDialogOpen(true);
    };

    const createNewGroup = () => {
        fetchPOST(
            `/spaceadministration/create?name=${newInput}&invisible=${newGroupInvisibleCheckboxChecked}&joinable=${!newGroupJoinableCheckboxChecked}`,
            {},
            session!.accessToken
        );
        // mutateMyGroups();
        mutateAllGroups();
    };

    function sendJoinRequest(groupId: string): void {
        fetchPOST(`/spaceadministration/join?id=${groupId}`, {}, session!.accessToken).then(
            (data) => {
                // mutateMyGroups();
                mutateAllGroups();
                mutateMyGroupRequests();

                // if group is joinable, user is automatically joined
                // and therefore remove the group from the list
                // if (data.join_type === 'joined') {
                //     searchResults.splice(
                //         searchResults.findIndex((group) => group._id === groupId),
                //         1
                //     );
                // } else if (data.join_type === 'requested_join') {
                //     searchResults
                //         .find((group) => group._id === groupId)!
                //         .requests.push(session!.user.preferred_username!);
                // }
            }
        );
    }

    function acceptInvite(groupId: string): void {
        fetchPOST(
            `/spaceadministration/accept_invite?id=${groupId}`,
            {},
            session!.accessToken
        ).then(() => {
            // mutateMyGroups();
            mutateAllGroups();
            mutateMyGroupInvites();
        });
    }

    function declineInvite(groupId: string): void {
        fetchPOST(
            `/spaceadministration/decline_invite?id=${groupId}`,
            {},
            session!.accessToken
        ).then(() => {
            // mutateMyGroups();
            mutateAllGroups();
            mutateMyGroupInvites();
        });
    }

    function revokeRequest(groupId: string) {
        fetchPOST(
            `/spaceadministration/revoke_request?id=${groupId}`,
            {},
            session!.accessToken
        ).then(() => {
            mutateAllGroups();
            mutateMyGroupRequests();
        });
    }

    const SearchInput = () => (
        <div className="flex items-center">
            <input
                className={
                    'w-1/2 border border-[#cccccc] rounded-md px-2 py-1 active:outline-none focus:outline-none'
                }
                type="text"
                placeholder={t('search_groups_placeholder')}
                name="search"
                autoComplete="off"
                value={searchInput}
                onChange={(event) => {
                    const value = (event.target as HTMLInputElement).value;
                    setSearchInput(value);
                }}
                autoFocus={isNewDialogOpen ? false : true}
            />
            <div
                onClick={(e) => {
                    setSearchInput('');
                }}
                className={`text-slate-600 inline relative -left-[22px]`}
            >
                <MdClose size={15} className={`${searchInput.length ? 'inline' : 'invisible'}`} />
            </div>
            <button
                type="button"
                title={t('search_title')}
                className="-ml-[22px] rounded-r p-2 flex justify-center items-center inline bg-white border border-gray-300 border-l-transparent"
            >
                <MdSearch className="text-gray-800" />
            </button>
        </div>
    );

    // const Filter = () => (
    //     <>
    //         <div
    //             title={t('groups_filter_own_only_title')}
    //             className={`flex p-2 rounded-full shadow border cursor-pointer bg-gray-100`}
    //             onClick={handleClickSetOwnOnly}
    //         >
    //             <div className="relative w-[32px] flex items-center ">
    //                 <div
    //                     className={`absolute w-[32px] h-[14px] left-0 rounded-md ${
    //                         ownOnly ? 'bg-green-800' : 'bg-gray-500'
    //                     }`}
    //                 ></div>
    //                 <div
    //                     className={`absolute rounded-full h-[20px] w-[20px] ${
    //                         ownOnly
    //                             ? 'right-0 bg-green-500 drop-shadow-[0_0_3px_rgba(34,197,94,1)]'
    //                             : 'left-0 bg-gray-200'
    //                     }`}
    //                 ></div>
    //             </div>
    //             <span className={`mx-2 ${ownOnly ? '' : 'text-gray-600'}   `}>
    //                 {ownOnly ? t('groups_filter_own_only') : t('all')}
    //             </span>
    //         </div>

    //         <div className="mx-4">
    //             <Dropdown
    //                 options={[
    //                     {
    //                         value: 'own',
    //                         label: t('groups_filter_own'),
    //                     },
    //                     {
    //                         value: 'all',
    //                         label: t('groups_filter_all'),
    //                     },
    //                 ]}
    //                 onSelect={(value) => {
    //                     // handleSwitchAuthorChange(value);
    //                 }}
    //                 icon={
    //                     <span className="flex  items-center">
    //                         {t('group_member')}:{' '}
    //                         <span className="mx-2 text-ve-collab-blue underline">
    //                             {/* {currentAuthorFilter} */}
    //                             {t('groups_filter_own')}
    //                         </span>{' '}
    //                         <MdArrowDropDown />
    //                     </span>
    //                 }
    //                 ulClasses="!left-16 !right-auto"
    //             />
    //         </div>
    //     </>
    // );

<<<<<<< HEAD
    const handleSelectOption = (value: string, ...rest: any[]) => {
        switch (value) {
            case 'report':
                setReportDialogOpen(true);
                break;

            default:
                break;
        }
    };

    const GroupDrowndown = () => {
        const options = [
            {
                value: 'report',
                label: t('common:report.report_title'),
                icon: <GoAlert />,
                liClasses: 'text-red-500',
            },
        ];

        return <Dropdown options={options} onSelect={handleSelectOption} />;
    };

    const Item = ({ group, buttons }: { group: BackendGroup; buttons: JSX.Element }) => (
        <>
            <div className="grow md:basis-5/12 font-normal text-base group hover:cursor-pointer flex flex-nowrap items-center">
=======
    const Item = ({
        group,
        clickable,
        buttons,
    }: {
        group: BackendGroup;
        clickable: boolean;
        buttons: JSX.Element;
    }) => (
        <div className="grow md:basis-5/12 font-normal text-base group truncate flex flex-nowrap items-center hover:bg-slate-50 px-2">
            {clickable ? (
>>>>>>> b40fb5ef
                <Link
                    href={`/group/${group._id}`}
                    className="py-2 w-full flex flex-nowrap items-center"
                >
                    <AuthenticatedImage
                        imageId={group.space_pic}
                        alt={t('group_picture')}
                        width={60}
                        height={60}
                        className="rounded-full mr-2"
                    ></AuthenticatedImage>

                    <div className="flex flex-col truncate">
                        <span className="font-semibold truncate">
                            {group.name}
                            {/* <span className="hidden group-hover:inline-block text-slate-500 mx-4 font-normal">
                            {group.members.length} {t('members')}
                        </span> */}
                        </span>
                        {group.space_description && (
                            <p className="truncate">{group.space_description}</p>
                        )}
                    </div>
                </Link>
<<<<<<< HEAD
                {buttons}
                <div className="sm:ml-0 md:ml-2 lg:ml-4">
                    <GroupDrowndown />
                </div>
            </div>
            {reportDialogOpen && (
                <ReportDialog
                    reportedItemId={group._id}
                    reportedItemType="group"
                    closeCallback={() => {
                        setReportDialogOpen(false);
                    }}
                />
            )}
        </>
=======
            ) : (
                <div className="py-2 w-full flex flex-nowrap items-center">
                    <AuthenticatedImage
                        imageId={group.space_pic}
                        alt={t('group_picture')}
                        width={60}
                        height={60}
                        className="rounded-full mr-2"
                    ></AuthenticatedImage>

                    <div className="flex flex-col truncate">
                        <span className="font-semibold truncate">
                            {group.name}
                            {/* <span className="hidden group-hover:inline-block text-slate-500 mx-4 font-normal">
                            {group.members.length} {t('members')}
                        </span> */}
                        </span>
                        {group.space_description && (
                            <p className="truncate">{group.space_description}</p>
                        )}
                    </div>
                </div>
            )}
            {buttons}
        </div>
>>>>>>> b40fb5ef
    );

    const Items = () => (
        <div className="mx-10">
            {!searchInput && groups?.length === 0 && (
                <p className="italic m-2">{t('no_groups_available')}</p>
            )}
            {searchInput && groups?.length === 0 && (
                <p className="italic m-2">{t('no_groups_found')}</p>
            )}
            {groups?.map((group, i) => {
                // user is member
                if (group.members.includes(session!.user.preferred_username!)) {
                    return <Item clickable={true} group={group} key={i} buttons={<></>} />;
                }
                // user is not member
                return (
                    <Item
                        clickable={false}
                        group={group}
                        key={i}
                        buttons={
                            <>
                                {/* group is joinable, render join button */}
                                {group.joinable ? (
                                    <ButtonDarkBlue
                                        onClick={() => {
                                            sendJoinRequest(group._id);
                                        }}
                                    >
                                        {t('join')}
                                    </ButtonDarkBlue>
                                ) : // group is not joinable; user has already requested to join
                                group.requests.includes(session!.user.preferred_username!) ? (
                                    <span className="px-4 py-2 rounded-md shadow border">
                                        {t('join_requested')}
                                    </span>
                                ) : (
                                    // group is not joinable; user has not already requested to join
                                    <ButtonLightBlue
                                        onClick={() => {
                                            sendJoinRequest(group._id);
                                        }}
                                    >
                                        {t('request_join')}
                                    </ButtonLightBlue>
                                )}
                            </>
                        }
                    />
                );
            })}
        </div>
    );

    return (
        <>
            <CustomHead
                pageTitle={t('groups')}
                pageSlug={'groups'}
                pageDescription={t('groups_description')}
            />

            <div className="m-auto p-6 sm:p-12">
                <div className="flex flex-wrap  items-center mb-10 mt-12">
                    <div>
                        <div className={'font-bold text-4xl mb-2'}>{t('groups')}</div>
                        <div className={'text-gray-500 text-xl'}>{t('groups_instructions')}</div>
                    </div>
                </div>

                <div className="mb-4 flex flex-wrap-reverse justify-end items-center gap-y-2">
                    {/* <Filter /> */}
                    {/* <div className="flex items-center">
                        <SearchInput />
                    </div> */}

                    {myACL.create_space && (
                        <div className="">
                            <ButtonPrimary onClick={() => handleOpenNewDialog()}>
                                <span>{t('create_new_group')}</span>
                            </ButtonPrimary>
                        </div>
                    )}
                </div>

                <div className="bg-white rounded-lg shadow border-1 border-gray-800 py-6 px-4 space-x-4">
                    {isLoadingAll ? (
                        <div className="m-12">
                            <LoadingAnimation size="small" />
                        </div>
                    ) : (
                        <VerticalTabs onClickTabItem={onClickTabItem} className="divide-x">
                            <div tabid="my_groups" tabname={t('my_groups')}>
                                <div className="mx-10 my-4">
                                    <SearchInput />
                                </div>
                                <Items />
                            </div>

                            <div tabid="all_groups" tabname={t('common:all')}>
                                <div className="mx-10 my-4">
                                    <SearchInput />
                                </div>
                                <Items />
                            </div>

                            <div
                                tabid="requests_invitations"
                                tabname={t('my_requests_and_invitations')}
                            >
                                <div className="mx-10">
                                    {myGroupInvites.length == 0 && myGroupRequests.length == 0 && (
                                        <p className="italic m-2">{t('no_current_requests')}</p>
                                    )}

                                    {myGroupInvites.length > 0 && (
                                        <>
                                            <H2>{t('pending_invitations')}</H2>
                                            {myGroupInvites.map((group, i) => (
                                                <Item
                                                    key={i}
                                                    group={group}
                                                    clickable={true}
                                                    buttons={
                                                        <>
                                                            <ButtonPrimary
                                                                onClick={() => {
                                                                    acceptInvite(group._id);
                                                                }}
                                                            >
                                                                {t('common:accept')}
                                                            </ButtonPrimary>

                                                            <ButtonSecondary
                                                                onClick={() => {
                                                                    declineInvite(group._id);
                                                                }}
                                                            >
                                                                {t('common:decline')}
                                                            </ButtonSecondary>
                                                        </>
                                                    }
                                                />
                                            ))}
                                        </>
                                    )}

                                    {myGroupRequests.length > 0 && (
                                        <>
                                            <H2>{t('pending_requests')}</H2>
                                            {myGroupRequests.map((group, i) => (
                                                <Item
                                                    key={i}
                                                    group={group}
                                                    clickable={false}
                                                    buttons={
                                                        <ButtonLightBlue
                                                            onClick={() => {
                                                                revokeRequest(group._id);
                                                            }}
                                                        >
                                                            {t('revoke_request')}
                                                        </ButtonLightBlue>
                                                    }
                                                />
                                            ))}
                                        </>
                                    )}
                                </div>
                            </div>
                        </VerticalTabs>
                    )}
                </div>
            </div>
            <Dialog
                isOpen={isNewDialogOpen}
                title={t('create_new_group')}
                onClose={handleCloseNewDialog}
            >
                <div className="w-[25vw] relative">
                    <div>{t('new_group_name')}</div>
                    <input
                        className={'border border-gray-500 rounded-lg px-2 py-1 my-2 w-full'}
                        type="text"
                        placeholder={t('new_group_name_placeholder')}
                        value={newInput}
                        onChange={(e) => setNewInput(e.target.value)}
                        autoFocus
                    />
                    <div className="mt-2">
                        <span className="font-bold">{t('visibility')}:</span>
                        <Tooltip
                            className="mx-2 top-0.5"
                            position="right"
                            tooltipsText={
                                <Trans
                                    i18nKey="group_visibility_tooltip"
                                    ns="community"
                                    components={{ br: <br />, bold: <strong /> }}
                                />
                            }
                        >
                            <FaRegQuestionCircle className="inline m-1 text-ve-collab-blue" />
                        </Tooltip>
                    </div>
                    <div className="flex my-2">
                        <label className="cursor-pointer">
                            <input
                                type="checkbox"
                                className="mr-2"
                                checked={newGroupInvisibleCheckboxChecked}
                                onChange={() =>
                                    setNewGroupInvisibleCheckboxChecked(
                                        !newGroupInvisibleCheckboxChecked
                                    )
                                }
                            />
                            {t('invisible')}
                        </label>
                    </div>
                    <div className="flex my-2">
                        <label className="cursor-pointer">
                            <input
                                type="checkbox"
                                className="mr-2"
                                checked={newGroupJoinableCheckboxChecked}
                                onChange={() =>
                                    setNewGroupJoinableCheckboxChecked(
                                        !newGroupJoinableCheckboxChecked
                                    )
                                }
                            />
                            {t('private')}
                        </label>
                    </div>
                    <div className="flex w-full mt-4">
                        <button
                            className={
                                'w-40 h-12 bg-transparent border border-gray-500 py-3 px-6 mr-auto rounded-lg shadow-lg'
                            }
                            onClick={handleCloseNewDialog}
                        >
                            <span>{t('common:cancel')}</span>
                        </button>
                        <button
                            className={
                                'w-40 h-12 bg-ve-collab-orange border text-white py-3 px-6 rounded-lg shadow-xl'
                            }
                            onClick={() => {
                                createNewGroup();
                                handleCloseNewDialog();
                            }}
                        >
                            <span>{t('common:create')}</span>
                        </button>
                    </div>
                </div>
            </Dialog>
        </>
    );
}

function GroupsNoAuthPreview() {
    const { t } = useTranslation(['community', 'common']);
    const exampleGroups = [
        {
            name: t('common:no_auth.group_name1'),
            space_description: t('common:no_auth.group_description1'),
        },
        {
            name: t('common:no_auth.group_name2'),
        },
        {
            _id: '3',
            name: 'Group 3',
            space_description: 'Description of Group 3',
        },
    ];
    return (
        <div className="opacity-40">
            <CustomHead
                pageTitle={t('groups')}
                pageSlug={'groups'}
                pageDescription={t('groups_description')}
            />
            <div className="mt-12">
                <WhiteBox>
                    <VerticalTabs isNoAuthPreview={true}>
                        <div tabid="my_groups" tabname={t('my_groups')}>
                            <div className="min-h-[63vh]">
                                <BoxHeadline title={t('you_are_member_of_groups')} />
                                <div className="divide-y my-4">
                                    {exampleGroups.map((group, index) => (
                                        <div key={index} className="px-2 pt-5 pb-3 flex">
                                            <div className="flex-none">
                                                <AuthenticatedImage
                                                    imageId={'team-collab_sm.jpg'}
                                                    alt={t('group_picture')}
                                                    width={60}
                                                    height={60}
                                                    className="rounded-full"
                                                    isNoAuthPreview={true}
                                                ></AuthenticatedImage>
                                            </div>
                                            <div>
                                                <BoxHeadline title={group.name} />
                                                <div className="mx-2 px-1 my-1 text-gray-600">
                                                    {group.space_description
                                                        ? group.space_description
                                                        : t('no_description_available')}
                                                </div>
                                            </div>
                                        </div>
                                    ))}
                                </div>
                            </div>
                        </div>
                        <div tabid="find_new_groups" tabname={t('find_new_groups')}></div>
                        <div tabid="all_groups" tabname={t('common:all')}></div>
                        <div
                            tabid="requests_invitations"
                            tabname={t('my_requests_and_invitations')}
                        ></div>
                    </VerticalTabs>
                </WhiteBox>
            </div>
            <div className="absolute top-0 left-0 w-full h-full bg-gradient-to-b from-transparent via-white to-white pointer-events-none"></div>
        </div>
    );
}

export async function getStaticProps({ locale }: GetStaticPropsContext) {
    return {
        props: {
            ...(await serverSideTranslations(locale ?? 'en', ['common', 'community'])),
        },
    };
}<|MERGE_RESOLUTION|>--- conflicted
+++ resolved
@@ -297,7 +297,6 @@
     //     </>
     // );
 
-<<<<<<< HEAD
     const handleSelectOption = (value: string, ...rest: any[]) => {
         switch (value) {
             case 'report':
@@ -322,10 +321,6 @@
         return <Dropdown options={options} onSelect={handleSelectOption} />;
     };
 
-    const Item = ({ group, buttons }: { group: BackendGroup; buttons: JSX.Element }) => (
-        <>
-            <div className="grow md:basis-5/12 font-normal text-base group hover:cursor-pointer flex flex-nowrap items-center">
-=======
     const Item = ({
         group,
         clickable,
@@ -335,38 +330,60 @@
         clickable: boolean;
         buttons: JSX.Element;
     }) => (
-        <div className="grow md:basis-5/12 font-normal text-base group truncate flex flex-nowrap items-center hover:bg-slate-50 px-2">
-            {clickable ? (
->>>>>>> b40fb5ef
-                <Link
-                    href={`/group/${group._id}`}
-                    className="py-2 w-full flex flex-nowrap items-center"
-                >
-                    <AuthenticatedImage
-                        imageId={group.space_pic}
-                        alt={t('group_picture')}
-                        width={60}
-                        height={60}
-                        className="rounded-full mr-2"
-                    ></AuthenticatedImage>
-
-                    <div className="flex flex-col truncate">
-                        <span className="font-semibold truncate">
-                            {group.name}
-                            {/* <span className="hidden group-hover:inline-block text-slate-500 mx-4 font-normal">
+        <div className="flex items-center">
+            <div className="grow md:basis-5/12 font-normal text-base group truncate flex flex-nowrap items-center hover:bg-slate-50 px-2">
+                {clickable ? (
+                    <Link
+                        href={`/group/${group._id}`}
+                        className="py-2 w-full flex flex-nowrap items-center"
+                    >
+                        <AuthenticatedImage
+                            imageId={group.space_pic}
+                            alt={t('group_picture')}
+                            width={60}
+                            height={60}
+                            className="rounded-full mr-2"
+                        ></AuthenticatedImage>
+
+                        <div className="flex flex-col truncate">
+                            <span className="font-semibold truncate">
+                                {group.name}
+                                {/* <span className="hidden group-hover:inline-block text-slate-500 mx-4 font-normal">
                             {group.members.length} {t('members')}
                         </span> */}
-                        </span>
-                        {group.space_description && (
-                            <p className="truncate">{group.space_description}</p>
-                        )}
+                            </span>
+                            {group.space_description && (
+                                <p className="truncate">{group.space_description}</p>
+                            )}
+                        </div>
+                    </Link>
+                ) : (
+                    <div className="py-2 w-full flex flex-nowrap items-center">
+                        <AuthenticatedImage
+                            imageId={group.space_pic}
+                            alt={t('group_picture')}
+                            width={60}
+                            height={60}
+                            className="rounded-full mr-2"
+                        ></AuthenticatedImage>
+
+                        <div className="flex flex-col truncate">
+                            <span className="font-semibold truncate">
+                                {group.name}
+                                {/* <span className="hidden group-hover:inline-block text-slate-500 mx-4 font-normal">
+                            {group.members.length} {t('members')}
+                        </span> */}
+                            </span>
+                            {group.space_description && (
+                                <p className="truncate">{group.space_description}</p>
+                            )}
+                        </div>
                     </div>
-                </Link>
-<<<<<<< HEAD
+                )}
                 {buttons}
-                <div className="sm:ml-0 md:ml-2 lg:ml-4">
-                    <GroupDrowndown />
-                </div>
+            </div>
+            <div className="sm:ml-0 md:ml-2 lg:ml-4">
+                <GroupDrowndown />
             </div>
             {reportDialogOpen && (
                 <ReportDialog
@@ -377,34 +394,7 @@
                     }}
                 />
             )}
-        </>
-=======
-            ) : (
-                <div className="py-2 w-full flex flex-nowrap items-center">
-                    <AuthenticatedImage
-                        imageId={group.space_pic}
-                        alt={t('group_picture')}
-                        width={60}
-                        height={60}
-                        className="rounded-full mr-2"
-                    ></AuthenticatedImage>
-
-                    <div className="flex flex-col truncate">
-                        <span className="font-semibold truncate">
-                            {group.name}
-                            {/* <span className="hidden group-hover:inline-block text-slate-500 mx-4 font-normal">
-                            {group.members.length} {t('members')}
-                        </span> */}
-                        </span>
-                        {group.space_description && (
-                            <p className="truncate">{group.space_description}</p>
-                        )}
-                    </div>
-                </div>
-            )}
-            {buttons}
         </div>
->>>>>>> b40fb5ef
     );
 
     const Items = () => (
