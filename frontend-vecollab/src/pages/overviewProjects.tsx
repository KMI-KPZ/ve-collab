import { fetchGET, fetchPOST } from '@/lib/backend';
import { useSession } from 'next-auth/react';
import Link from 'next/link';
import { useEffect, useState } from 'react';
import { useRouter } from 'next/router';

interface PlanPreview {
    _id: string;
    name: string;
}

export default function Overview() {
    const [plans, setPlans] = useState<PlanPreview[]>([]);

    const { data: session } = useSession();

    const router = useRouter();

    const createAndForwardNewPlanner = async () => {
        const newPlanner = await fetchPOST('/planner/insert_empty', {}, session?.accessToken);
        await router.push({
            pathname: '/startingWizard/generalInformation/1projectName',
            query: { plannerId: newPlanner.inserted_id },
        });
    };

    useEffect(() => {
        fetchGET(`/planner/get_all`, session?.accessToken).then((data) => {
            if (data.plans) {
                setPlans(data.plans);
            }
        });
    }, [session?.accessToken]);

    return (
        <>
            <div className="flex justify-center bg-pattern-left-blue-small bg-no-repeat">
                <div className="gap-y-6 w-full p-12 max-w-screen-2xl items-center flex flex-col justify-content">
                    <div>
                        <div className={'text-center font-bold text-4xl mb-2'}>Übersicht</div>
                        <div className={'text-center mb-20'}>
                            hier findest du alle deine vorhandenen Pläne
                        </div>
                    </div>
                    <div className="flex flex-wrap">
                        {plans.map((plan, index) => (
                            <div key={index} className="m-2">
                                <div className="rounded-lg shadow-md bg-gray-100 w-52 relative">
                                    <div className="p-4">
                                        <h2 className="text-xl font-bold leading-tight text-gray-800">
                                            {plan.name}
                                        </h2>
                                        <p className="text-sm text-gray-500">Max Mustermann</p>
                                        <p className="text-gray-700 mt-3 text-sm">28.04.2023</p>
                                    </div>
                                    <Link
                                        href={{
                                            pathname:
                                                '/startingWizard/generalInformation/1projectName',
                                            query: { plannerId: plan._id },
                                        }}
                                    >
                                        <button className="absolute bottom-0 right-0 bg-ve-collab-orange rounded-lg p-2 flex justify-center items-center">
                                            <svg
                                                xmlns="http://www.w3.org/2000/svg"
                                                fill="none"
                                                viewBox="0 0 24 24"
                                                height="15"
                                                width="15"
                                            >
                                                <path
                                                    fill="#fff"
                                                    d="M13.4697 17.9697C13.1768 18.2626 13.1768 18.7374 13.4697 19.0303C13.7626 19.3232 14.2374 19.3232 14.5303 19.0303L20.3232 13.2374C21.0066 12.554 21.0066 11.446 20.3232 10.7626L14.5303 4.96967C14.2374 4.67678 13.7626 4.67678 13.4697 4.96967C13.1768 5.26256 13.1768 5.73744 13.4697 6.03033L18.6893 11.25H4C3.58579 11.25 3.25 11.5858 3.25 12C3.25 12.4142 3.58579 12.75 4 12.75H18.6893L13.4697 17.9697Z"
                                                ></path>
                                            </svg>
                                        </button>
                                    </Link>
                                </div>
                            </div>
                        ))}
                    </div>
                    <div className="flex justify-around w-full">
<<<<<<< HEAD
                        <div>
                            <button
                                onClick={createAndForwardNewPlanner}
                                className="items-end bg-ve-collab-orange text-white py-3 px-5 rounded-lg"
                            >
                                neuen Plan starten
                            </button>
=======
                        {session && (
                            <div>
                                <Link href={'/startingWizard/generalInformation/1projectName'}>
                                    <button className="items-end bg-ve-collab-orange text-white py-3 px-5 rounded-lg">
                                        neuen Plan starten
                                    </button>
                                </Link>
                            </div>
                        )}
                        {!session && (
                            <div>
                            <Link href={'/startingWizard/generalInformation/1projectName'}>
                                <button disabled className="items-end bg-ve-collab-orange text-white py-3 px-5 rounded-lg">
                                    Logge dich ein, um einen neuen Plan zu erstellen!
                                </button>
                            </Link>
>>>>>>> 823d7796
                        </div>
                        )}
                    </div>
                </div>
            </div>
        </>
    );
}<|MERGE_RESOLUTION|>--- conflicted
+++ resolved
@@ -80,22 +80,11 @@
                         ))}
                     </div>
                     <div className="flex justify-around w-full">
-<<<<<<< HEAD
-                        <div>
-                            <button
-                                onClick={createAndForwardNewPlanner}
-                                className="items-end bg-ve-collab-orange text-white py-3 px-5 rounded-lg"
-                            >
-                                neuen Plan starten
-                            </button>
-=======
                         {session && (
                             <div>
-                                <Link href={'/startingWizard/generalInformation/1projectName'}>
-                                    <button className="items-end bg-ve-collab-orange text-white py-3 px-5 rounded-lg">
+                                    <button onClick={createAndForwardNewPlanner} className="items-end bg-ve-collab-orange text-white py-3 px-5 rounded-lg">
                                         neuen Plan starten
                                     </button>
-                                </Link>
                             </div>
                         )}
                         {!session && (
@@ -105,7 +94,6 @@
                                     Logge dich ein, um einen neuen Plan zu erstellen!
                                 </button>
                             </Link>
->>>>>>> 823d7796
                         </div>
                         )}
                     </div>
