--- conflicted
+++ resolved
@@ -79,13 +79,8 @@
                     contentChildren={
                         props.knowledgeWorkerFrame === true ? (
                             <iframe
-<<<<<<< HEAD
-                                className="rounded-xl mx-1 h-[90vh]"
-                                src={`http://localhost:8888/knowledgeworker/${props.slug}/`}
-=======
                                 className="rounded-xl mx-1"
                                 src={`${process.env.NEXT_PUBLIC_BACKEND_BASE_URL}/knowledgeworker/${props.slug}/`}
->>>>>>> 060d9cb5
                             ></iframe>
                         ) : props.WPPagesFrame === true ? (
                             <iframe
