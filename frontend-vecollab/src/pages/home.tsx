--- conflicted
+++ resolved
@@ -35,11 +35,7 @@
                 <div>
                     <BackgroundAnimation className="-z-10" enable={true} />
                 </div>
-<<<<<<< HEAD
-                <div className="flex flex-col m-auto py-6 sm:p-12 max-w-screen-2xl z-0 relative gap-y-12">
-=======
-                <div className="flex flex-col m-auto p-6 sm:p-12 max-w-(--breakpoint-2xl) z-0 relative gap-y-12">
->>>>>>> 510d1118
+                <div className="flex flex-col m-auto py-6 sm:p-12 max-w-(--breakpoint-2xl) z-0 relative gap-y-12">
                     {status != 'loading' && (
                         <>
                             {session && (
