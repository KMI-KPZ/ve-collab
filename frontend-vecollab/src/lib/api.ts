--- conflicted
+++ resolved
@@ -1,12 +1,8 @@
 import { Categories, Post, PostPreview } from '@/interfaces';
 
-<<<<<<< HEAD
+
 let API_URL_STR = process.env.WORDPRESS_GRAPHQL_API_URL
 // fallback to localhost if WORDPRESS_GRAPHQL_API_URL is not defined in env
-=======
-let API_URL_STR = process.env.WORDPRESS_API_URL;
-// fallback to localhost if WORDPRESS_API_URL is not defined in .env.local
->>>>>>> d02ab3db
 if (API_URL_STR === undefined) {
     API_URL_STR = 'http://localhost';
 }
