--- conflicted
+++ resolved
@@ -37,17 +37,11 @@
         return res;
     });
 
-<<<<<<< HEAD
 export function useIsGlobalAdmin(accessToken?: string): boolean {
     const { data } = useSWR(
         [`/admin_check`, accessToken]
         ,
         ([url, token]) => GETfetcher(url, token)
-=======
-export function useIsGlobalAdmin(accessToken: string): boolean {
-    const { data } = useSWR([`/admin_check`, accessToken], ([url, token]) =>
-        GETfetcher(url, token)
->>>>>>> c80f4eff
     );
 
     return data?.is_admin || false;
@@ -404,16 +398,10 @@
     accessToken: string,
     toDate?: string,
     limit?: number,
-<<<<<<< HEAD
-    space?: string,
+    group?: string,
     user?: string,
     adminDashboard?: boolean
  ): {
-=======
-    group?: string,
-    user?: string
-): {
->>>>>>> c80f4eff
     data: BackendPost[];
     isLoading: boolean;
     error: any;
@@ -424,20 +412,13 @@
         endpointUrl += `/space/${group}`;
     } else if (user) {
         endpointUrl += `/user/${user}`;
-    } else {
-        endpointUrl += `/you`;
-    }
-<<<<<<< HEAD
-    else if (adminDashboard) {
+    } else if (adminDashboard) {
         // empty, adminDashboard requests to bare /timeline
     }
     else {
         endpointUrl += `/you`
     }
     endpointUrl += `?to=${toDate}&limit=${limit}`
-=======
-    endpointUrl += `?to=${toDate}&limit=${limit}`;
->>>>>>> c80f4eff
 
     const { data, error, isLoading, mutate } = useSWR([endpointUrl, accessToken], ([url, token]) =>
         GETfetcher(url, token)
