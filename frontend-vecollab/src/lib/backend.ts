import {
    BackendChatMessage,
    BackendChatroomSnippet,
    BackendPost,
    BackendSpace,
    BackendSpaceACLEntry,
    BackendUserSnippet,
} from '@/interfaces/api/apiInterfaces';
import { Notification } from '@/interfaces/socketio';
import { IPlan, PlanPreview } from '@/interfaces/planner/plannerInterfaces';
import { signIn, useSession } from 'next-auth/react';
import useSWR, { KeyedMutator } from 'swr';
import { VEPlanSnippet } from '@/interfaces/profile/profileInterfaces';
import { IMaterialNode, INode, ITopLevelNode } from '@/interfaces/material/materialInterfaces';

if (!process.env.NEXT_PUBLIC_BACKEND_BASE_URL) {
    throw new Error(`
      Please provide a valid NEXT_PUBLIC_BACKEND_BASE_URL in .env.local .
    `);
}
let BACKEND_BASE_URL = process.env.NEXT_PUBLIC_BACKEND_BASE_URL;

// SWR fetcher for get requests
const GETfetcher = (relativeUrl: string, accessToken?: string) =>
    fetch(BACKEND_BASE_URL + relativeUrl, {
        headers: { Authorization: 'Bearer ' + accessToken },
    }).then((res) => {
        if (res.status === 401) {
            console.log('forced new signIn by api call');
            signIn('keycloak');
        }
        return res.json();
    });

const POSTfetcher = (relativeUrl: string, data?: Record<string, any>, accessToken?: string) =>
    fetchPOST(relativeUrl, data, accessToken)
    .then((res) => {
        return res
    });

export function useIsGlobalAdmin(accessToken: string): boolean {
    const { data } = useSWR(
        [`/admin_check`, accessToken]
        ,
        ([url, token]) => GETfetcher(url, token)
    );

    return data?.is_admin || false
}

export function useGetProfileSnippets(usernames?: string[]): {
    data: BackendUserSnippet[];
    isLoading: boolean;
    error: any;
    mutate: KeyedMutator<any>;
} {
    const { data: session } = useSession();
    const { data, error, isLoading, mutate } = useSWR(
        ['/profile_snippets', session?.accessToken],
        ([url, token]) => POSTfetcher(url, { usernames }, token)
    );

    return {
        data: isLoading || error ? [] : data.user_snippets,
        isLoading,
        error,
        mutate,
    };
}

export function useGetAvailablePlans(accessToken: string): {
    data: PlanPreview[];
    isLoading: boolean;
    error: any;
    mutate: KeyedMutator<any>;
} {
    const { data, error, isLoading, mutate } = useSWR(
        ['/planner/get_available', accessToken],
        ([url, token]) => GETfetcher(url, token)
    );

    return {
        data: isLoading || error ? [] : data.plans,
        isLoading,
        error,
        mutate,
    };
}

export function useGetPlanById(planId: string): {
    data: IPlan;
    isLoading: boolean;
    error: any;
    mutate: KeyedMutator<any>;
} {
    const { data: session } = useSession();
    const { data, error, isLoading, mutate } = useSWR(
        [`/planner/get?_id=${planId}`, session?.accessToken],
        ([url, token]) => GETfetcher(url, token)
    );

    return {
        data: isLoading || error ? {} : data.plan,
        isLoading,
        error,
        mutate,
    };
}

export function useGetPublicPlansOfCurrentUser(
    accessToken: string,
    username: string
): {
    data: VEPlanSnippet[];
    isLoading: boolean;
    error: any;
    mutate: KeyedMutator<any>;
} {
    const { data, error, isLoading, mutate } = useSWR(
        [`/planner/get_public_of_user?username=${username}`, accessToken],
        ([url, token]) => GETfetcher(url, token)
    );

    return {
        data:
            isLoading || error
                ? []
                : data.plans.map((plan: any) => ({
                      _id: plan._id,
                      name: plan.name,
                  })),
        isLoading,
        error,
        mutate,
    };
}

export function useGetMatching(
    shouldFetch: boolean,
    accessToken: string
): {
    data: BackendUserSnippet[];
    isLoading: boolean;
    error: any;
    mutate: KeyedMutator<any>;
} {
    const { data, error, isLoading, mutate } = useSWR(
        shouldFetch ? ['/matching', accessToken] : null,
        ([url, token]) => GETfetcher(url, token)
    );

    return {
        data: !shouldFetch
            ? []
            : isLoading || error
            ? []
            : data.matching_hits.sort((a: any, b: any) => b.score - a.score),
        isLoading,
        error,
        mutate,
    };
}

export function useGetExcludedFromMatching(accessToken?: string): {
    data: boolean;
    isLoading: boolean;
    error: any;
    mutate: KeyedMutator<any>;
} {
    const { data, error, isLoading, mutate } = useSWR(
        accessToken ? ['/matching_exclusion_info', accessToken] : null,
        ([url, token]) => GETfetcher(url, token)
    );
    return {
        data: !accessToken ? false : isLoading || error ? [] : data.excluded_from_matching,
        isLoading,
        error,
        mutate,
    };
}

export function useGetNotifications(accessToken: string): {
    data: Notification[];
    isLoading: boolean;
    error: any;
    mutate: KeyedMutator<any>;
} {
    const { data, error, isLoading, mutate } = useSWR(
        ['/notifications', accessToken],
        ([url, token]) => GETfetcher(url, token)
    );
    return {
        data:
            isLoading || error
                ? []
                : data.notifications.sort((a: Notification, b: Notification) => {
                      return a.creation_timestamp < b.creation_timestamp ? 1 : -1;
                  }),
        isLoading,
        error,
        mutate,
    };
}

export function useGetChatrooms(accessToken: string): {
    data: BackendChatroomSnippet[];
    isLoading: boolean;
    error: any;
    mutate: KeyedMutator<any>;
} {
    const { data, error, isLoading, mutate } = useSWR(
        ['/chatroom/get_mine', accessToken],
        ([url, token]) => GETfetcher(url, token)
    );
    return {
        data: isLoading || error ? [] : data.rooms,
        isLoading,
        error,
        mutate,
    };
}

export function useGetChatroomHistory(
    accessToken: string,
    chatroomId: string
): {
    data: BackendChatMessage[];
    isLoading: boolean;
    error: any;
    mutate: KeyedMutator<any>;
} {
    const { data, error, isLoading, mutate } = useSWR(
        [`/chatroom/get_messages?room_id=${chatroomId}`, accessToken],
        ([url, token]) => GETfetcher(url, token)
    );
    return {
        data: isLoading || error ? [] : data.messages,
        isLoading,
        error,
        mutate,
    };
}

export function useGetCheckAdminUser(accessToken: string): {
    data: boolean;
    isLoading: boolean;
    error: any;
    mutate: KeyedMutator<any>;
} {
    const { data, error, isLoading, mutate } = useSWR(
        ['/admin_check', accessToken],
        ([url, token]) => GETfetcher(url, token)
    );
    return {
        data: isLoading || error ? false : data.is_admin,
        isLoading,
        error,
        mutate,
    };
}

export function useGetSpace(
    accessToken: string,
    spaceId?: string
): {
    data: BackendSpace;
    isLoading: boolean;
    error: any;
    mutate: KeyedMutator<any>;
} {
    const { data, error, isLoading, mutate } = useSWR(
        spaceId
            ? [`/spaceadministration/info?id=${spaceId}`, accessToken] : null,
        ([url, token]) => GETfetcher(url, token)
    );
    return {
        data: isLoading || error || !spaceId ? null : data.space,
        isLoading,
        error,
        mutate,
    };
}

export function useGetAllSpaces(accessToken: string): {
    data: BackendSpace[];
    isLoading: boolean;
    error: any;
    mutate: KeyedMutator<any>;
} {
    const { data, error, isLoading, mutate } = useSWR(
        ['/spaceadministration/list', accessToken],
        ([url, token]) => GETfetcher(url, token)
    );
    return {
        data: isLoading || error ? [] : data.spaces,
        isLoading,
        error,
        mutate,
    };
}

export function useGetMySpaces(accessToken: string): {
    data: BackendSpace[];
    isLoading: boolean;
    error: any;
    mutate: KeyedMutator<any>;
} {
    const { data, error, isLoading, mutate } = useSWR(
        ['/spaceadministration/my', accessToken],
        ([url, token]) => GETfetcher(url, token)
    );
    return {
        data: isLoading || error ? [] : data.spaces,
        isLoading,
        error,
        mutate,
    };
}

export function useGetMySpaceInvites(accessToken: string): {
    data: BackendSpace[];
    isLoading: boolean;
    error: any;
    mutate: KeyedMutator<any>;
} {
    const { data, error, isLoading, mutate } = useSWR(
        ['/spaceadministration/pending_invites', accessToken],
        ([url, token]) => GETfetcher(url, token)
    );
    return {
        data: isLoading || error ? [] : data.pending_invites,
        isLoading,
        error,
        mutate,
    };
}

export function useGetMySpaceRequests(accessToken: string): {
    data: BackendSpace[];
    isLoading: boolean;
    error: any;
    mutate: KeyedMutator<any>;
} {
    const { data, error, isLoading, mutate } = useSWR(
        ['/spaceadministration/pending_requests', accessToken],
        ([url, token]) => GETfetcher(url, token)
    );
    return {
        data: isLoading || error ? [] : data.pending_requests,
        isLoading,
        error,
        mutate,
    };
}

export function useGetMySpaceACLEntry(accessToken: string, spaceId?: string): {
    data: BackendSpaceACLEntry;
    isLoading: boolean;
    error: any;
    mutate: KeyedMutator<any>;
} {
    const { data, error, isLoading, mutate } = useSWR(
        spaceId ? [`/space_acl/get?space=${spaceId}` , accessToken] : null,
        ([url, token]) => GETfetcher(url, token)
    );
    return {
        data: isLoading || error || !spaceId ? null : data.acl_entry,
        isLoading,
        error,
        mutate,
    };
}

export function useGetTimeline(
    accessToken: string,
    toDate?: string,
    limit?: number,
    space?: string,
    user?: string
 ): {
    data: BackendPost[];
    isLoading: boolean;
    error: any;
    mutate: KeyedMutator<any>;
} {
    let endpointUrl = "/timeline"
    if (space) {
        endpointUrl += `/space/${space}`
    }
    else if (user) {
        endpointUrl += `/user/${user}`
    }
    else {
        endpointUrl += `/you`
    }
    endpointUrl += `?to=${toDate}&limit=${limit}`

    const { data, error, isLoading, mutate } = useSWR(
        [endpointUrl, accessToken],
        ([url, token]) => GETfetcher(url, token)
    );

    // console.log('backend.getTimneline', {endpointUrl, toDate});

    return {
        data: isLoading || error ? [] : data.posts,
        isLoading,
        error,
        mutate,
    }
}

export function useGetPinnedPosts(
    accessToken: string,
    space: string,
    limit?: number
 ): {
    data: BackendPost[];
    isLoading: boolean;
    error: any;
    mutate: KeyedMutator<any>;
} {
    const { data, error, isLoading, mutate } = useSWR(
        space ?
            [`/timeline/space/${space}?limit=${limit || 3}`, accessToken]
            : null
        ,
        ([url, token]) => GETfetcher(url, token)
    );

    return {
        data: isLoading || error || !space ? [] : data.pinned_posts,
        isLoading,
        error,
        mutate,
    }
}

export function useGetPost(
    accessToken: string,
    post_id: string
 ): {
    data: BackendPost;
    isLoading: boolean;
    error: any;
    mutate: KeyedMutator<any>;
} {
    const { data, error, isLoading, mutate } = useSWR(
        post_id
            ? [`/posts?post_id=${post_id}`, accessToken]
            : null,
        ([url, token]) => GETfetcher(url, token)
    );

    return {
        data: isLoading || error ? '' : data.post,
        isLoading,
        error,
        mutate,
    }
}


export async function fetchGET(relativeUrl: string, accessToken?: string) {
    const headers: { Authorization?: string } = {};

    if (accessToken) {
        headers['Authorization'] = 'Bearer ' + accessToken;
    }

    try {
        let backendResponse = await fetch(BACKEND_BASE_URL + relativeUrl, {
            headers: headers,
        });
        if (backendResponse.status === 401) {
            console.log('forced new signIn by api call');
            signIn('keycloak');
        }
        return await backendResponse.json();
    } catch (e) {
        console.log('network error, probably backend down');
        return {};
    }
}

export async function fetchPOST(
    relativeUrl: string,
    payload?: Record<string, any>,
    accessToken?: string,
    asFormData: boolean=false
) {
    // const requestHeaders: HeadersInit = new Headers();
    const headers: { Authorization?: string } = {};
    if (accessToken) {
        // requestHeaders.set('Authorization', 'Bearer ' + accessToken);
        headers['Authorization'] = 'Bearer ' + accessToken;
    }

    function getFormData(payload: any) {
        const formData = new FormData();
        Object.keys(payload).forEach(key => formData.append(key, payload[key]));
        return formData;
    }

    try {
        let backendResponse = await fetch(BACKEND_BASE_URL + relativeUrl, {
            method: 'POST',
            headers,
            body: asFormData
                ? getFormData(payload)
                : JSON.stringify(payload),
        });
        if (backendResponse.status === 401) {
            console.log('forced new signIn by api call');
            signIn('keycloak');
        }
        return await backendResponse.json();
    } catch (e) {
        console.log(e);
        return {};
    }
}

export async function fetchDELETE(
    relativeUrl: string,
    payload?: Record<string, any>,
    accessToken?: string
) {
    const headers: { Authorization?: string } = {};

    if (accessToken) {
        headers['Authorization'] = 'Bearer ' + accessToken;
    }

    try {
        let backendResponse = await fetch(BACKEND_BASE_URL + relativeUrl, {
            method: 'DELETE',
            headers: headers,
            body: JSON.stringify(payload),
        });
        if (backendResponse.status === 401) {
            console.log('forced new signIn by api call');
            signIn('keycloak');
        }
        return await backendResponse.json();
    } catch (e) {
        console.log('network error, probably backend down');
        return {};
    }
}

export async function fetchImage(relativeUrl: string, accessToken?: string): Promise<Blob> {
    const headers: { Authorization?: string } = {};

    if (accessToken) {
        headers['Authorization'] = 'Bearer ' + accessToken;
    }

    try {
        let backendResponse = await fetch(BACKEND_BASE_URL + relativeUrl, {
            headers: headers,
        });
        if (backendResponse.status === 401) {
            console.log('forced new signIn by api call');
            signIn('keycloak');
        }
        return backendResponse.blob();
    } catch (e) {
        console.log('network error, probably backend down');
        return new Blob();
    }
}

export async function fetchTaxonomy(): Promise<INode[]> {
    const data = await GETfetcher('/material_taxonomy');
    return data.taxonomy;
}

export async function getTopLevelNodes(): Promise<ITopLevelNode[]> {
<<<<<<< HEAD
    const taxonomy = await fetchTaxonomy();
    return taxonomy.filter((node: any) => node.parent === 0) as ITopLevelNode[];
}

export async function getChildrenOfNode(nodeId: number): Promise<INode[]> {
    const taxonomy = await fetchTaxonomy();
    return taxonomy.filter((node: any) => node.parent === nodeId);
}

export async function getChildrenOfNodeByText(nodeText: string): Promise<INode[]> {
    const taxonomy = await fetchTaxonomy();
=======
    const taxonomy = await fetchTaxonomy();
    return taxonomy.filter((node: any) => node.parent === 0) as ITopLevelNode[];
}

export async function getChildrenOfNode(nodeId: number): Promise<INode[]> {
    const taxonomy = await fetchTaxonomy();
    return taxonomy.filter((node: any) => node.parent === nodeId);
}

export async function getChildrenOfNodeByText(nodeText: string): Promise<INode[]> {
    const taxonomy = await fetchTaxonomy();
>>>>>>> 6328ce26
    const nodeId = taxonomy.find((node: INode) => node.text === nodeText)?.id;
    return taxonomy.filter((node: INode) => node.parent === nodeId) as INode[];
}

export async function getMaterialNodesOfNodeByText(nodeText: string): Promise<IMaterialNode[]> {
    const taxonomy = await fetchTaxonomy();
    const nodeId = taxonomy.find((node: INode) => node.text === nodeText)?.id;
    return taxonomy.filter((node: INode) => node.parent === nodeId) as IMaterialNode[];
}<|MERGE_RESOLUTION|>--- conflicted
+++ resolved
@@ -577,7 +577,6 @@
 }
 
 export async function getTopLevelNodes(): Promise<ITopLevelNode[]> {
-<<<<<<< HEAD
     const taxonomy = await fetchTaxonomy();
     return taxonomy.filter((node: any) => node.parent === 0) as ITopLevelNode[];
 }
@@ -589,19 +588,6 @@
 
 export async function getChildrenOfNodeByText(nodeText: string): Promise<INode[]> {
     const taxonomy = await fetchTaxonomy();
-=======
-    const taxonomy = await fetchTaxonomy();
-    return taxonomy.filter((node: any) => node.parent === 0) as ITopLevelNode[];
-}
-
-export async function getChildrenOfNode(nodeId: number): Promise<INode[]> {
-    const taxonomy = await fetchTaxonomy();
-    return taxonomy.filter((node: any) => node.parent === nodeId);
-}
-
-export async function getChildrenOfNodeByText(nodeText: string): Promise<INode[]> {
-    const taxonomy = await fetchTaxonomy();
->>>>>>> 6328ce26
     const nodeId = taxonomy.find((node: INode) => node.text === nodeText)?.id;
     return taxonomy.filter((node: INode) => node.parent === nodeId) as INode[];
 }
