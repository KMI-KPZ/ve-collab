import { BackendChatroomSnippet } from '@/interfaces/api/apiInterfaces';
import { UserSnippet } from '@/interfaces/profile/profileInterfaces';
import { fetchPOST, useGetChatrooms } from '@/lib/backend';
import { useSession } from 'next-auth/react';
import { Dispatch, SetStateAction, useEffect, useState } from 'react';
import { MdClose } from 'react-icons/md';
import { Socket } from 'socket.io-client';
import LoadingAnimation from '../common/LoadingAnimation';
import ChatRoom from './ChatRoom';
import Rooms from '@/components/chat/Rooms';
import { useTranslation } from 'next-i18next';

interface Props {
    socket: Socket;
    messageEvents: any[];
    headerBarMessageEvents: any[];
    setHeaderBarMessageEvents: Dispatch<SetStateAction<any[]>>;
    toggleChatWindow: () => void;
    open: boolean;
    prop_openOrCreateChatWith: string[];
}

ChatWindow.auth = true;
export default function ChatWindow({
    socket,
    messageEvents,
    headerBarMessageEvents,
    setHeaderBarMessageEvents,
    toggleChatWindow,
    open,
    prop_openOrCreateChatWith,
}: Props) {
    const { data: session } = useSession();
    const { t } = useTranslation('common');

    const [selectedRoom, setSelectedRoom] = useState<BackendChatroomSnippet>();
    const [profileSnippets, setProfileSnippets] = useState<UserSnippet[]>([]);
    const [profileSnippetsLoading, setProfileSnippetsLoading] = useState<boolean>(true);

    const [openOrCreateChatWith, setOpenOrCreateChatWith] =
        useState<string[]>(prop_openOrCreateChatWith);

    const {
        data: rooms,
        isLoading: loadingRooms,
        error,
        mutate,
    } = useGetChatrooms(session!.accessToken);

    useEffect(() => {
        if (loadingRooms || !open) return;

        // edge case: having no rooms would cause loading animation to spin indefinitely
        // because of initial true state
        if (rooms.length === 0) {
            setProfileSnippetsLoading(false);
            return;
        }

        // filter a distinct list of usernames from the room snippets
        const usernames = Array.from(new Set(rooms.map((room) => room.members).flat()));

        if (profileSnippets.length) return;
        // fetch profile snippets
        fetchPOST('/profile_snippets', { usernames: usernames }, session?.accessToken).then(
            (data) => {
                setProfileSnippets(
                    data.user_snippets.map((snippet: any) => {
                        return {
                            profilePicUrl: snippet.profile_pic,
                            name: snippet.first_name + ' ' + snippet.last_name,
                            preferredUsername: snippet.username,
                            institution: snippet.institution,
                        };
                    })
                );
                setProfileSnippetsLoading(false);
            }
        );
    }, [loadingRooms, open, profileSnippets, rooms, session]);

    useEffect(() => {
        if (loadingRooms || !prop_openOrCreateChatWith.length) return;

        // find a room with these users
        const existingRoom = rooms.find(
            (room) =>
                room.members.length == prop_openOrCreateChatWith.length &&
                room.members.every((a) => prop_openOrCreateChatWith.includes(a))
        );
        if (existingRoom) {
            setSelectedRoom(existingRoom);
            setOpenOrCreateChatWith([]);
        } else {
            fetchPOST(
                '/chatroom/create_or_get',
                {
                    members: prop_openOrCreateChatWith, // current user will be added by backend
                    name: null,
                },
                session?.accessToken
            )
                .then((res) => {
                    console.log('/chatroom/create_or_get', { res });
                })
                .finally(() => {
                    setOpenOrCreateChatWith([]);
                });
        }
    }, [prop_openOrCreateChatWith, loadingRooms, rooms, session?.accessToken]);

    const handleChatSelect = (chat: string) => {
        setSelectedRoom(rooms.find((room) => room._id === chat));
    };

    if (!open) {
        return <></>;
    }

    return (
        <div
<<<<<<< HEAD
            className={`absolute z-40 left-[16px] sm:left-auto right-[16px] sm:right-0 w-auto sm:w-1/4 md:w-1/5 top-24 min-w-[15rem] min-h-[18rem] px-2 py-4 shadow rounded-l bg-white border`}
=======
            className={`absolute z-50 right-0 top-24 w-1/5 min-w-[15rem] min-h-[18rem] px-2 py-4 shadow-sm rounded-l bg-white border border-gray-200`}
>>>>>>> 510d1118
        >
            <div className="absolute -top-[16px] -left-[16px]">
                <button
                    onClick={(e) => toggleChatWindow()}
                    className="bg-white rounded-full shadow-sm p-2 hover:bg-slate-50"
                >
                    <MdClose size={20} />
                </button>
            </div>
            <div className="font-bold text-center mb-2">
                {selectedRoom ? t('chat') : t('chats')}
            </div>

            {selectedRoom ? (
                <div className="h-[60vh] min-h-[16rem] flex flex-col">
                    <ChatRoom
                        socketMessages={messageEvents}
                        headerBarMessageEvents={headerBarMessageEvents}
                        setHeaderBarMessageEvents={setHeaderBarMessageEvents}
                        socket={socket}
                        room={selectedRoom!}
                        closeRoom={() => setSelectedRoom(undefined)}
                        memberProfileSnippets={profileSnippets.filter((profile) =>
                            selectedRoom.members.includes(profile.preferredUsername)
                        )}
                    />
                </div>
            ) : (
                <div className="h-[60vh] min-h-[16rem]">
                    {profileSnippetsLoading ? (
                        <LoadingAnimation size="small" />
                    ) : (
                        <Rooms
                            handleChatSelect={handleChatSelect}
                            headerBarMessageEvents={headerBarMessageEvents}
                            profileSnippets={profileSnippets}
                        />
                    )}
                </div>
            )}
        </div>
    );
}<|MERGE_RESOLUTION|>--- conflicted
+++ resolved
@@ -119,11 +119,7 @@
 
     return (
         <div
-<<<<<<< HEAD
-            className={`absolute z-40 left-[16px] sm:left-auto right-[16px] sm:right-0 w-auto sm:w-1/4 md:w-1/5 top-24 min-w-[15rem] min-h-[18rem] px-2 py-4 shadow rounded-l bg-white border`}
-=======
-            className={`absolute z-50 right-0 top-24 w-1/5 min-w-[15rem] min-h-[18rem] px-2 py-4 shadow-sm rounded-l bg-white border border-gray-200`}
->>>>>>> 510d1118
+            className={`absolute z-40 left-[16px] sm:left-auto right-[16px] sm:right-0 w-auto sm:w-1/4 md:w-1/5 top-24 min-w-[15rem] min-h-[18rem] px-2 py-4 shadow rounded-l bg-white border border-gray-200`}
         >
             <div className="absolute -top-[16px] -left-[16px]">
                 <button
