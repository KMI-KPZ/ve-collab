--- conflicted
+++ resolved
@@ -37,10 +37,7 @@
 import ConfirmDialog from '../common/dialogs/Confirm';
 import { PlanPreview } from '@/interfaces/planner/plannerInterfaces';
 import { Socket } from 'socket.io-client';
-<<<<<<< HEAD
-=======
 import { useTranslation } from 'react-i18next';
->>>>>>> 54715184
 
 interface Props {
     post: BackendPost;
@@ -73,11 +70,8 @@
     socket,
 }: Props) {
     const { data: session } = useSession();
-<<<<<<< HEAD
-=======
     const { t } = useTranslation(['community', 'common']);
 
->>>>>>> 54715184
     const ref = useRef<any>(null);
     const commentFormref = useRef<any>(null);
     const [willRemvoe, setWillRemove] = useState<boolean>(false);
@@ -90,12 +84,9 @@
     const [loadingLikers, setLoadingLikers] = useState<boolean>(false);
     const [likers, setLikers] = useState<BackendPostAuthor[]>([]);
     const [askDeletion, setAskDeletion] = useState<boolean>(false);
-<<<<<<< HEAD
-=======
 
     const attachedImages = post.files.filter((file) => file.file_type.startsWith('image/'));
     const attachedFiles = post.files.filter((file) => !file.file_type.startsWith('image/'));
->>>>>>> 54715184
 
     // infinity scroll (detect intersection of window viewport with last post)
     useEffect(() => {
@@ -332,11 +323,7 @@
                         <button
                             className="p-2 rounded-full hover:bg-ve-collab-blue-light"
                             onClick={(e) => pinComment(comment)}
-<<<<<<< HEAD
-                            title={comment.pinned ? 'Kommentar abheften' : 'Kommentar anheften'}
-=======
                             title={comment.pinned ? t('unpin_comment') : t('pin_comment')}
->>>>>>> 54715184
                         >
                             {comment.pinned ? <TiPin /> : <TiPinOutline />}
                         </button>
@@ -357,15 +344,11 @@
             return (
                 <Dropdown
                     options={[
-<<<<<<< HEAD
-                        { value: 'remove-comment', label: 'löschen', icon: <MdDeleteOutline /> },
-=======
                         {
                             value: 'remove-comment',
                             label: t('common:delete'),
                             icon: <MdDeleteOutline />,
                         },
->>>>>>> 54715184
                     ]}
                     onSelect={(value) => {
                         handleSelectOption(value, comment);
@@ -377,20 +360,7 @@
     };
 
     const FileIcon = ({ _file }: { _file: BackendPostFile }) => {
-<<<<<<< HEAD
-        if (_file.file_type?.startsWith('image/')) {
-            return (
-                <AuthenticatedImage
-                    imageId={_file.file_id}
-                    alt={_file.file_name}
-                    width={50}
-                    height={50}
-                ></AuthenticatedImage>
-            );
-        } else if (_file.file_type?.startsWith('video/')) {
-=======
         if (_file.file_type?.startsWith('video/')) {
->>>>>>> 54715184
             return (
                 <div className="h-[50px] flex items-center">
                     <MdVideoFile size={35} />
@@ -418,29 +388,17 @@
     };
 
     const PostHeaderDropdown = ({ post }: { post: BackendPost }) => {
-<<<<<<< HEAD
-        let options = [{ value: 'share', label: 'Link kopieren', icon: <MdShare /> }];
-=======
         let options = [{ value: 'share', label: t('copy_link'), icon: <MdShare /> }];
->>>>>>> 54715184
         if (
             (!post.isRepost && post.author.username == session?.user.preferred_username) ||
             (post.isRepost && post.repostAuthor?.username == session?.user.preferred_username)
         ) {
             options.push(
-<<<<<<< HEAD
-                { value: 'remove', label: 'löschen', icon: <MdDeleteOutline /> },
-                { value: 'edit', label: 'bearbeiten', icon: <MdModeEdit /> }
-            );
-        } else if (userIsAdmin) {
-            options.push({ value: 'remove', label: 'löschen', icon: <MdDeleteOutline /> });
-=======
                 { value: 'remove', label: t('common:delete'), icon: <MdDeleteOutline /> },
                 { value: 'edit', label: t('common:edit'), icon: <MdModeEdit /> }
             );
         } else if (userIsAdmin) {
             options.push({ value: 'remove', label: t('common:delete'), icon: <MdDeleteOutline /> });
->>>>>>> 54715184
         }
 
         return <Dropdown options={options} onSelect={handleSelectOption} />;
@@ -456,11 +414,7 @@
 
             {askDeletion && (
                 <ConfirmDialog
-<<<<<<< HEAD
-                    message="Beitrag löschen?"
-=======
                     message={t('confirm_delete_post')}
->>>>>>> 54715184
                     callback={(proceed) => {
                         if (proceed) deletePost();
                         setAskDeletion(false);
@@ -513,11 +467,7 @@
                             <button
                                 className="p-2 rounded-full hover:bg-ve-collab-blue-light"
                                 onClick={onClickPin}
-<<<<<<< HEAD
-                                title={post.pinned ? 'Beitrag abheften' : 'Beitrag anheften'}
-=======
                                 title={post.pinned ? t('unpin_post') : t('pin_post')}
->>>>>>> 54715184
                             >
                                 {post.pinned ? <TiPin /> : <TiPinOutline />}
                             </button>
@@ -525,11 +475,7 @@
                         <button
                             className="p-2 rounded-full hover:bg-ve-collab-blue-light"
                             onClick={onClickRepostBtn}
-<<<<<<< HEAD
-                            title="Beitrag zitieren"
-=======
                             title={t('cite_post')}
->>>>>>> 54715184
                         >
                             <TiArrowForward />
                         </button>
@@ -559,11 +505,7 @@
                                 <button
                                     className="absolute bottom-0 left-10 mx-4 p-2 rounded-full hover:bg-ve-collab-blue-light"
                                     onClick={() => setRepostExpand(true)}
-<<<<<<< HEAD
-                                    title="Erweitern"
-=======
                                     title={t('expand')}
->>>>>>> 54715184
                                 >
                                     <MdOutlineKeyboardDoubleArrowDown />
                                 </button>
@@ -635,10 +577,6 @@
                                 </AuthenticatedFile>
                             ))}
                         </div>
-<<<<<<< HEAD
-                        ^
-=======
->>>>>>> 54715184
                     </div>
                 )}
 
@@ -647,15 +585,11 @@
                         <div className="mb-2 text-slate-900 font-bold">{t('plans')}</div>
                         <div className="mb-8 flex flex-wrap space-x-4 max-h-[40vh] overflow-y-auto content-scrollbar">
                             {post.plans.map((plan, index) => (
-<<<<<<< HEAD
-                                <Link key={index} href={{ pathname: `/plan/${plan._id}` }}>
-=======
                                 <Link
                                     key={index}
                                     href={{ pathname: `/plan/${plan._id}` }}
                                     title="Open plan"
                                 >
->>>>>>> 54715184
                                     <div className="flex justify-center">
                                         <MdOutlineDocumentScanner size={50} />
                                     </div>
@@ -676,22 +610,14 @@
                             onClick={openCommentForm}
                             className="px-2 py-[6px] w-1/3 rounded-md border text-gray-400 text-left text-nowrap overflow-hidden truncate"
                         >
-<<<<<<< HEAD
-                            Kommentar schreiben ...
-=======
                             {t('write_comment')}
->>>>>>> 54715184
                         </button>
                     </div>
                 )}
 
                 {(comments.length > 0 || showCommentForm) && (
                     <div className="mt-4 pt-4 px-4 border-t-2 border-ve-collab-blue/50">
-<<<<<<< HEAD
-                        <div className="mb-4 text-slate-900 font-bold text-lg">Kommentare</div>
-=======
                         <div className="mb-4 text-slate-900 font-bold text-lg">{t('comments')}</div>
->>>>>>> 54715184
 
                         {(!groupACL || groupACL.comment) && (
                             <form
@@ -704,19 +630,11 @@
                                         'w-1/3 border border-[#cccccc] rounded-md px-2 py-[6px]'
                                     }
                                     type="text"
-<<<<<<< HEAD
-                                    placeholder={'Kommentar schreiben ...'}
-                                    name="text"
-                                    autoComplete="off"
-                                />
-                                <button className="p-2" type="submit" title="Senden">
-=======
                                     placeholder={t('write_comment')}
                                     name="text"
                                     autoComplete="off"
                                 />
                                 <button className="p-2" type="submit" title={t('send')}>
->>>>>>> 54715184
                                     <IoIosSend />
                                 </button>
                             </form>
@@ -747,11 +665,7 @@
                                                         onClick={() =>
                                                             setShowXComments(showXComments + 5)
                                                         }
-<<<<<<< HEAD
-                                                        title="Weitere Kommentare anzeigen"
-=======
                                                         title={t('show_more_comments')}
->>>>>>> 54715184
                                                     >
                                                         <MdOutlineKeyboardDoubleArrowDown />
                                                     </button>
