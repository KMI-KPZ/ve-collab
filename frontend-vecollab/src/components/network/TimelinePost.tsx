import { fetchDELETE, fetchGET, fetchPOST } from "@/lib/backend";
import { useSession } from "next-auth/react";
import { HiHeart, HiOutlineHeart } from "react-icons/hi";
import Link from "next/link";
import { FormEvent, useEffect, useState } from "react";
import { IoIosSend } from "react-icons/io";
import Dropdown from "../Dropdown";
import { BackendPost, BackendPostAuthor, BackendPostComment, BackendPostFile, BackendGroup, BackendGroupACLEntry } from "@/interfaces/api/apiInterfaces";
import { useRef } from 'react'
import { MdAudioFile, MdDeleteOutline, MdDoubleArrow, MdModeEdit, MdOutlineDocumentScanner, MdOutlineKeyboardDoubleArrowDown, MdShare, MdThumbUp, MdVideoFile } from "react-icons/md";
import { TiArrowForward, TiPin, TiPinOutline } from "react-icons/ti";
import TimelinePostForm from "./TimelinePostForm";
import PostHeader from "./PostHeader";
import { AuthenticatedFile } from "../AuthenticatedFile";
import { RxFile, RxFileText } from "react-icons/rx";
import TimelinePostText from "./TimelinePostText";
import AuthenticatedImage from "../AuthenticatedImage";
import { KeyedMutator } from "swr";
import Alert from "../Alert";
<<<<<<< HEAD
import { PlanPreview } from "@/interfaces/planner/plannerInterfaces";
=======
import ConfirmDialog from "../Confirm";
>>>>>>> dd728ce8

interface Props {
    post: BackendPost
    updatePost: (post: BackendPost) => void
    group?: string
    groupACL?: BackendGroupACLEntry | undefined
    userIsAdmin: boolean
    isLast: boolean
    allGroups?: BackendGroup[]
    removePost: (post: BackendPost) => void
    rePost?: (post: BackendPost) => void
    fetchNextPosts: () => void
    updatePinnedPosts: KeyedMutator<any> | undefined
}

TimelinePost.auth = true
export default function TimelinePost(
{
    post,
    updatePost,
    group,
    groupACL,
    userIsAdmin=false,
    isLast,
    allGroups,
    removePost,
    rePost,
    fetchNextPosts,
    updatePinnedPosts
}: Props) {
    const { data: session } = useSession();
    const ref = useRef<any>(null)
    const commentFormref = useRef<any>(null)
    const [willRemvoe, setWillRemove] = useState<boolean>(false)
    const [repostExpand, setRepostExpand] = useState<boolean>(false)
    const [comments, setComments] = useState<BackendPostComment[]>( post.comments )
    const [showCommentForm, setShowCommentForm] = useState<boolean>(false)
    const [showXComments, setShowXComments] = useState<number>(3)
    const [editPost, setEditPost] = useState<boolean>(false)
    const [shareDialogIsOpen, setShareDialogIsOpen] = useState<boolean>(false)
    const [loadingLikers, setLoadingLikers] = useState<boolean>(false)
    const [likers, setLikers] = useState<BackendPostAuthor[]>([])
    const [askDeletion, setAskDeletion] = useState<boolean>(false)

<<<<<<< HEAD
    const [plans, setPlans] = useState<PlanPreview[]>([])

    useEffect(() => {
        if (post.plans && post.plans.length) {

            let requests: Promise<PlanPreview>[] = [];

            (JSON.parse(post.plans) as Array<string>).forEach(planId => {
                requests.push(
                    fetchGET(`/planner/get?_id=${planId}`, session!.accessToken)
                    .then(data => data.plan)
                )
            })

            Promise.all(requests)
            .then(data => setPlans(data) )
        }
    }, [post, session])

    // implement infinity scroll (detect intersection of window viewport with last post)
=======
    // infinity scroll (detect intersection of window viewport with last post)
>>>>>>> dd728ce8
    useEffect(() => {
        if (!ref?.current) return;

        const observer = new IntersectionObserver(([entry]) => {
            if (entry.isIntersecting) {
                // TODO es linter grumbles
                //  but adding 'fetchNextPosts' to dependency array calls the fetchNextPosts zwice...
                //  tried useCallback, timeouts - nothing helped yet ...
                observer.unobserve(entry.target);
                fetchNextPosts()
            }
        });

        if (isLast) {
            observer.observe(ref.current);
        }

    }, [isLast])

    // may collapse/expand repost
    useEffect(() => {
        if (ref.current && post.isRepost) {
            // TODO update on resize window ?!
            setTimeout(() => {
                const repostEl = ref.current.querySelector(".repost-text")
                setRepostExpand( repostEl.scrollHeight <= repostEl.clientHeight )
            }, 1)
        }
    });

    const onSubmitCommentForm = async (event: FormEvent<HTMLFormElement>) => {
        event.preventDefault();
        const formData = new FormData(event.currentTarget)
        const text = (formData.get('text') as string).trim()

        if (text === '')  return

        try {
            const newComment = await fetchPOST('/comment', { text, post_id: post._id }, session?.accessToken )
            if (newComment.inserted_comment) {
                setComments(prev => [...prev, newComment.inserted_comment])
            }
            commentFormref.current?.reset()
        } catch (error) {
            console.error(error);
        }
    }

    const onClickLikeBtn = async () => {
        let newLikers = [...post.likers];
        const likeIt = post.likers.includes(session?.user.preferred_username as string)

        try {
            if (likeIt) {
                await fetchDELETE( '/like', { post_id: post._id }, session?.accessToken )
                newLikers = newLikers.filter(a => a != session?.user.preferred_username)
            } else {
                await fetchPOST( '/like', { post_id: post._id }, session?.accessToken )
                newLikers.push(session?.user.preferred_username as string)
            }
            updatePost( {...post, likers: newLikers} )
            fetchLikers(newLikers)
        } catch (error) {
            console.log(error);
        }
    }

    const onClickPin = async () => {
        try {
            if (post.pinned) {
                await fetchDELETE( '/pin', { id: post._id, pin_type: 'post' }, session?.accessToken )
            } else {
                await fetchPOST( '/pin', { id: post._id, pin_type: 'post' }, session?.accessToken )
            }
            updatePost( {...post, pinned: !post.pinned} )
            if (updatePinnedPosts) updatePinnedPosts()
        } catch (error) {
            console.log(error);
        }
    }

    const onClickRepostBtn = () => {
        if (rePost) rePost(post)
    }

    const deletePost = async () => {
        try {
            setWillRemove(true)
            await fetchDELETE( '/posts', { post_id: post._id }, session?.accessToken )
            // wait until transition animation is done
            await new Promise(resolve => setTimeout(resolve, 450))
            removePost(post)
            setWillRemove(false)
        } catch (error) {
            console.error(error);
        }
    }

    const deleteComment = async (comment: BackendPostComment) => {
        try {
            await fetchDELETE( '/comment', { comment_id: comment._id }, session?.accessToken )
            setComments(prev => prev.filter(c => c._id != comment._id) )
        } catch (error) {
            console.error(error);
        }
    }

    const handleSelectOption = (value: string, ...rest: any[]) => {
        switch (value) {
            case 'share':
                navigator.clipboard.writeText(`${window.location.origin}/post/${post._id}`);
                setShareDialogIsOpen(true)
                break;
            case 'remove':
                setAskDeletion(true)
                break;
            case 'edit':
                setEditPost(true)
                break;
            case 'remove-comment':
                deleteComment(rest[0])
                break;
            default:
                break;
        }
    }

    const updatePostText = (newText: string) => {
        if (post.isRepost) {
            updatePost( {...post, repostText: newText} )
        } else {
            updatePost( {...post, text: newText} )
        }
        setEditPost(false)
    }

    const openCommentForm = () => {
        setShowCommentForm(true)
        setTimeout(() => {
            commentFormref.current?.querySelector("input")?.focus()
        }, 1);
    }

    const fetchLikers = (usernames: string[]) => {
        if (likers.length == usernames.length || loadingLikers) return

        setLoadingLikers(true)
        fetchPOST('/profile_snippets', { usernames }, session?.accessToken)
        .then(data => {
            setLikers(data.user_snippets)
            setLoadingLikers(false)
        });
    }

    const pinComment = async (comment: BackendPostComment) => {
        try {
            if (comment.pinned) {
                await fetchDELETE( '/pin', { id: comment._id, pin_type: 'comment' }, session?.accessToken )
            } else {
                await fetchPOST( '/pin', { id: comment._id, pin_type: 'comment' }, session?.accessToken )
            }
            setComments(prev => prev.map(c => {
                    return c._id == comment._id ? { ...c, pinned: !comment.pinned } : c
                })
            )
        } catch (error) {
            console.log(error);
        }
    }

    const GroupnameById = (groupId: string) => {
        if (!allGroups) return (<>{groupId}</>)
        const group = allGroups.find(group => group._id == groupId)
        return ( <>{ group?.name }</> )
    }

    const Likes = () => {
        if (!post.likers.length) return ( <></> )

        return (
            <div className="group/likes w-10 text-sm mr-3 my-4 flex relative hover:cursor-pointer overflow-hidden hover:overflow-visible" onMouseOver={() => fetchLikers(post.likers)}>
                <MdThumbUp className="" size={20} />&nbsp;{post.likers.length}
                <div className="absolute w-40 overflow-y-auto max-h-32 left-1/2 -translate-x-1/2 p-2 mt-5 group-hover/likes:opacity-100 hover:!opacity-100 transition-opacity opacity-0 rounded-md bg-white shadow border">
                    {likers.map((liker, i) => (
                        <Link key={i} href={`/profile/user/${liker.username}`} className='truncate'>
                            <AuthenticatedImage
                                imageId={liker.profile_pic}
                                alt={'Benutzerbild'}
                                width={20}
                                height={20}
                                className="rounded-full mr-3 inline"
                            />
                            {liker.first_name ? (
                                <>{liker.first_name} {liker.last_name}</>
                            ) : (
                                <>{liker.username}</>
                            )}
                        </Link>
                    ))}
                </div>
            </div>
        )
    }

    const Comment = ({comment}: {comment: BackendPostComment}) => (
        <>
            <div className={`flex items-center group/comment`}>
                <PostHeader author={comment.author} date={comment.creation_date} />
                <div className={`ml-auto ${!comment.pinned ? 'opacity-0' : ''} transition-opacity group-hover/comment:opacity-100`}>
                    {(userIsAdmin || comment.author.username == session?.user.preferred_username) ? (
                        <button className="p-2 rounded-full hover:bg-ve-collab-blue-light" onClick={e => pinComment(comment)} title={comment.pinned ? "Kommentar abheften" : "Kommentar anheften"}>
                            {comment.pinned ? (
                                <TiPin />
                            ) : (
                                <TiPinOutline />
                            )}
                        </button>
                    ) : (
                        <>
                        {comment.pinned && ( <TiPin /> )}
                        </>
                    )}
                    <div className="inline opacity-0 group-hover/comment:opacity-100"><CommentHeaderDropdown comment={comment} /></div>
                </div>
            </div>
            <div className='mt-3 mb-6'>{comment.text}</div>
        </>
    )

    const CommentHeaderDropdown = ({comment}: {comment: BackendPostComment}) => {
        if (comment.author.username == session?.user.preferred_username
            || userIsAdmin
        ) {
            return <Dropdown options={[
                { value: 'remove-comment', label: 'löschen', icon: <MdDeleteOutline /> }
            ]} onSelect={value => { handleSelectOption(value, comment) }} />
        }
        return <></>
    }

    const FileIcon = ({_file}: {_file: BackendPostFile}) => {
        if (_file.file_type?.startsWith('image/')) {
            return <AuthenticatedImage
                    imageId={_file.file_id}
                    alt={_file.file_name}
                    width={50}
                    height={50}
                ></AuthenticatedImage>
        }
        else if (_file.file_type?.startsWith('video/')) {
            return <div className="h-[50px] flex items-center"><MdVideoFile size={35} /></div>
        }
        else if (_file.file_type?.startsWith('audio/')) {
            return <div className="h-[50px] flex items-center"><MdAudioFile size={35} /></div>
        }
        else if (_file.file_type?.startsWith('text/')) {
            return <div className="h-[50px] flex items-center"><RxFileText size={35} /></div>
        }
        else {
            return <div className="h-[50px] flex items-center"><RxFile size={35} /></div>
        }
    }

    const PostHeaderDropdown = ({post}: {post: BackendPost}) => {
        let options = [
            { value: 'share', label: 'Link kopieren', icon: <MdShare /> }
        ]
        if (
            (!post.isRepost && post.author.username == session?.user.preferred_username)
            || (post.isRepost && post.repostAuthor?.username == session?.user.preferred_username)
        ) {
            options.push(
                { value: 'remove', label: 'löschen', icon: <MdDeleteOutline /> },
                { value: 'edit', label: 'bearbeiten', icon: <MdModeEdit /> }
            )
        } else if (userIsAdmin) {
            options.push(
                { value: 'remove', label: 'löschen', icon: <MdDeleteOutline /> }
            )
        }

        return <Dropdown options={options} onSelect={handleSelectOption} />
    }

    return (
        <>

            {shareDialogIsOpen && (
                <Alert onClose={() => setShareDialogIsOpen(false)}>
                    <>Link kopiert</>
                </Alert>
            )}

            {askDeletion && (
                <ConfirmDialog message="Beitrag löschen?" handler={proceed => {
                    if (proceed) deletePost()
                    setAskDeletion(false)
                }} />
            )}

            <div ref={ref} className={`${willRemvoe ? "opacity-0 transition-opacity ease-in-out delay-50 duration-300" : "opacity-100 transition-none" }
                group/post p-4 mb-4 bg-white rounded shadow`}
            >
                <div className="flex items-center">
                    {(post.isRepost && post.repostAuthor) ? (
                        <PostHeader author={post.repostAuthor} date={post.creation_date} />
                    ) : (
                        <PostHeader author={post.author} date={post.creation_date} />
                    )}

                    {(!group && post.space) && (
                        <div className='self-start leading-[1.6rem] text-xs text-gray-500 ml-1'>
                            <MdDoubleArrow className="inline" /> <Link href={`/group/${post.space}`} className="font-bold align-middle">{GroupnameById(post.space)}</Link>
                        </div>
                    )}

                    <div className='ml-auto opacity-0 group-hover/post:opacity-100 transition-opacity'>
                        {(post.likers.includes(session?.user.preferred_username as string)) ? (
                            <button className="p-2 rounded-full hover:bg-ve-collab-blue-light" onClick={onClickLikeBtn}><HiHeart /></button>
                        ) : (
                            <button className="p-2 rounded-full hover:bg-ve-collab-blue-light" onClick={onClickLikeBtn}><HiOutlineHeart /></button>
                        )}
                        {(group && userIsAdmin) && (
                            <button className="p-2 rounded-full hover:bg-ve-collab-blue-light" onClick={onClickPin} title={post.pinned ? "Beitrag abheften" : "Beitrag anheften"}>
                                {post.pinned ? (
                                    <TiPin />
                                ) : (
                                    <TiPinOutline />
                                )}
                            </button>
                        )}
                        <button className="p-2 rounded-full hover:bg-ve-collab-blue-light" onClick={onClickRepostBtn} title="Beitrag zitieren"><TiArrowForward /></button>
                        <PostHeaderDropdown post={post} />
                    </div>
                </div>

                {post.isRepost && (
                    <div className="my-5 ml-5 p-4 rounded bg-slate-100">
                        <div className="flex items-center">
                            <PostHeader author={post.repostAuthor as BackendPostAuthor} date={post.originalCreationDate as string} />
                        </div>
                        <div className={`${repostExpand ? "" : "max-h-40 overflow-hidden"} mt-5 whitespace-break-spaces relative repost-text`}>
                            <TimelinePostText text={ post.text as string } />
                            <span className={`${repostExpand ? "hidden" : ""} absolute left-0 bottom-0 w-full h-20 bg-gradient-to-b from-transparent to-[#e5f1f4]`}>
                                <button className="absolute bottom-0 left-10 mx-4 p-2 rounded-full hover:bg-ve-collab-blue-light" onClick={() => setRepostExpand(true)} title="Erweitern">
                                    <MdOutlineKeyboardDoubleArrowDown />
                                </button>
                            </span>
                        </div>
                    </div>
                )}

                <div className='my-5'>
                    {editPost
                        ? (
                            <TimelinePostForm
                                post={post}
                                onCancelForm={() => setEditPost(false)}
                                onUpdatedPost={updatePostText}
                            />
                        ) : (
                            <TimelinePostText text={
                                post.isRepost
                                    ? post.repostText as string
                                    : post.text as string
                            } />
                        )
                    }
                </div>

                {post.files.length > 0 && (
                    <div className="my-4">
                        <div className="mb-2 text-slate-900 font-bold">Dateien</div>
                        <div className="mb-8 flex flex-wrap max-h-[40vh] overflow-y-auto content-scrollbar">
                            {post.files.map((file, index) => (
                                <AuthenticatedFile
                                    key={index}
                                    url={`/uploads/${file.file_id}`}
                                    filename={file.file_name}
                                    title="Download file"
                                >
                                    <div className="flex justify-center">
                                        <FileIcon _file={file} />
                                    </div>
                                    <div className="max-w-1/2 justify-center mx-2 px-1 my-1 truncate">
                                        {file.file_name}
                                    </div>
                                </AuthenticatedFile>
                            ))}
                        </div>
                    </div>
                )}

                {plans.length > 0 && (
                    <div className="my-4">
                        <div className="mb-2 text-slate-900 font-bold">Pläne</div>
                        <div className="mb-8 flex flex-wrap space-x-4 max-h-[40vh] overflow-y-auto content-scrollbar">
                            {plans.map((plan, index) => (
                                <Link
                                    key={index}
                                    href={{
                                        pathname: '/startingWizard/generalInformation/projectName',
                                        query: { plannerId: plan._id },
                                    }}
                                >
                                    <div className="flex justify-center">
                                        <MdOutlineDocumentScanner size={50} />
                                    </div>
                                    <div className="max-w-1/2 justify-center mx-2 px-1 my-1 truncate">
                                        {plan.name}
                                    </div>
                                </Link>

                            ))}
                        </div>
                    </div>
                )}

                <Likes />

                {(comments.length == 0 && !showCommentForm && (!groupACL || groupACL.comment)) && (
                    <div className="mt-4 mb-2">
                        <button onClick={openCommentForm} className="px-2 py-[6px] w-1/3 rounded-md border text-gray-400 text-left text-nowrap overflow-hidden truncate">
                            Kommentar schreiben ...
                        </button>
                    </div>
                )}

                {(comments.length > 0 || showCommentForm) && (
                    <div className='mt-4 pt-4 px-4 border-t-2 border-ve-collab-blue/50'>
                        <div className="mb-4 text-slate-900 font-bold text-lg">
                            Kommentare
                        </div>

                        {(!groupACL || groupACL.comment) && (
                            <form onSubmit={onSubmitCommentForm} className="mb-2" ref={commentFormref}>
                                <input
                                    className={'w-1/3 border border-[#cccccc] rounded-md px-2 py-[6px]'}
                                    type="text"
                                    placeholder={'Kommentar schreiben ...'}
                                    name='text'
                                    autoComplete="off"
                                />
                                <button className="p-2" type='submit' title="Senden"><IoIosSend /></button>
                            </form>
                        )}

                        {comments.length > 0 && (
                            <div className="px-5 mt-5">
                                {comments.filter(c => c.pinned).reverse().map((cmnt, ci) => (
                                    <div key={ci}>
                                        <Comment comment={cmnt} />
                                    </div>
                                ))}
                                {comments.filter(c => !c.pinned).reverse().slice(0, showXComments).map((cmnt, ci) => (
                                    <div key={cmnt._id}>
                                        <Comment comment={cmnt} />
                                        {(ci+1 == showXComments && comments.filter(c => !c.pinned).length > showXComments) && (
                                            <button className="py-2 px-5 rounded-full hover:bg-ve-collab-blue-light" onClick={() => setShowXComments(showXComments+5)} title="Weitere Kommentare anzeigen">
                                                <MdOutlineKeyboardDoubleArrowDown />
                                            </button>
                                        )}
                                    </div>
                                ))}
                            </div>
                        )}
                    </div>
                )}
            </div>
        </>
    );
}<|MERGE_RESOLUTION|>--- conflicted
+++ resolved
@@ -17,11 +17,8 @@
 import AuthenticatedImage from "../AuthenticatedImage";
 import { KeyedMutator } from "swr";
 import Alert from "../Alert";
-<<<<<<< HEAD
+import ConfirmDialog from "../Confirm";
 import { PlanPreview } from "@/interfaces/planner/plannerInterfaces";
-=======
-import ConfirmDialog from "../Confirm";
->>>>>>> dd728ce8
 
 interface Props {
     post: BackendPost
@@ -66,7 +63,6 @@
     const [likers, setLikers] = useState<BackendPostAuthor[]>([])
     const [askDeletion, setAskDeletion] = useState<boolean>(false)
 
-<<<<<<< HEAD
     const [plans, setPlans] = useState<PlanPreview[]>([])
 
     useEffect(() => {
@@ -86,10 +82,7 @@
         }
     }, [post, session])
 
-    // implement infinity scroll (detect intersection of window viewport with last post)
-=======
     // infinity scroll (detect intersection of window viewport with last post)
->>>>>>> dd728ce8
     useEffect(() => {
         if (!ref?.current) return;
 
