--- conflicted
+++ resolved
@@ -28,18 +28,6 @@
     EditorProvider,
     Toolbar,
     createButton,
-<<<<<<< HEAD
-  } from 'react-simple-wysiwyg';
-import TimelinePostText from "./TimelinePostText";
-import { sanitizedText } from "./sanitizedText";
-import Dialog from "../profile/Dialog";
-import Dropdown from "../common/Dropdown";
-import { IPlan } from "@/interfaces/planner/plannerInterfaces";
-import Timestamp from "../common/Timestamp";
-import ButtonNewPlan from "../plans/ButtonNewPlan";
-import { Socket } from "socket.io-client";
-import Image from "next/image";
-=======
 } from 'react-simple-wysiwyg';
 import TimelinePostText from './TimelinePostText';
 import { sanitizedText } from './sanitizedText';
@@ -50,7 +38,7 @@
 import ButtonNewPlan from '../plans/ButtonNewPlan';
 import { Socket } from 'socket.io-client';
 import { useTranslation } from 'next-i18next';
->>>>>>> 8c4c63ff
+import Image from 'next/image';
 
 interface Props {
     post?: BackendPost | undefined;
@@ -242,16 +230,10 @@
     };
 
     const openPlanDialog = () => {
-<<<<<<< HEAD
-        setIsPlanDialogOpen(true)
-=======
+        setIsPlanDialogOpen(true);
+
         if (plans.length) return;
-        setIsPlanDialogOpen(true);
         setLoadingPlans(true);
->>>>>>> 8c4c63ff
-
-        if (plans.length) return
-        setLoadingPlans(true)
         fetchGET('/planner/get_available', session?.accessToken)
             .then((data) => setPlans(data.plans))
             .finally(() => setLoadingPlans(false));
@@ -568,16 +550,17 @@
                     <div className="ml-16 mb-4 flex flex-wrap max-h-[40vh] overflow-y-auto content-scrollbar">
                         {filesToAttach.map((file, index) => (
                             <div className="max-w-[250px] mr-4 flex items-center" key={index}>
-                                {file.type.startsWith("image/")
-                                    ? (<Image
+                                {file.type.startsWith('image/') ? (
+                                    <Image
                                         src={URL.createObjectURL(file)}
                                         alt="Thumb"
                                         width={50}
                                         height={50}
                                         className="m-1 rounded-md"
-                                    />)
-                                    : (<RxFile size={30} className="m-1" />)
-                                }
+                                    />
+                                ) : (
+                                    <RxFile size={30} className="m-1" />
+                                )}
                                 <div className="truncate py-2">{file.name}</div>
                                 <button
                                     onClick={() => removeSelectedFile(index)}
@@ -594,29 +577,25 @@
                 {plansToAttach.length > 0 && (
                     <div className="ml-16 mb-4 max-h-[40vh] overflow-y-auto overflow-x-clip content-scrollbar">
                         {plansToAttach.map((plan, index) => (
-<<<<<<< HEAD
-                            <div className="mr-4 flex flex-row flex-wrap items-center justify-center gap-x-2 overflow-x-hidden" key={index}>
+                            <div
+                                className="mr-4 flex flex-row flex-wrap items-center justify-center gap-x-2 overflow-x-hidden"
+                                key={index}
+                            >
                                 <MdNewspaper size={20} className="flex-none" />
                                 <div className="truncate font-bold grow w-1/2">{plan.name}</div>
-                                <div className="text-sm text-gray-500 flex-none">{plan.author.first_name} {plan.author.last_name}</div>
-                                <Timestamp timestamp={plan.last_modified} className='text-sm flex-none' />
-                                <button onClick={() => removePlanAttachment(plan)} className="flex-none p-2 rounded-full hover:bg-ve-collab-blue-light" title="Plan Entfernen">
-                                        <IoMdClose />
-=======
-                            <div className="mr-4 flex items-center gap-x-4 gap-y-6" key={index}>
-                                <MdNewspaper size={30} />
-                                <div className="truncate font-bold grow-0">{plan.name}</div>
-                                <div className="text-sm text-gray-500 gro">
+                                <div className="text-sm text-gray-500 flex-none">
                                     {plan.author.first_name} {plan.author.last_name}
                                 </div>
-                                <Timestamp timestamp={plan.last_modified} className="text-sm" />
+                                <Timestamp
+                                    timestamp={plan.last_modified}
+                                    className="text-sm flex-none"
+                                />
                                 <button
                                     onClick={() => removePlanAttachment(plan)}
-                                    className="ml-2 p-2 rounded-full hover:bg-ve-collab-blue-light"
+                                    className="flex-none p-2 rounded-full hover:bg-ve-collab-blue-light"
                                     title={t('remove_plan')}
                                 >
                                     <IoMdClose />
->>>>>>> 8c4c63ff
                                 </button>
                             </div>
                         ))}
