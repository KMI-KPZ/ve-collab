import React from 'react';
import Link from 'next/link';
import { useRouter } from 'next/router';
import { MdEditSquare, MdMeetingRoom } from 'react-icons/md';
import { UseFormReturn } from 'react-hook-form';
import { Socket } from 'socket.io-client';
import { IPlan } from '@/interfaces/planner/plannerInterfaces';
import { dropPlanLock } from './PlanSocket';
import { useTranslation } from 'next-i18next';
import { FaMedal } from 'react-icons/fa';
import { Tooltip } from '../common/Tooltip';

interface Props {
    methods: UseFormReturn<any, any, undefined>;
    submitCallback: (data: any) => void;
    handleUnsavedData: (data: any, continueLink: string) => void;
    handleInvalidData: (data: any, continueLink: string) => void;
    socket?: Socket;
    plan: IPlan;
    isNoAuthPreview?: boolean;
}

export default function Header({
    methods,
    plan,
    submitCallback,
    handleUnsavedData,
    handleInvalidData,
    socket,
    isNoAuthPreview = false,
}: Props) {
    const router = useRouter();
    const { t } = useTranslation('common');

    if (isNoAuthPreview) {
        return (
            <div className="p-3 flex justify-between flex-wrap gap-y-2 border-b border-gray-200">
                <div className="grow text-4xl font-bold flex flex-nowrap items-end text-slate-400 w-full lg:w-1/2">
                    <span className="text-ve-collab-orange">VE</span>
                    <span className="text-ve-collab-blue ml-2">Designer</span>
                    {plan && plan.name && (
                        <span className="ml-4 text-2xl truncate before:content-['•'] before:mr-2">
                            {plan.name}
                        </span>
                    )}
                </div>

                <div className="flex items-center justify-between w-full lg:w-fit">
                    <div className="flex items-center">
                        <button
                            type="submit"
                            className=" px-4 py-2 rounded-full text-ve-collab-blue bg-[#d8f2f9] shadow-sm"
                            title={t('open_collaborative_pad')}
                            disabled
                        >
                            <MdEditSquare className="inline" /> Pad
                        </button>

                        <button
                            type="submit"
                            className="px-4 py-2 rounded-full bg-[#d8f2f9] text-ve-collab-blue"
                            title={t('enter_jtsi')}
                            disabled
                        >
                            <MdMeetingRoom className="inline" /> Video
                        </button>
                    </div>

                    <div>
                        <button
                            className="mx-2 px-4 py-2 shadow-sm border border-ve-collab-orange text-ve-collab-orange rounded-full cursor-default"
                            onClick={() => {}}
                        >
                            {t('exit')}
                        </button>

                        <button
                            className="mx-2 px-4 py-2 shadow-sm bg-ve-collab-orange text-white rounded-full hover:bg-ve-collab-orange cursor-default"
                            onClick={() => {}}
                        >
                            {t('save')}
                        </button>
                    </div>
                </div>
            </div>
        );
    }

    return (
<<<<<<< HEAD
        <div className="p-3 flex justify-between flex-wrap gap-y-2 border-b border-b-gray-200">
            <div className="grow text-4xl font-bold flex flex-nowrap items-end text-slate-400 w-full lg:w-1/2">
                <span className="text-ve-collab-orange">VE</span>
                <span className="text-ve-collab-blue ml-2">Designer</span>
=======
        <div className="p-3 flex justify-between flex-wrap gap-y-2 border-b">
            <div className="grow text-4xl font-bold flex flex-wrap items-end text-slate-400 w-full lg:w-1/2">
                <span>
                    <span className="text-ve-collab-orange">VE</span>
                    <span className="text-ve-collab-blue ml-2">Designer</span>
                </span>
>>>>>>> af59f841
                {plan && plan.name && (
                    <span className="ml-4 text-2xl truncate before:content-['•'] before:mr-2">
                        {plan.name}
                    </span>
                )}
                {plan.is_good_practise && (
                    <span className="mx-2 text-ve-collab-blue rounded-full p-2 border border-ve-collab-blue">
                        <FaMedal title={t('plans_marked_as_good_practise')} size={18} />
                    </span>
                )}
            </div>

            <div className="flex items-center justify-end md:justify-between flex-wrap gap-y-2 w-full lg:w-fit">
                <div className="flex items-center">
                    {router.query.plannerId !== undefined ? (
                        <>
                            <Link
                                href={
                                    router.query.plannerId
                                        ? `/etherpad/${router.query.plannerId}`
                                        : ''
                                }
                                target="_blank"
                                className="mx-2 px-4 py-2 flex items-center  rounded-full text-ve-collab-blue bg-[#d8f2f9] shadow-sm hover:bg-slate-50"
                                title={t('open_collaborative_pad')}
                            >
                                <MdEditSquare className="inline mr-1" /> Pad
                            </Link>
                            <Link
                                href={
                                    router.query.plannerId
                                        ? `/meeting/${router.query.plannerId}`
                                        : ''
                                }
                                target="_blank"
                                className="mx-2 px-4 py-2 flex items-center rounded-full bg-[#d8f2f9] text-ve-collab-blue hover:bg-ve-collab-blue/20"
                                title={t('enter_jtsi')}
                            >
                                <MdMeetingRoom className="inline mr-1" /> Video
                            </Link>
                        </>
                    ) : (
                        <>
                            <Tooltip tooltipsText={t('save_first')} position="bottom">
                                <button
                                    type="submit"
                                    className="mx-2 px-4 py-2 flex items-center rounded-full text-ve-collab-blue bg-[#d8f2f9] shadow-sm cursor-not-allowed	"
                                    disabled
                                >
                                    <MdEditSquare className="inline mr-1" /> Pad
                                </button>
                            </Tooltip>
                            <Tooltip tooltipsText={t('save_first')} position="bottom">
                                <button
                                    type="submit"
                                    className="mx-2 px-4 py-2 flex items-center  rounded-full bg-[#d8f2f9] text-ve-collab-blue shadow cursor-not-allowed	"
                                    title={t('save_first')}
                                    disabled
                                >
                                    <MdMeetingRoom className="inline mr-1" /> Video
                                </button>
                            </Tooltip>
                        </>
                    )}
                </div>

                <div>
                    <button
                        className="mx-2 px-4 py-2 shadow-sm border border-ve-collab-orange text-ve-collab-orange rounded-full"
                        onClick={async (e) => {
                            // TODO handleInvalidData ...
                            if (Object.keys(methods.formState.dirtyFields).length > 0) {
                                handleUnsavedData(null, '/plans');
                            } else {
                                await dropPlanLock(socket!, router.query.plannerId);
                                await router.push({
                                    pathname: '/plans',
                                    query: {},
                                });
                            }
                        }}
                    >
                        {t('exit')}
                    </button>

                    <button
                        className="mx-2 px-4 py-2 shadow-sm bg-ve-collab-orange text-white rounded-full hover:bg-ve-collab-orange"
                        onClick={methods.handleSubmit(
                            // valid form
                            async (data: any) => {
                                await submitCallback(data);
                            },
                            // invalid form
                            async (data: any) => {
                                handleInvalidData(data, '');
                            }
                        )}
                    >
                        {t('save')}
                    </button>
                </div>
            </div>
        </div>
    );
}<|MERGE_RESOLUTION|>--- conflicted
+++ resolved
@@ -87,19 +87,12 @@
     }
 
     return (
-<<<<<<< HEAD
         <div className="p-3 flex justify-between flex-wrap gap-y-2 border-b border-b-gray-200">
-            <div className="grow text-4xl font-bold flex flex-nowrap items-end text-slate-400 w-full lg:w-1/2">
-                <span className="text-ve-collab-orange">VE</span>
-                <span className="text-ve-collab-blue ml-2">Designer</span>
-=======
-        <div className="p-3 flex justify-between flex-wrap gap-y-2 border-b">
             <div className="grow text-4xl font-bold flex flex-wrap items-end text-slate-400 w-full lg:w-1/2">
                 <span>
                     <span className="text-ve-collab-orange">VE</span>
                     <span className="text-ve-collab-blue ml-2">Designer</span>
                 </span>
->>>>>>> af59f841
                 {plan && plan.name && (
                     <span className="ml-4 text-2xl truncate before:content-['•'] before:mr-2">
                         {plan.name}
