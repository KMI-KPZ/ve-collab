--- conflicted
+++ resolved
@@ -87,11 +87,7 @@
     }
 
     return (
-<<<<<<< HEAD
-        <div className="p-3 flex justify-between flex-wrap gap-y-2 border-b">
-=======
         <div className="p-3 flex justify-between flex-wrap gap-y-2 border-b border-b-gray-200">
->>>>>>> 50363fdc
             <div className="grow text-4xl font-bold flex flex-wrap items-end text-slate-400 w-full lg:w-1/2">
                 <span>
                     <span className="text-ve-collab-orange">VE</span>
