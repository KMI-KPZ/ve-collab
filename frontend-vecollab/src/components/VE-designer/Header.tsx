import React from 'react';
import Link from 'next/link';
import { useRouter } from 'next/router';
import { MdEditSquare, MdMeetingRoom } from 'react-icons/md';
import { UseFormReturn } from 'react-hook-form';
import { Socket } from 'socket.io-client';
import { IPlan } from '@/interfaces/planner/plannerInterfaces';
import { dropPlanLock } from './PlanSocket';
import { useTranslation } from 'next-i18next';
import { FaMedal } from 'react-icons/fa';
import { Tooltip } from '../common/Tooltip';

interface Props {
    methods: UseFormReturn<any, any, undefined>;
    submitCallback: (data: any) => void;
    handleUnsavedData: (data: any, continueLink: string) => void;
    handleInvalidData: (data: any, continueLink: string) => void;
    socket?: Socket;
    plan: IPlan;
    isNoAuthPreview?: boolean;
}

export default function Header({
    methods,
    plan,
    submitCallback,
    handleUnsavedData,
    handleInvalidData,
    socket,
    isNoAuthPreview = false,
}: Props) {
    const router = useRouter();
    const { t } = useTranslation('common');

    if (isNoAuthPreview) {
        return (
            <div className="p-3 flex justify-between flex-wrap gap-y-2 border-b border-gray-200">
                <div className="grow text-4xl font-bold flex flex-nowrap items-end text-slate-400 w-full lg:w-1/2">
                    <span className="text-ve-collab-orange">VE</span>
                    <span className="text-ve-collab-blue ml-2">Designer</span>
                    {plan && plan.name && (
                        <span className="ml-4 text-2xl truncate before:content-['•'] before:mr-2">
                            {plan.name}
                        </span>
                    )}
                </div>

                <div className="flex items-center justify-between w-full lg:w-fit">
                    <div className="flex items-center">
                        <button
                            type="submit"
                            className=" px-4 py-2 rounded-full text-ve-collab-blue bg-[#d8f2f9] shadow-sm"
                            title={t('open_collaborative_pad')}
                            disabled
                        >
                            <MdEditSquare className="inline" /> Pad
                        </button>

                        <button
                            type="submit"
                            className="px-4 py-2 rounded-full bg-[#d8f2f9] text-ve-collab-blue"
                            title={t('enter_jtsi')}
                            disabled
                        >
                            <MdMeetingRoom className="inline" /> Video
                        </button>
                    </div>

                    <div>
                        <button
                            className="mx-2 px-4 py-2 shadow-sm border border-ve-collab-orange text-ve-collab-orange rounded-full cursor-default"
                            onClick={() => {}}
                        >
                            {t('exit')}
                        </button>

                        <button
                            className="mx-2 px-4 py-2 shadow-sm bg-ve-collab-orange text-white rounded-full hover:bg-ve-collab-orange cursor-default"
                            onClick={() => {}}
                        >
                            {t('save')}
                        </button>
                    </div>
                </div>
            </div>
        );
    }

    return (
        <div className="p-3 flex justify-between flex-wrap gap-y-2 border-b border-b-gray-200">
            <div className="grow text-4xl font-bold flex flex-nowrap items-end text-slate-400 w-full lg:w-1/2">
                <span className="text-ve-collab-orange">VE</span>
                <span className="text-ve-collab-blue ml-2">Designer</span>
                {plan && plan.name && (
                    <span className="ml-4 text-2xl truncate before:content-['•'] before:mr-2">
                        {plan.name}
                    </span>
                )}
                {plan.is_good_practise && (
                    <span className="mx-2 text-ve-collab-blue rounded-full p-2 border border-ve-collab-blue">
                        <FaMedal title={t('plans_marked_as_good_practise')} size={18} />
                    </span>
                )}
            </div>

            <div className="flex items-center justify-end md:justify-between flex-wrap gap-y-2 w-full lg:w-fit">
                <div className="flex items-center">
                    {router.query.plannerId !== undefined ? (
                        <>
                            <Link
                                href={
                                    router.query.plannerId
                                        ? `/etherpad/${router.query.plannerId}`
                                        : ''
                                }
                                target="_blank"
<<<<<<< HEAD
                                className="mx-2 px-4 py-2 flex items-center  rounded-full text-ve-collab-blue bg-[#d8f2f9] shadow hover:bg-slate-50"
=======
                                className="mx-2 px-4 py-2 rounded-full text-ve-collab-blue bg-[#d8f2f9] shadow-sm hover:bg-slate-50"
>>>>>>> 510d1118
                                title={t('open_collaborative_pad')}
                            >
                                <MdEditSquare className="inline mr-1" /> Pad
                            </Link>
                            <Link
                                href={
                                    router.query.plannerId
                                        ? `/meeting/${router.query.plannerId}`
                                        : ''
                                }
                                target="_blank"
                                className="mx-2 px-4 py-2 flex items-center rounded-full bg-[#d8f2f9] text-ve-collab-blue hover:bg-ve-collab-blue/20"
                                title={t('enter_jtsi')}
                            >
                                <MdMeetingRoom className="inline mr-1" /> Video
                            </Link>
                        </>
                    ) : (
                        <>
<<<<<<< HEAD
                            <Tooltip tooltipsText={t('save_first')} position="bottom">
                                <button
                                    type="submit"
                                    className="mx-2 px-4 py-2 flex items-center rounded-full text-ve-collab-blue bg-[#d8f2f9] shadow cursor-not-allowed	"
                                    disabled
                                >
                                    <MdEditSquare className="inline mr-1" /> Pad
                                </button>
                            </Tooltip>
                            <Tooltip tooltipsText={t('save_first')} position="bottom">
                                <button
                                    type="submit"
                                    className="mx-2 px-4 py-2 flex items-center  rounded-full bg-[#d8f2f9] text-ve-collab-blue shadow cursor-not-allowed	"
                                    title={t('save_first')}
                                    disabled
                                >
                                    <MdMeetingRoom className="inline mr-1" /> Video
                                </button>
                            </Tooltip>
=======
                            <button
                                type="submit"
                                className="mx-2 px-4 py-2 rounded-full text-ve-collab-blue bg-[#d8f2f9] shadow-sm"
                                title={t('save_first')}
                                disabled
                            >
                                <MdEditSquare className="inline" /> Pad
                            </button>
                            <button
                                type="submit"
                                className="mx-2 px-4 py-2 rounded-full bg-[#d8f2f9] text-ve-collab-blue"
                                title={t('save_first')}
                                disabled
                            >
                                <MdMeetingRoom className="inline" /> Video
                            </button>
>>>>>>> 510d1118
                        </>
                    )}
                </div>

                <div>
                    <button
                        className="mx-2 px-4 py-2 shadow-sm border border-ve-collab-orange text-ve-collab-orange rounded-full"
                        onClick={async (e) => {
                            // TODO handleInvalidData ...
                            if (Object.keys(methods.formState.dirtyFields).length > 0) {
                                handleUnsavedData(null, '/plans');
                            } else {
                                await dropPlanLock(socket!, router.query.plannerId);
                                await router.push({
                                    pathname: '/plans',
                                    query: {},
                                });
                            }
                        }}
                    >
                        {t('exit')}
                    </button>

                    <button
                        className="mx-2 px-4 py-2 shadow-sm bg-ve-collab-orange text-white rounded-full hover:bg-ve-collab-orange"
                        onClick={methods.handleSubmit(
                            // valid form
                            async (data: any) => {
                                await submitCallback(data);
                            },
                            // invalid form
                            async (data: any) => {
                                handleInvalidData(data, '');
                            }
                        )}
                    >
                        {t('save')}
                    </button>
                </div>
            </div>
        </div>
    );
}<|MERGE_RESOLUTION|>--- conflicted
+++ resolved
@@ -114,11 +114,7 @@
                                         : ''
                                 }
                                 target="_blank"
-<<<<<<< HEAD
-                                className="mx-2 px-4 py-2 flex items-center  rounded-full text-ve-collab-blue bg-[#d8f2f9] shadow hover:bg-slate-50"
-=======
-                                className="mx-2 px-4 py-2 rounded-full text-ve-collab-blue bg-[#d8f2f9] shadow-sm hover:bg-slate-50"
->>>>>>> 510d1118
+                                className="mx-2 px-4 py-2 flex items-center  rounded-full text-ve-collab-blue bg-[#d8f2f9] shadow-sm hover:bg-slate-50"
                                 title={t('open_collaborative_pad')}
                             >
                                 <MdEditSquare className="inline mr-1" /> Pad
@@ -138,11 +134,10 @@
                         </>
                     ) : (
                         <>
-<<<<<<< HEAD
                             <Tooltip tooltipsText={t('save_first')} position="bottom">
                                 <button
                                     type="submit"
-                                    className="mx-2 px-4 py-2 flex items-center rounded-full text-ve-collab-blue bg-[#d8f2f9] shadow cursor-not-allowed	"
+                                    className="mx-2 px-4 py-2 flex items-center rounded-full text-ve-collab-blue bg-[#d8f2f9] shadow-sm cursor-not-allowed	"
                                     disabled
                                 >
                                     <MdEditSquare className="inline mr-1" /> Pad
@@ -158,24 +153,6 @@
                                     <MdMeetingRoom className="inline mr-1" /> Video
                                 </button>
                             </Tooltip>
-=======
-                            <button
-                                type="submit"
-                                className="mx-2 px-4 py-2 rounded-full text-ve-collab-blue bg-[#d8f2f9] shadow-sm"
-                                title={t('save_first')}
-                                disabled
-                            >
-                                <MdEditSquare className="inline" /> Pad
-                            </button>
-                            <button
-                                type="submit"
-                                className="mx-2 px-4 py-2 rounded-full bg-[#d8f2f9] text-ve-collab-blue"
-                                title={t('save_first')}
-                                disabled
-                            >
-                                <MdMeetingRoom className="inline" /> Video
-                            </button>
->>>>>>> 510d1118
                         </>
                     )}
                 </div>
