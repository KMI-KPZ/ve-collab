import React, { useEffect, useState } from 'react';
import Image from 'next/image';
import { useRouter } from 'next/router';
import {
    ProgressState,
    ISubmenuData,
    ISideProgressBarStates,
    IMenuData,
    ISideProgressBarStateSteps,
} from '@/interfaces/ve-designer/sideProgressBar';
import { IMainMenuItems, IMenuDataState, mainMenuData } from '@/data/sideMenuSteps';
import { UseFormReturn } from 'react-hook-form';
import { MdArrowDropDown, MdArrowRight, MdMenu } from 'react-icons/md';
import { usePathname } from 'next/navigation';
import { IPlan } from '@/interfaces/planner/plannerInterfaces';
import { useTranslation } from 'next-i18next';
import { HiOutlineCheckCircle } from 'react-icons/hi';
import { is } from 'date-fns/locale';
import Dropdown from '../common/Dropdown';

interface Props {
    methods: UseFormReturn<any>;
    submitCallback: (data: any) => Promise<void>;
    handleInvalidData: (data: any, continueLink: string) => void;
    stageInMenu: keyof IMainMenuItems;
    plan: IPlan;
    progressOfPlan: ISideProgressBarStates | undefined;
    isNoAuthPreview?: boolean;
}

export default function Sidebar({
    methods,
    submitCallback,
    handleInvalidData,
    stageInMenu = 'generally',
    plan,
    progressOfPlan,
    isNoAuthPreview = false,
}: Props): JSX.Element {
    const router = useRouter();
    const currentPath = usePathname();
    const { t } = useTranslation('common');

    const SESS_DESIGNER_MENU_STATE = 'designer_menu_state';

    // get may prev stored menu state from session cookie
    const sessMenuState: IMenuDataState[] =
        sessionStorage.getItem(SESS_DESIGNER_MENU_STATE) !== null
            ? JSON.parse(sessionStorage.getItem(SESS_DESIGNER_MENU_STATE) as string)
            : [];

    // initial menu state (may from session)
    const [menuStates, setMenuStates] = useState<IMenuDataState[]>(
        sessMenuState.length
            ? sessMenuState
            : Object.keys(mainMenuData).map((a) => ({
                  id: mainMenuData[a as keyof IMainMenuItems].id,
                  open: true,
              }))
    );

    const updateMenuState = (id: string, state: boolean) => {
        const _menuStates = menuStates.map((a) => ({
            id: a.id,
            open: a.id == id ? state : a.open,
        }));
        setMenuStates(_menuStates);
        sessionStorage.setItem(SESS_DESIGNER_MENU_STATE, JSON.stringify(_menuStates));
    };

    const [mainMenuData_, setMainMenuData_] = useState<IMainMenuItems>(mainMenuData);

    useEffect(() => {
        if (isNoAuthPreview) return;

        if (!plan?.steps) return;

        const userDefinedSteps = plan.steps.map((step) => {
            return {
                text: step.name,
                id: step._id!,
                link: `/ve-designer/step/${step._id}`,
            };
        });
        if (!userDefinedSteps.length) return;

        const defaultSteps = mainMenuData.steps.submenu || [];

        setMainMenuData_((prev) => {
            const steps = { ...prev.steps, ...{ submenu: [...defaultSteps, ...userDefinedSteps] } };
            return { ...prev, ...{ steps } };
        });
    }, [plan, isNoAuthPreview]);

    const getProgressState = (id: string, parentId: string): any => {
        if (isNoAuthPreview) return undefined;

        if (!progressOfPlan) return undefined;

        const progress =
            parentId == 'steps' && id !== 'stepsGenerally'
                ? progressOfPlan.steps.find((a) => a[id as keyof ISideProgressBarStateSteps])?.[id]
                : progressOfPlan[id as keyof ISideProgressBarStates];

        return progress || undefined;
    };

    const handleClick = (item: ISubmenuData, e: React.BaseSyntheticEvent<any> | undefined) => {
        if (isNoAuthPreview) return;

        if (item.link == currentPath) return;

        methods.handleSubmit(
            // valid
            async (data: any) => {
                await submitCallback(data);
                await router.push({
                    pathname: item.link,
                    query: { plannerId: router.query.plannerId },
                });
            },
            // invalid
            async (data: any) => {
                handleInvalidData(data, item.link);
            }
        )(e);
    };

    const SubMenuItem = ({ item, parentId }: { item: ISubmenuData; parentId: string }) => {
        const isCurrentPage = currentPath == item.link;
        const itemsProgress = getProgressState(item.id, parentId);

        return (
            <button
                type="button"
                onClick={(e) => handleClick(item, e)}
                className={`flex justify-between p-2 w-full`}
                disabled={isNoAuthPreview}
            >
                <p
                    className={`text-left text-sm font-konnect ${
                        isCurrentPage ? 'text-ve-collab-blue font-extrabold' : ''
                    }`}
                >
                    {t(item.text)}
                </p>
                <span>
                    {/* {itemsProgress == ProgressState.completed && <MdCheckCircleOutline size={20} />} */}
                    {/* {itemsProgress == ProgressState.notStarted && <MdOutlineCircle size={20} />} */}
                    {/* {itemsProgress == ProgressState.uncompleted && <HiOutlineDotsCircleHorizontal className='text-slate-600' size={20} />} */}
                    {itemsProgress == ProgressState.completed && <HiOutlineCheckCircle size={20} />}
                </span>
            </button>
        );
    };

    const MainMenuItem = ({ item }: { item: IMenuData }) => {
        const prevOpenState = menuStates.find((a) => a.id == item.id)?.open;
        const [openSubmenu, setOpenSubmenu] = useState<boolean>(
            typeof prevOpenState !== 'undefined' ? prevOpenState : true
        );
        const isCurrentPage = item.id == stageInMenu;

        return (
            <>
                <div
                    className={`flex bg-white p-2 w-full align-middle items-center ${
                        isNoAuthPreview ? 'cursor-default' : 'cursor-pointer'
                    }`}
                    onClick={(e) => {
                        if (isNoAuthPreview) return;

                        if (item.submenu.length > 0) {
                            setOpenSubmenu((prev) => {
                                updateMenuState(item.id, !prev);
                                return !prev;
                            });
                        } else {
                            handleClick(item, e);
                        }
                    }}
                >
                    <span
                        className={`w-10 h-10 border-4 rounded-full text-lg flex items-center justify-center ${
                            isCurrentPage ? 'border-ve-collab-blue' : 'border-gray-200'
                        }`}
                    >
                        <Image src={item.image} alt={`${item.text} logo`}></Image>
                    </span>
                    <span
                        className={`ml-3 text-left font-konnect ${
                            isCurrentPage ? 'font-bold' : ''
                        }`}
                    >
                        {t(item.text)}
                    </span>
                    {item.submenu.length > 0 && (
                        <>
                            {openSubmenu ? (
                                <MdArrowDropDown size={20} />
                            ) : (
                                <MdArrowRight size={20} />
                            )}
                        </>
                    )}
                </div>
                {item.submenu.length > 0 && openSubmenu ? (
                    <ul className="flex flex-col divide-y divide-gray-200 gap-1 bg-white ml-6">
                        {item.submenu.map((subItem, subIndex) => {
                            return (
                                <li key={subIndex}>
                                    <SubMenuItem item={subItem} parentId={item.id} />
                                </li>
                            );
                        })}
                    </ul>
                ) : (
                    <></>
                )}
            </>
        );
    };

    const hideSandwichMenu = () => {
        document.dispatchEvent(new Event('mousedown'));
    };

    return (
        <>
<<<<<<< HEAD
            <nav className="hidden md:block flex flex-col text-center w-80 mb-3 bg-white rounded-xl">
                <ul className="flex flex-col divide-y gap-1 bg-white">
=======
            <nav className="flex flex-col text-center w-80 mb-3 bg-white rounded-xl">
                <ul className="flex flex-col divide-y divide-gray-200 gap-1 bg-white">
>>>>>>> 510d1118
                    {Object.keys(mainMenuData_).map((el, i) => (
                        <li key={i}>
                            <MainMenuItem item={mainMenuData_[el as keyof IMainMenuItems]} />
                        </li>
                    ))}
                </ul>
            </nav>

            <nav className="absolute h-full z-10 md:hidden flex flex-col text-center m-2 border-none">
                <Dropdown
                    options={[
                        <ul
                            className="flex flex-col divide-y gap-1 bg-white"
                            onClick={() => hideSandwichMenu()}
                            key={0}
                        >
                            {Object.keys(mainMenuData_).map((el, i) => (
                                <li key={i}>
                                    <MainMenuItem
                                        item={mainMenuData_[el as keyof IMainMenuItems]}
                                    />
                                </li>
                            ))}
                        </ul>,
                    ]}
                    icon={
                        <span className="rounded-md shadow border h-[41px] w-[41px] -mt-[8px] inline-block flex justify-center items-center">
                            <MdMenu size={25} className="inline-block" />
                        </span>
                    }
                    wrapperClassNames="h-full"
                    ulClasses="min-w-[15rem] h-[calc(100%-41px)] max-h-fit !left-[8px] !top-[41px] overflow-y-scroll"
                />
            </nav>
        </>
    );
}<|MERGE_RESOLUTION|>--- conflicted
+++ resolved
@@ -227,13 +227,8 @@
 
     return (
         <>
-<<<<<<< HEAD
             <nav className="hidden md:block flex flex-col text-center w-80 mb-3 bg-white rounded-xl">
-                <ul className="flex flex-col divide-y gap-1 bg-white">
-=======
-            <nav className="flex flex-col text-center w-80 mb-3 bg-white rounded-xl">
                 <ul className="flex flex-col divide-y divide-gray-200 gap-1 bg-white">
->>>>>>> 510d1118
                     {Object.keys(mainMenuData_).map((el, i) => (
                         <li key={i}>
                             <MainMenuItem item={mainMenuData_[el as keyof IMainMenuItems]} />
