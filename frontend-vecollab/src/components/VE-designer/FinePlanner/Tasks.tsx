import React from 'react';
import { useFieldArray, useFormContext } from 'react-hook-form';
import {
    IFineStepFrontend,
    IMaterialFrontend,
    IToolsFrontend,
} from '@/pages/ve-designer/step-data/[stepName]';
import Tools from '@/components/VE-designer/FinePlanner/Tools';
import { RxPlus } from 'react-icons/rx';
import Material from './Material';
import { useTranslation } from 'next-i18next';

interface Props {
    taskIndex: number;
}

const defaultValueTools: IToolsFrontend = { name: '' };
const defaultValueMedia: IMaterialFrontend = { name: '' };

export default function Tasks({ taskIndex }: Props) {
    const { t } = useTranslation(['designer', 'common']); // designer is default ns

    const { register, formState, control } = useFormContext<IFineStepFrontend>();
    const {
        fields: fieldsTools,
        append: appendTools,
        remove: removeTools,
        update: updateTools,
    } = useFieldArray<IFineStepFrontend>({
        name: `tasks.${taskIndex}.tools`,
        control,
    });
    const {
        fields: fieldsMaterial,
        append: appendMaterial,
        remove: removeMaterial,
        update: updateMaterial,
    } = useFieldArray<IFineStepFrontend>({
        name: `tasks.${taskIndex}.materials`,
        control,
    });

    const handleDeleteTools = (index: number): void => {
        if (fieldsTools.length > 1) {
            removeTools(index);
        } else {
            updateTools(index, defaultValueTools);
        }
    };

    const handleDeleteMaterial = (index: number): void => {
        if (fieldsMaterial.length > 1) {
            removeMaterial(index);
        } else {
            updateMaterial(index, defaultValueMedia);
        }
    };

    return (
        <div className={'px-4 pt-4 pb-12 my-4 mx-2 bg-slate-200 rounded-3xl shadow-2xl'}>
            <div className="mt-2 flex">
                <div className="w-1/6 flex items-center">
                    <label htmlFor="task_formulation" className="px-2 py-2">
                        {t("step-data.task")}
                    </label>
                </div>
                <div className="w-5/6">
                    <input
<<<<<<< HEAD
                        {...register(`tasks.${taskIndex}.task_formulation`, {
                            maxLength: {
                                value: 500,
                                message: t("messages.max_length", { count: 500 }),
                            },
                        })}
=======
                        {...register(`tasks.${taskIndex}.task_formulation`)}
>>>>>>> 5a24a7eb
                        placeholder=""
                        className="border border-gray-400 rounded-lg w-full p-2"
                    />
                    <p className="text-red-600 pt-2">
                        {formState.errors?.tasks?.[taskIndex]?.task_formulation?.message}
                    </p>
                </div>
            </div>
            <div className="mt-2 flex">
                <div className="w-1/6 flex items-center">
                    <label htmlFor="work_mode" className="px-2 py-2">
                        {t("step-data.work_mode")}
                    </label>
                </div>
                <div className="w-5/6">
                    <input
<<<<<<< HEAD
                        {...register(`tasks.${taskIndex}.work_mode`, {
                            maxLength: {
                                value: 500,
                                message: t("messages.max_length", { count: 500 }),
                            },
                        })}
=======
                        {...register(`tasks.${taskIndex}.work_mode`)}
>>>>>>> 5a24a7eb
                        placeholder=""
                        className="border border-gray-400 rounded-lg w-full p-2"
                    />
                    <p className="text-red-600 pt-2">
                        {formState.errors?.tasks?.[taskIndex]?.work_mode?.message}
                    </p>
                </div>
            </div>
            <div className="mt-2 flex">
                <div className="w-1/6 flex items-center">
                    <label htmlFor="notes" className="px-2 py-2">
                        {t("step-data.notes")}
                    </label>
                </div>
                <div className="w-5/6">
                    <textarea
                        rows={3}
<<<<<<< HEAD
                        {...register(`tasks.${taskIndex}.notes`, {
                            maxLength: {
                                value: 5000,
                                message: t("messages.max_length", { count: 5000 }),
                            },
                        })}
                        placeholder={t("common:optional")}
=======
                        {...register(`tasks.${taskIndex}.notes`)}
                        placeholder="optional"
>>>>>>> 5a24a7eb
                        className="border border-gray-400 rounded-lg w-full p-2"
                    />
                    <p className="text-red-600 pt-2">
                        {formState.errors?.tasks?.[taskIndex]?.notes?.message}
                    </p>
                </div>
            </div>
            <div className="mt-2 flex">
                <div className="w-1/6 flex items-center">
                    <label htmlFor="tools" className="px-2 py-2">
                        {t("step-data.tools")}
                    </label>
                </div>
                <div className="w-5/6 flex flex-col gap-2">
                    {fieldsTools.map((tool, toolIndex) => (
                        <Tools
                            key={tool.id}
                            taskIndex={taskIndex}
                            toolIndex={toolIndex}
                            removeItem={handleDeleteTools}
                        />
                    ))}
                </div>
            </div>
            <div className="flex">
                <div className="w-1/6" />
                <div className="w-5/6 mt-3 flex items-center justify-center">
                    <button
                        type="button"
                        onClick={() => {
                            appendTools(defaultValueTools);
                        }}
                    >
                        <RxPlus size={20} />
                    </button>
                </div>
            </div>
            <div className="mt-4 flex">
                <div className="w-1/6 flex items-center">
                    <label htmlFor="materials" className="px-2 py-2">
                        {t("step-data.materials")}
                    </label>
                </div>
                <div className="w-5/6 flex flex-col gap-2">
                    {fieldsMaterial.map((materials, materialsIndex) => (
                        <Material
                            key={materials.id}
                            taskIndex={taskIndex}
                            materialsIndex={materialsIndex}
                            removeItem={handleDeleteMaterial}
                        />
                    ))}
                </div>
            </div>
            <div className="flex">
                <div className="w-1/6" />
                <div className="w-5/6 mt-3 flex items-center justify-center">
                    <button
                        type="button"
                        onClick={() => {
                            appendMaterial(defaultValueMedia);
                        }}
                    >
                        <RxPlus size={20} />
                    </button>
                </div>
            </div>
        </div>
    );
}<|MERGE_RESOLUTION|>--- conflicted
+++ resolved
@@ -66,16 +66,7 @@
                 </div>
                 <div className="w-5/6">
                     <input
-<<<<<<< HEAD
-                        {...register(`tasks.${taskIndex}.task_formulation`, {
-                            maxLength: {
-                                value: 500,
-                                message: t("messages.max_length", { count: 500 }),
-                            },
-                        })}
-=======
                         {...register(`tasks.${taskIndex}.task_formulation`)}
->>>>>>> 5a24a7eb
                         placeholder=""
                         className="border border-gray-400 rounded-lg w-full p-2"
                     />
@@ -92,16 +83,7 @@
                 </div>
                 <div className="w-5/6">
                     <input
-<<<<<<< HEAD
-                        {...register(`tasks.${taskIndex}.work_mode`, {
-                            maxLength: {
-                                value: 500,
-                                message: t("messages.max_length", { count: 500 }),
-                            },
-                        })}
-=======
                         {...register(`tasks.${taskIndex}.work_mode`)}
->>>>>>> 5a24a7eb
                         placeholder=""
                         className="border border-gray-400 rounded-lg w-full p-2"
                     />
@@ -119,18 +101,8 @@
                 <div className="w-5/6">
                     <textarea
                         rows={3}
-<<<<<<< HEAD
-                        {...register(`tasks.${taskIndex}.notes`, {
-                            maxLength: {
-                                value: 5000,
-                                message: t("messages.max_length", { count: 5000 }),
-                            },
-                        })}
+                        {...register(`tasks.${taskIndex}.notes`)}
                         placeholder={t("common:optional")}
-=======
-                        {...register(`tasks.${taskIndex}.notes`)}
-                        placeholder="optional"
->>>>>>> 5a24a7eb
                         className="border border-gray-400 rounded-lg w-full p-2"
                     />
                     <p className="text-red-600 pt-2">
