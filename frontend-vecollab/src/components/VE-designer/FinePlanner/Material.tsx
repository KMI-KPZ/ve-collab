--- conflicted
+++ resolved
@@ -18,18 +18,8 @@
         <div className="flex gap-5">
             <input
                 type="text"
-<<<<<<< HEAD
-                {...register(`tasks.${taskIndex}.materials.${materialsIndex}.name`, {
-                    maxLength: {
-                        value: 500,
-                        message: t('messages.max_length', { count: 500 }),
-                    },
-                })}
+                {...register(`tasks.${taskIndex}.materials.${materialsIndex}.name`)}
                 placeholder={t("step-data.materials_placeholder")}
-=======
-                {...register(`tasks.${taskIndex}.materials.${materialsIndex}.name`)}
-                placeholder="Welche Materialien können verwendet werden?"
->>>>>>> 5a24a7eb
                 className="w-full border border-gray-400 rounded-lg p-2"
             />
             <button
