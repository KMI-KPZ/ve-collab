import React, { useEffect, useRef, useState } from 'react';
import { FieldValues, FormProvider, UseFormReturn } from 'react-hook-form';
import { fetchPOST, useGetPlanById } from '@/lib/backend';
import { useRouter } from 'next/router';
import { useSession } from 'next-auth/react';
import LoadingAnimation from '../common/LoadingAnimation';
import PopupSaveData from './PopupSaveData';
import WhiteBox from '../common/WhiteBox';
import { MdArrowForwardIos, MdOutlineCircle } from 'react-icons/md';
import Header from './Header';
import Sidebar from './Sidebar';
import { usePathname } from 'next/navigation';
import { IMainMenuItems, mainMenuData } from '@/data/sideMenuSteps';
import { Tooltip } from '../common/Tooltip';
import { PiBookOpenText } from 'react-icons/pi';
import Link from 'next/link';
import Alert, { AlertState } from '../common/dialogs/Alert';
import { Socket } from 'socket.io-client';
import { BackendUserSnippet } from '@/interfaces/api/apiInterfaces';
import { GiSadCrab } from 'react-icons/gi';
import { dropPlanLock, getPlanLock } from './PlanSocket';
import { useTranslation } from 'next-i18next';
import {
    initialSideProgressBarStates,
    ISideProgressBarStates,
    ISideProgressBarStateSteps,
    ProgressState,
} from '@/interfaces/ve-designer/sideProgressBar';
import { HiOutlineCheckCircle } from 'react-icons/hi';

interface Props {
    title: string;
    subtitle?: string;
    description?: JSX.Element | string[] | string;
    tooltip?: { text: string; link: string };
    methods: UseFormReturn<any>;
    children: React.ReactNode;
    prevpage?: string;
    prevPageBtnLabel?: string;
    nextpage?: string;
    nextpageBtnLabel?: string;
    preventToLeave?: boolean;

    stageInMenu?: keyof IMainMenuItems;
    idOfProgress?: string | keyof ISideProgressBarStates;
    planerDataCallback: (data: any) => FieldValues;
    submitCallback: (data: any) =>
        | unknown
        | Promise<
              {
                  plan_id: string;
                  field_name: string;
                  value: any;
              }[]
          >;
    socket?: Socket;
    isNoAuthPreview?: boolean;
}

export default function Wrapper({
    title,
    subtitle,
    description,
    tooltip,
    children,
    methods,
    prevpage,
    prevPageBtnLabel,
    nextpage,
    nextpageBtnLabel,
    stageInMenu = 'generally',
    idOfProgress,
    preventToLeave = true,
    planerDataCallback,
    submitCallback,
    socket,
    isNoAuthPreview = false,
}: Props): JSX.Element {
    const router = useRouter();
    const { data: session } = useSession();
    const { t } = useTranslation(['designer', 'common']);

    const [loading, setLoading] = useState(true);
    const [formDataLoaded, setFormDataLoaded] = useState<boolean>(false);
    const [popUp, setPopUp] = useState<{
        isOpen: boolean;
        continueLink: string;
        type?: 'unsaved' | 'invalid';
    }>({
        isOpen: false,
        continueLink: '/plans',
    });
    const wrapperRef = useRef<null | HTMLDivElement>(null);
    const [alert, setAlert] = useState<AlertState>({ open: false });
    const currentPath = usePathname();

    const [progressOfCurrent, setProgressOfCurrent] = useState<ProgressState>(
        ProgressState.notStarted
    );
    const [progressOfPlan, setProgressOfPlan] = useState<ISideProgressBarStates>(
        initialSideProgressBarStates
    );

    // fetch plan
    const {
        data: plan,
        isLoading,
        error,
        mutate: mutateGetPlanById,
    } = useGetPlanById(
        router.query.plannerId as string,
        !isNoAuthPreview && router.query.plannerId !== undefined
    );

    // detect window close or a click outside of planer
    useEffect(() => {
        if (isNoAuthPreview) return;

        if (!router.isReady) return;
        if (!router.query.plannerId) return;
        let clickedOutside: boolean = false;

        const handleClickOutside = (e: MouseEvent) => {
            clickedOutside = !wrapperRef?.current?.contains(e.target as Node) || false;
        };

        const handleBrowseAway = (nextlink: string) => {
            if (preventToLeave === false) return;

            if (clickedOutside) {
                if (Object.keys(methods.formState.dirtyFields).length == 0) {
                    dropPlanLock(socket!, router.query.plannerId as string);
                } else {
                    setPopUp({ isOpen: true, continueLink: nextlink.replace(/\?.*/, '') });
                    router.events.emit('routeChangeError');
                    throw 'routeChange aborted.';
                }
            }
        };

        const handleWindowClose = (e: BeforeUnloadEvent) => {
            e.preventDefault();
        };

        window.addEventListener('mousedown', handleClickOutside);
        window.addEventListener('beforeunload', handleWindowClose);
        router.events.on('routeChangeStart', handleBrowseAway);
        return () => {
            window.removeEventListener('mousedown', handleClickOutside);
            window.removeEventListener('beforeunload', handleWindowClose);
            router.events.off('routeChangeStart', handleBrowseAway);
        };
    }, [wrapperRef, methods, socket, router, preventToLeave, isNoAuthPreview]);

    // check access rights or locked plan
    useEffect(() => {
        if (isNoAuthPreview) return;

        if (isLoading || !session || error) return;
        if (!router.query.plannerId) return;

        getPlanLock(socket!, router.query.plannerId).catch((response) => {
            if (response.reason === 'plan_locked') {
                // const data = await
                fetchPOST(
                    '/profile_snippets',
                    { usernames: [response.lock_holder] },
                    session?.accessToken
                ).then((data) => {
                    const userSnippet = data.user_snippets.find(
                        (snippet: BackendUserSnippet) => snippet.username === response.lock_holder
                    );
                    const displayName = userSnippet
                        ? `${userSnippet.first_name} ${userSnippet.last_name}`
                        : response.lock_holder;
                    setAlert({
                        message: t('alert_locked', { name: displayName }),
                        // autoclose: 10000,
                        type: 'warning',
                        onClose: () => setAlert({ open: false }),
                    });
                });
            }
        });

        // write access or author check
        if (
            !plan.write_access.includes(session?.user.preferred_username!) &&
            plan.author.username !== session?.user.preferred_username!
        ) {
            setAlert({
                message: t('alert_insufficient_permission'),
                type: 'error',
                onClose: () => setAlert({ open: false }),
            });
        }
    }, [plan, isLoading, error, socket, router, session, t, isNoAuthPreview]);

    // call data callback and rest form defaults for correct form valdation (form.isDirty)
    useEffect(() => {
        if (isNoAuthPreview) return;

        if (!router.isReady || isLoading || error) return;
        if (!router.query.plannerId) {
            // remove loader for blank new plan
            setLoading(false);
            return;
        }

        let willRouteChange: boolean = false;

        const getProgressOfCurrentStep = (planProgress: ISideProgressBarStates) => {
            if (!idOfProgress) return undefined;

            const progress =
                stageInMenu == 'steps' && idOfProgress != 'stepsGenerally'
                    ? planProgress.steps.find(
                          (a) => a[idOfProgress as keyof ISideProgressBarStateSteps]
                      )?.[idOfProgress]
                    : planProgress[idOfProgress as keyof Omit<ISideProgressBarStates, 'steps'>];

            return progress;
        };

        (async () => {
            // hotfix: only reset form if not already done
            //  otherwise we loose changes in <Select />-Components on browser tab-change (see #549)
            if (!formDataLoaded) {
                const data = await planerDataCallback(plan);
                if (Object.keys(data).length) {
                    // reset form default values for isDirty check
                    methods.reset(data);
                }
                setFormDataLoaded(true);
            }
            if (idOfProgress) {
                const progress = getProgressOfCurrentStep(plan.progress);
                setProgressOfPlan(plan.progress);
                if (progress) setProgressOfCurrent(progress);
            }

            // fix: do not remove loader if we'll change the route
            setTimeout(() => {
                if (!willRouteChange) setLoading(false);
            }, 1);
        })();

        const handleRouteChange = (url: string) => (willRouteChange = true);

        router.events.on('routeChangeStart', handleRouteChange);
        return () => {
            router.events.off('routeChangeStart', handleRouteChange);
        };
    }, [
        router,
        plan,
        isLoading,
        error,
        formDataLoaded,
        planerDataCallback,
        stageInMenu,
        idOfProgress,
        methods,
        isNoAuthPreview,
    ]);

    const createNewPlan = async (name: string): Promise<string> => {
        const newPlanner = await fetchPOST(
            '/planner/insert_empty',
            { name: name.length > 0 ? name : t('default_new_plan_name') },
            session?.accessToken
        );

        if (!newPlanner.inserted_id) return Promise.reject(false);

        return new Promise((resolve, reject) => {
            getPlanLock(socket!, newPlanner.inserted_id)
                .then((response) => {
                    resolve(newPlanner.inserted_id);
                })
                .catch((response) => {
                    reject(false);
                });
        });
    };

    // submit formdata & reload plan
    const handleSubmit = async (data: any) => {
        if (isNoAuthPreview) return;

        setLoading(true);
        const fields = (await submitCallback(data)) as {
            plan_id: string;
            field_name: string;
            value: any;
        }[];

        let plannerId = router.query.plannerId;

        if (!router.query.plannerId) {
            const newName = fields.find((a) => a.field_name == 'name')?.value;
            const newPlanId = await createNewPlan(newName !== undefined ? newName : '');

            if (!newPlanId) {
                setAlert({
                    message: t('alert_error_save'),
                    type: 'error',
                    onClose: () => {
                        setAlert({ open: false });
                        setLoading(false);
                    },
                });
                return;
            }
            plannerId = newPlanId;
            fields.map((field) => {
                field.plan_id = plannerId as string;
                return field;
            });

            router.query.plannerId = newPlanId;
            await router.replace({
                query: { plannerId: newPlanId },
            });
        }

        if (fields && Object.keys(fields).length > 0) {
            if (typeof idOfProgress === 'string') {
                fields.push({
                    plan_id: plannerId as string,
                    field_name: 'progress',
                    value: progressOfPlan,
                });
            }

            const res = await fetchPOST(
                '/planner/update_fields',
                { update: fields },
                session?.accessToken
            );
            if (res.success === false) {
                setAlert({
                    message: t('alert_error_save'),
                    type: 'error',
                    onClose: () => {
                        setAlert({ open: false });
                        setLoading(false);
                    },
                });
                return false;
            }
        }
        // reload plan data
        await mutateGetPlanById();
        // reset formstate.isdirty after save
        // TODO is this still required since we reset after setPlanerData()?!?
        methods.reset({}, { keepValues: true });
        return true;
    };

    // handler after we clicked "Weiter" in unsaved/invalid data PopUp
    const handlePopupContinue = async () => {
        if (isNoAuthPreview) return;

        if (popUp.continueLink && popUp.continueLink != '') {
            // user leaves the designer
            if (!popUp.continueLink.startsWith('/ve-designer')) {
                await dropPlanLock(socket!, router.query.plannerId);
                // update all plans SWR to update /plans list
                await router.push({
                    pathname: popUp.continueLink,
                    query: {},
                });
            } else {
                let plannerId = router.query.plannerId;
                if (!router.query.plannerId) {
                    const newPlanId = await createNewPlan('');
                    if (!newPlanId) {
                        setAlert({
                            message: t('alert_error_save'),
                            type: 'error',
                            onClose: () => {
                                setAlert({ open: false });
                                setLoading(false);
                            },
                        });
                        return;
                    }
                    plannerId = newPlanId;
                }
                // go to next planer-page
                await router.push({
                    pathname: popUp.continueLink,
                    query: { plannerId },
                });
            }
        } else {
            setPopUp((prev) => ({ ...prev, isOpen: false, type: undefined }));
            setLoading(false);
        }
    };

    const handleClickToggleProgress = () => {
        if (isNoAuthPreview) return;

        // let progress = ProgressState.notStarted
        // if (progressOfCurrent == ProgressState.notStarted)
        //     progress = ProgressState.completed
        // else if (progressOfCurrent == ProgressState.completed)
        //     progress = ProgressState.uncompleted

        setProgress(
            progressOfCurrent == ProgressState.notStarted
                ? ProgressState.completed
                : ProgressState.notStarted
        );
    };

    const setProgress = (progress: ProgressState) => {
        if (isNoAuthPreview) return;

        if (!idOfProgress) return;

        if (stageInMenu == 'steps' && idOfProgress != 'stepsGenerally') {
            if (!plan.progress.steps.some((a, i) => idOfProgress in a)) {
                setProgressOfPlan((prev) => {
                    prev.steps.push({ [idOfProgress]: progress });
                    return { ...prev };
                });
            } else {
                setProgressOfPlan((prev) => {
                    const _stepsProgress = prev.steps.map((step) =>
                        step[idOfProgress] !== undefined ? { [idOfProgress]: progress } : step
                    );
                    return { ...prev, ...{ steps: _stepsProgress } };
                });
            }
        } else {
            setProgressOfPlan((prev) => {
                return { ...prev, ...{ [idOfProgress]: progress } };
            });
        }

        setProgressOfCurrent(progress);
    };

    const Breadcrumb = () => {
        const mainMenuItem = mainMenuData[stageInMenu];
        let subMenuItem = mainMenuItem.submenu.find((a) => a.link == currentPath);

        if (stageInMenu == 'steps') {
            const currentStep = plan.steps?.find((a) => currentPath.endsWith(a._id!));

            subMenuItem = currentStep
                ? {
                      id: currentStep.name.toLowerCase(),
                      text: currentStep.name,
                      link: `/ve-designer/step/${currentStep._id}`,
                  }
                : undefined;
        }

        return (
            <div className="ml-10 mt-1 md:ml-0 md:mt-0 text-normale py-2 flex items-center text-slate-500">
                <MdArrowForwardIos size={15} /> {t(mainMenuItem.text)}
                {subMenuItem && 'text' in subMenuItem && (
                    <>
                        <MdArrowForwardIos size={15} /> {t(subMenuItem.text)}
                    </>
                )}
            </div>
        );
    };

    // häh: if we use this with ref for main return we will have bug #295 (lose focus in 1th type)
    const WrapperBox = ({ children }: { children: JSX.Element }) => <WhiteBox>{children}</WhiteBox>;

    const BackToStart = () => (
        <button className="px-6 py-2 m-4 bg-ve-collab-orange rounded-lg text-white">
            <Link href="/plans">{t('back_to_overview')}</Link>
        </button>
    );

    const SaveAndNextBtn = () => {
        if (nextpage === 'undefined') return <></>;

        return (
            <div className="shadow-sm flex text-white rounded-full ring-4 ring-inset ring-ve-collab-orange/50">
                {typeof idOfProgress !== 'undefined' && (
                    <span
                        className={`group px-4 py-2 flex items-center text-slate-700 ${
                            isNoAuthPreview ? '' : 'hover:cursor-pointer hover:text-slate-900'
                        }`}
                        onClick={(e) => handleClickToggleProgress()}
                    >
                        {t('step_done_question')}

                        <span
                            title={t('toggle_state_hover')}
                            className={`ml-1 ${
                                isNoAuthPreview
                                    ? ''
                                    : 'transition ease-in-out group-hover:scale-110'
                            }`}
                        >
                            {progressOfCurrent == ProgressState.notStarted && (
                                <MdOutlineCircle className="inline mb-1" size={22} />
                            )}
                            {/* {progressOfCurrent == ProgressState.uncompleted && <HiOutlineDotsCircleHorizontal className="inline mb-1" size={22} />} */}
                            {progressOfCurrent == ProgressState.completed && (
                                <HiOutlineCheckCircle className="inline mb-1" size={22} />
                            )}
                        </span>
                    </span>
                )}

                <button
                    type="button"
                    title={t('save_and_continue')}
                    className={`px-4 py-2 shadow text-white bg-ve-collab-orange ${
                        typeof idOfProgress !== 'undefined' ? 'rounded-r-full' : 'rounded-full'
                    } ${isNoAuthPreview ? 'cursor-default' : ''}`}
                    disabled={isNoAuthPreview}
                    onClick={methods.handleSubmit(
                        // valid
                        async (data: any) => {
                            if (isNoAuthPreview) return;

                            await handleSubmit(data);
                            await router.push({
                                pathname: nextpage,
                                query: {
                                    plannerId: router.query.plannerId,
                                },
                            });
                        },
                        // invalid
                        async () => {
                            if (isNoAuthPreview) return;

                            setPopUp({
                                isOpen: true,
                                type: 'invalid',
                                continueLink: nextpage!,
                            });
                        }
                    )}
                >
                    {nextpageBtnLabel || t('save_and_continue')}
                </button>
            </div>
        );
    };

    if (error) {
        let errorMessage: string;
        switch (error.apiResponse.reason) {
            case 'plan_doesnt_exist':
                errorMessage = t('common:plans_alert_doesnt_exist');
                break;
            case 'insufficient_permission':
                errorMessage = t('common:plans_alert_open_insufficient_permission');
                break;
            default:
                errorMessage = t('common:plans_alert_open_unexpected_error');
        }
        return (
            <WrapperBox>
                <div className="flex items-center">
                    <GiSadCrab size={60} className="m-4" />
                    <div className="text-xl text-slate-900">{errorMessage}</div>
                    <BackToStart />
                </div>
            </WrapperBox>
        );
    }

    if (isNoAuthPreview) {
        return (
            <WhiteBox>
                <div className="flex flex-col">
                    <Alert state={alert} />
                    <Header
                        socket={socket}
                        methods={methods}
                        plan={plan}
                        submitCallback={() => {}}
                        handleUnsavedData={() => {}}
                        handleInvalidData={() => {}}
                        isNoAuthPreview={isNoAuthPreview}
                    />

                    <div className="flex flex-row md:divide-x divide-gray-200 gap-1">
                        <Sidebar
                            methods={methods}
                            submitCallback={async () => {}}
                            handleInvalidData={() => {}}
                            stageInMenu={stageInMenu}
                            plan={plan}
                            progressOfPlan={progressOfPlan}
                            isNoAuthPreview={isNoAuthPreview}
                        />

                        <form
                            className="relative w-full px-6 pt-1 max-w-(--breakpoint-2xl) flex flex-col gap-x-4"
                            onSubmit={() => {}}
                        >
                            <Breadcrumb />

                            <div className={'flex justify-between items-start mt-2 mb-2'}>
                                <h2 className="font-bold text-2xl">{title}</h2>
                            </div>
                            {typeof subtitle !== 'undefined' && (
                                <p className="text-xl text-slate-600">{subtitle}</p>
                            )}
                            {typeof description !== 'undefined' && (
                                <>
                                    {typeof description === 'string' && (
                                        <p className="mb-8">{description}</p>
                                    )}
                                    {Array.isArray(description) && (
                                        <div className="mb-8">
                                            {description.map((description, index) => (
                                                <p key={index} className="mb-2">
                                                    {description}
                                                </p>
                                            ))}
                                        </div>
                                    )}
                                    {React.isValidElement(description) && <>{description}</>}
                                </>
                            )}

                            {children}

                            {(typeof prevpage !== 'undefined' ||
                                typeof nextpage !== 'undefined') && (
                                <div className="my-8 border-t border-t-gray-200 py-3 flex justify-between">
                                    <div>
                                        {typeof prevpage !== 'undefined' && (
                                            <button
                                                type="button"
                                                title={t('common:back')}
                                                className={`px-4 py-2 shadow bg-ve-collab-orange text-white rounded-full hover:bg-ve-collab-orange ${
                                                    isNoAuthPreview ? 'cursor-default' : ''
                                                }`}
                                                onClick={() => {}}
                                            >
                                                {prevPageBtnLabel || t('common:back')}
                                            </button>
                                        )}
                                    </div>

                                    <div className="flex tex-center">
                                        <SaveAndNextBtn />
                                    </div>
                                </div>
                            )}
                        </form>
                    </div>
                </div>
            </WhiteBox>
        );
    }

    return (
        <div ref={wrapperRef}>
            <WhiteBox>
                <div className="flex flex-col">
                    <Alert state={alert} />
                    <FormProvider {...methods}>
                        {/* TODO implement an PopUp alternative for invalid data */}
                        <PopupSaveData
                            isOpen={popUp.isOpen}
                            type={popUp.type}
                            handleContinue={async () => {
                                await handlePopupContinue();
                            }}
                            handleCancel={() => {
                                setPopUp((prev) => {
                                    return { ...prev, isOpen: false, type: undefined };
                                });
                                setLoading(false);
                            }}
                        />

                        <Header
                            socket={socket}
                            methods={methods}
                            plan={plan}
                            submitCallback={async (data) => {
                                const res = await handleSubmit(data);
                                if (res) {
                                    setAlert({
                                        type: 'success',
                                        message: t('alert_saved'),
                                        autoclose: 2000,
                                        onClose: () => setAlert({ open: false }),
                                    });
                                }
                            }}
                            handleUnsavedData={(data: any, continueLink: string) => {
                                setPopUp({ isOpen: true, continueLink });
                            }}
                            handleInvalidData={(data: any, continueLink: string) => {
                                console.error(data);
                                setPopUp({ isOpen: true, type: 'invalid', continueLink });
                            }}
                        />

<<<<<<< HEAD
                        <div className="relative flex flex-row md:divide-x gap-1">
=======
                        <div className="relative flex flex-row md:divide-x divide-gray-200 gap-1">
>>>>>>> 50363fdc
                            <Sidebar
                                methods={methods}
                                submitCallback={async (data) => {
                                    await handleSubmit(data);
                                }}
                                handleInvalidData={(data: any, continueLink: string) => {
                                    console.error(data);
                                    setPopUp({ isOpen: true, type: 'invalid', continueLink });
                                }}
                                stageInMenu={stageInMenu}
                                plan={plan}
                                progressOfPlan={progressOfPlan}
                            />

                            <form
                                className="relative w-full px-6 pt-1 max-w-(--breakpoint-2xl) flex flex-col gap-x-4"
                                onSubmit={methods.handleSubmit(
                                    // valid
                                    async (data: any) => {
                                        await handleSubmit(data);
                                        await router.push({
                                            pathname: nextpage,
                                            query: {
                                                plannerId: router.query.plannerId,
                                            },
                                        });
                                    },
                                    // invalid
                                    async () => {
                                        setPopUp({
                                            isOpen: true,
                                            type: 'invalid',
                                            continueLink: nextpage || '/plans',
                                        });
                                    }
                                )}
                            >
                                <Breadcrumb />

                                <div className={'flex justify-between items-start mt-2 mb-2'}>
                                    <h2 className="font-bold text-2xl">{title}</h2>
                                    {typeof tooltip !== 'undefined' && (
                                        <Tooltip tooltipsText={tooltip.text} position="left">
                                            <Link
                                                target="_blank"
                                                href={tooltip.link}
                                                className="rounded-full shadow-sm hover:bg-gray-50 p-2 mx-2"
                                            >
                                                <PiBookOpenText
                                                    size={30}
                                                    color="#00748f"
                                                    className="inline relative"
                                                />
                                            </Link>
                                        </Tooltip>
                                    )}
                                </div>
                                {typeof subtitle !== 'undefined' && (
                                    <p className="text-xl text-slate-600">{subtitle}</p>
                                )}
                                {typeof description !== 'undefined' && (
                                    <>
                                        {typeof description === 'string' && (
                                            <p className="mb-8">{description}</p>
                                        )}
                                        {Array.isArray(description) && (
                                            <div className="mb-8">
                                                {description.map((description, index) => (
                                                    <p key={index} className="mb-2">
                                                        {description}
                                                    </p>
                                                ))}
                                            </div>
                                        )}
                                        {React.isValidElement(description) && <>{description}</>}
                                    </>
                                )}

                                {loading && (
                                    <>
                                        <div className="absolute w-full h-full -ml-6 bg-slate-50/75 blur-lg"></div>
                                        <div className="absolute left-1/2 translate-x-1/2 top-10">
                                            <LoadingAnimation />
                                        </div>
                                    </>
                                )}

                                {children}

                                {(typeof prevpage !== 'undefined' ||
                                    typeof nextpage !== 'undefined') && (
                                    <div className="my-8 border-t border-t-gray-200 py-3 flex justify-between">
                                        <div>
                                            {typeof prevpage !== 'undefined' && (
                                                <button
                                                    type="button"
                                                    title={t('common:back')}
                                                    className="px-4 py-2 shadow-sm bg-ve-collab-orange text-white rounded-full hover:bg-ve-collab-orange"
                                                    onClick={methods.handleSubmit(
                                                        // valid
                                                        async (data: any) => {
                                                            await handleSubmit(data);
                                                            await router.push({
                                                                pathname: prevpage,
                                                                query: {
                                                                    plannerId:
                                                                        router.query.plannerId,
                                                                },
                                                            });
                                                        },
                                                        // invalid
                                                        async (data: any) => {
                                                            setPopUp({
                                                                isOpen: true,
                                                                type: 'invalid',
                                                                continueLink: prevpage,
                                                            });
                                                        }
                                                    )}
                                                >
                                                    {prevPageBtnLabel || t('common:back')}
                                                </button>
                                            )}
                                        </div>

                                        <div className="flex tex-center">
                                            {/* <div className='mx-2 mr-4 px-2 pr-4 text-slate-800 text-sm flex flex-col text-right border-r border-gray-200'>
                                                <span>{t("editing_state")}:</span>

                                                <span className=' hover:cursor-pointer' title={t("toggle_state_hover")} onClick={e => handleClickToggleProgress()}>
                                                    {progressOfCurrent == ProgressState.notStarted && (<>
                                                        <span className='underline underline-offset-2 decoration-dotted italic text-ve-collab-blue'>{t("state_notStarted")}</span>
                                                        <MdOutlineCircle className="inline ml-1 mb-1" size={22} />
                                                    </>)}
                                                    {progressOfCurrent == ProgressState.uncompleted && (<>
                                                        <span className='underline underline-offset-2 decoration-dotted italic text-ve-collab-blue'>{t("state_uncompleted")}</span>
                                                        <HiOutlineDotsCircleHorizontal className="inline ml-1 mb-1" size={22} />
                                                    </>)}
                                                    {progressOfCurrent == ProgressState.completed && (<>
                                                        <span className='underline underline-offset-2 decoration-dotted italic text-ve-collab-blue'>{t("state_completed")}</span>
                                                        <HiOutlineCheckCircle className="inline ml-1 mb-1" size={22} />
                                                    </>)}
                                                </span
                                            </div> */}

                                            <SaveAndNextBtn />
                                        </div>
                                    </div>
                                )}
                            </form>
                        </div>
                    </FormProvider>
                </div>
            </WhiteBox>
        </div>
    );
}<|MERGE_RESOLUTION|>--- conflicted
+++ resolved
@@ -708,11 +708,7 @@
                             }}
                         />
 
-<<<<<<< HEAD
-                        <div className="relative flex flex-row md:divide-x gap-1">
-=======
-                        <div className="relative flex flex-row md:divide-x divide-gray-200 gap-1">
->>>>>>> 50363fdc
+                        <div className="relative flex flex-row md:divide-x md:divide-gray-200 gap-1">
                             <Sidebar
                                 methods={methods}
                                 submitCallback={async (data) => {
