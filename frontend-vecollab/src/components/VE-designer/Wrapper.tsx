--- conflicted
+++ resolved
@@ -65,19 +65,10 @@
         continueLink: '/plans',
     });
     const wrapperRef = useRef<null | HTMLDivElement>(null);
-<<<<<<< HEAD
     const [alert, setAlert] = useState<AlertState>({open: false})
     const [updateSidebar, setUpdateSidebar] = useState(false)
     const currentPath = usePathname()
     const [isDirty, setIsDirty] = useState<boolean>(false) // NOTE: unused but required for correct isDirty state check ;(
-=======
-    const [successPopupOpen, setSuccessPopupOpen] = useState(false);
-    const [updateSidebar, setUpdateSidebar] = useState(false);
-    const currentPath = usePathname();
-    const [isDirty, setIsDirty] = useState<boolean>(false);
-    const [currentStep, setCurrentStep] = useState<string>();
-    const [alert, setAlert] = useState<AlertState>({ open: false });
->>>>>>> 2a790493
 
     // detect window close or a click outside of planer
     useEffect(() => {
@@ -133,7 +124,6 @@
     useEffect(() => {
         if (!plan || isLoading) return
 
-<<<<<<< HEAD
         // BUGFIX: if we do not log isDirty here, our first change will not trigger the form to be dirty ...
         setIsDirty(methods.formState.isDirty)
         planerDataCallback(plan)
@@ -141,90 +131,10 @@
     }, [plan, isLoading, methods, currentPath, planerDataCallback]);
 
     const handleSubmit = async (data: any, updateAfterSaved = true) => {
-=======
-        // hacky solution to avoid overwrite changes (#272) => solve with SWR (see above!)
-        if (
-            (typeof planerData !== 'undefined' && stageInMenu != 'steps') ||
-            (typeof planerData !== 'undefined' && stageInMenu == 'steps' && stepName == currentStep)
-        ) {
-            setLoading(false);
-            return;
-        }
-
-        fetchGET(`/planner/get?_id=${router.query.plannerId}`, session?.accessToken).then(
-            (data) => {
-                setLoading(false);
-                if (!data || !data.plan) {
-                    // TODO show error
-                    return;
-                }
-
-                setPlanerData(data.plan as IPlan);
-                planerDataCallback(data.plan as IPlan);
-                // BUGFIX: if we do not log isDirty here, our first change will not trigger the form to be dirty ...
-                setIsDirty(methods.formState.isDirty);
-                if (stageInMenu == 'steps') {
-                    setCurrentStep(stepName as string);
-                }
-            }
-        );
-
-        socket.emit(
-            'try_acquire_or_extend_plan_write_lock',
-            { plan_id: router.query.plannerId },
-            async (response: any) => {
-                console.log(response);
-                if (!response.success && response.status === 403) {
-                    // TODO redirect to or directly render "access denied" page,
-                    // because plan is locked. for now, just render an alert
-                    if (response.reason === 'plan_locked') {
-                        await fetchPOST(
-                            '/profile_snippets',
-                            { usernames: [response.lock_holder] },
-                            session?.accessToken
-                        ).then((data) => {
-                            const foundUserSnippet = data.user_snippets.find(
-                                (snippet: BackendUserSnippet) =>
-                                    snippet.username === response.lock_holder
-                            );
-                            const displayName = foundUserSnippet
-                                ? `${foundUserSnippet.first_name} ${foundUserSnippet.last_name}`
-                                : response.lock_holder;
-                            setAlert({
-                                message: `Plan wird gerade von ${displayName} bearbeitet. Änderungen werden nicht gespeichert!`,
-                                autoclose: 5000,
-                                onClose: () => setAlert({ open: false }),
-                            });
-                        });
-                    } else {
-                        setAlert({
-                            message: `Kein Zugriff auf diesen Plan!`,
-                            autoclose: 5000,
-                            onClose: () => setAlert({ open: false }),
-                        });
-                    }
-                }
-            }
-        );
-    }, [
-        session,
-        status,
-        router,
-        planerData,
-        methods,
-        currentStep,
-        stageInMenu,
-        stepName,
-        planerDataCallback,
-    ]);
-
-    const handleSubmit = async (data: any) => {
->>>>>>> 2a790493
         setLoading(true);
         const fields = await submitCallback(data);
 
         if (fields) {
-<<<<<<< HEAD
             const res = await fetchPOST(
                 '/planner/update_fields',
                 { update: fields },
@@ -240,9 +150,6 @@
             await mutate()
             // reset formstate.isdirty after save
             methods.reset({}, { keepValues: true });
-=======
-            await fetchPOST('/planner/update_fields', { update: fields }, session?.accessToken);
->>>>>>> 2a790493
         }
         return true
     };
@@ -322,43 +229,7 @@
                             {/* TODO implement an PopUp alternative or invalid data */}
                             <PopupSaveData
                                 isOpen={popUp.isOpen}
-<<<<<<< HEAD
                                 handleContinue={async () => { handlePopupContinue() }}
-=======
-                                handleContinue={async () => {
-                                    console.log(popUp.continueLink);
-                                    if (popUp.continueLink && popUp.continueLink != '') {
-                                        if (!popUp.continueLink.startsWith('/ve-designer')) {
-                                            socket.emit(
-                                                'drop_plan_lock',
-                                                { plan_id: router.query.plannerId },
-                                                async (response: any) => {
-                                                    console.log(response);
-                                                    // TODO error handling
-                                                    await router.push({
-                                                        pathname: popUp.continueLink,
-                                                        query: {},
-                                                    });
-                                                }
-                                            );
-                                        } else {
-                                            await router.push({
-                                                pathname: popUp.continueLink,
-                                                query: popUp.continueLink.startsWith('/ve-designer')
-                                                    ? {
-                                                          plannerId: router.query.plannerId,
-                                                      }
-                                                    : {},
-                                            });
-                                        }
-                                    } else {
-                                        setPopUp((prev) => {
-                                            return { ...prev, isOpen: false };
-                                        });
-                                        setLoading(false);
-                                    }
-                                }}
->>>>>>> 2a790493
                                 handleCancel={() => {
                                     setPopUp((prev) => {
                                         return { ...prev, isOpen: false };
