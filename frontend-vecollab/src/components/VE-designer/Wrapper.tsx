import React, { useEffect, useRef, useState } from 'react';
import { FieldValues, FormProvider, UseFormReturn } from 'react-hook-form';
import { fetchPOST, useGetPlanById } from '@/lib/backend';
import { useRouter } from 'next/router';
import { useSession } from 'next-auth/react';
import LoadingAnimation from '../common/LoadingAnimation';
import PopupSaveData from './PopupSaveData';
import WhiteBox from '../common/WhiteBox';
import { MdArrowForwardIos, MdOutlineCircle } from 'react-icons/md';
import Header from './Header';
import Sidebar from './Sidebar';
import { usePathname } from 'next/navigation';
import { IMainMenuItems, mainMenuData } from '@/data/sideMenuSteps';
import { Tooltip } from '../common/Tooltip';
import { PiBookOpenText } from 'react-icons/pi';
import Link from 'next/link';
import Alert, { AlertState } from '../common/dialogs/Alert';
import { Socket } from 'socket.io-client';
import { BackendUserSnippet } from '@/interfaces/api/apiInterfaces';
import { GiSadCrab } from 'react-icons/gi';
import { dropPlanLock, getPlanLock } from './PlanSocket';
import { useTranslation } from 'next-i18next';
import {
    initialSideProgressBarStates,
    ISideProgressBarStates,
    ISideProgressBarStateSteps,
    ProgressState,
} from '@/interfaces/ve-designer/sideProgressBar';
import { HiOutlineCheckCircle } from 'react-icons/hi';

interface Props {
    title: string;
    subtitle?: string;
    description?: JSX.Element | string[] | string;
    tooltip?: { text: string; link: string };
    methods: UseFormReturn<any>;
    children: React.ReactNode;
    prevpage?: string;
    prevPageBtnLabel?: string;
    nextpage?: string;
    nextpageBtnLabel?: string;
    preventToLeave?: boolean;

    stageInMenu?: keyof IMainMenuItems;
    idOfProgress?: string | keyof ISideProgressBarStates;
    planerDataCallback: (data: any) => FieldValues;
    submitCallback: (data: any) =>
        | unknown
        | Promise<
              {
                  plan_id: string;
                  field_name: string;
                  value: any;
              }[]
          >;
    socket?: Socket;
    isNoAuthPreview?: boolean;
}

export default function Wrapper({
    title,
    subtitle,
    description,
    tooltip,
    children,
    methods,
    prevpage,
    prevPageBtnLabel,
    nextpage,
    nextpageBtnLabel,
    stageInMenu = 'generally',
    idOfProgress,
    preventToLeave = true,
    planerDataCallback,
    submitCallback,
    socket,
    isNoAuthPreview = false,
}: Props): JSX.Element {
    const router = useRouter();
    const { data: session } = useSession();
    const { t } = useTranslation(['designer', 'common']);

    const [loading, setLoading] = useState(true);
    const [formDataLoaded, setFormDataLoaded] = useState<boolean>(false);
    const [popUp, setPopUp] = useState<{
        isOpen: boolean;
        continueLink: string;
        type?: 'unsaved' | 'invalid';
    }>({
        isOpen: false,
        continueLink: '/plans',
    });
    const wrapperRef = useRef<null | HTMLDivElement>(null);
    const [alert, setAlert] = useState<AlertState>({ open: false });
    const currentPath = usePathname();

    const [progressOfCurrent, setProgressOfCurrent] = useState<ProgressState>(
        ProgressState.notStarted
    );
    const [progressOfPlan, setProgressOfPlan] = useState<ISideProgressBarStates>(
        initialSideProgressBarStates
    );

    // fetch plan
    const {
        data: plan,
        isLoading,
        error,
        mutate: mutateGetPlanById,
    } = useGetPlanById(
        router.query.plannerId as string,
        !isNoAuthPreview && router.query.plannerId !== undefined
    );

    // detect window close or a click outside of planer
    useEffect(() => {
        if (isNoAuthPreview) return;

        if (!router.isReady) return;
        if (!router.query.plannerId) return;
        let clickedOutside: boolean = false;

        const handleClickOutside = (e: MouseEvent) => {
            clickedOutside = !wrapperRef?.current?.contains(e.target as Node) || false;
        };

        const handleBrowseAway = (nextlink: string) => {
            if (preventToLeave === false) return;

            if (clickedOutside) {
                if (Object.keys(methods.formState.dirtyFields).length == 0) {
                    dropPlanLock(socket!, router.query.plannerId as string);
                } else {
                    setPopUp({ isOpen: true, continueLink: nextlink.replace(/\?.*/, '') });
                    router.events.emit('routeChangeError');
                    throw 'routeChange aborted.';
                }
            }
        };

        const handleWindowClose = (e: BeforeUnloadEvent) => {
            e.preventDefault();
        };

        window.addEventListener('mousedown', handleClickOutside);
        window.addEventListener('beforeunload', handleWindowClose);
        router.events.on('routeChangeStart', handleBrowseAway);
        return () => {
            window.removeEventListener('mousedown', handleClickOutside);
            window.removeEventListener('beforeunload', handleWindowClose);
            router.events.off('routeChangeStart', handleBrowseAway);
        };
    }, [wrapperRef, methods, socket, router, preventToLeave, isNoAuthPreview]);

    // check access rights or locked plan
    useEffect(() => {
        if (isNoAuthPreview) return;

        if (isLoading || !session || error) return;
        if (!router.query.plannerId) return;

        getPlanLock(socket!, router.query.plannerId).catch((response) => {
            if (response.reason === 'plan_locked') {
                // const data = await
                fetchPOST(
                    '/profile_snippets',
                    { usernames: [response.lock_holder] },
                    session?.accessToken
                ).then((data) => {
                    const userSnippet = data.user_snippets.find(
                        (snippet: BackendUserSnippet) => snippet.username === response.lock_holder
                    );
                    const displayName = userSnippet
                        ? `${userSnippet.first_name} ${userSnippet.last_name}`
                        : response.lock_holder;
                    setAlert({
                        message: t('alert_locked', { name: displayName }),
                        // autoclose: 10000,
                        type: 'warning',
                        onClose: () => setAlert({ open: false }),
                    });
                });
            }
        });

        // write access or author check
        if (
            !plan.write_access.includes(session?.user.preferred_username!) &&
            plan.author.username !== session?.user.preferred_username!
        ) {
            setAlert({
                message: t('alert_insufficient_permission'),
                type: 'error',
                onClose: () => setAlert({ open: false }),
            });
        }
    }, [plan, isLoading, error, socket, router, session, t, isNoAuthPreview]);

    // call data callback and rest form defaults for correct form valdation (form.isDirty)
    useEffect(() => {
        if (isNoAuthPreview) return;

        if (!router.isReady || isLoading || error) return;
        if (!router.query.plannerId) {
            // remove loader for blank new plan
            setLoading(false);
            return;
        }

        let willRouteChange: boolean = false;

        const getProgressOfCurrentStep = (planProgress: ISideProgressBarStates) => {
            if (!idOfProgress) return undefined;

            const progress =
                stageInMenu == 'steps' && idOfProgress != 'stepsGenerally'
                    ? planProgress.steps.find(
                          (a) => a[idOfProgress as keyof ISideProgressBarStateSteps]
                      )?.[idOfProgress]
                    : planProgress[idOfProgress as keyof Omit<ISideProgressBarStates, 'steps'>];

            return progress;
        };

        (async () => {
            // hotfix: only reset form if not already done
            //  otherwise we loose changes in <Select />-Components on browser tab-change (see #549)
            if (!formDataLoaded) {
                const data = await planerDataCallback(plan);
                if (Object.keys(data).length) {
                    // reset form default values for isDirty check
                    methods.reset(data);
                }
                setFormDataLoaded(true);
            }
            if (idOfProgress) {
                const progress = getProgressOfCurrentStep(plan.progress);
                setProgressOfPlan(plan.progress);
                if (progress) setProgressOfCurrent(progress);
            }

            // fix: do not remove loader if we'll change the route
            setTimeout(() => {
                if (!willRouteChange) setLoading(false);
            }, 1);
        })();

        const handleRouteChange = (url: string) => (willRouteChange = true);

        router.events.on('routeChangeStart', handleRouteChange);
        return () => {
            router.events.off('routeChangeStart', handleRouteChange);
        };
    }, [
        router,
        plan,
        isLoading,
        error,
        formDataLoaded,
        planerDataCallback,
        stageInMenu,
        idOfProgress,
        methods,
        isNoAuthPreview,
    ]);

    const createNewPlan = async (name: string): Promise<string> => {
        const newPlanner = await fetchPOST(
            '/planner/insert_empty',
            { name: name.length > 0 ? name : t('default_new_plan_name') },
            session?.accessToken
        );

        if (!newPlanner.inserted_id) return Promise.reject(false);

        return new Promise((resolve, reject) => {
            getPlanLock(socket!, newPlanner.inserted_id)
                .then((response) => {
                    resolve(newPlanner.inserted_id);
                })
                .catch((response) => {
                    reject(false);
                });
        });
    };

    // submit formdata & reload plan
    const handleSubmit = async (data: any) => {
        if (isNoAuthPreview) return;

        setLoading(true);
        const fields = (await submitCallback(data)) as {
            plan_id: string;
            field_name: string;
            value: any;
        }[];

        let plannerId = router.query.plannerId;

        if (!router.query.plannerId) {
            const newName = fields.find((a) => a.field_name == 'name')?.value;
            const newPlanId = await createNewPlan(newName !== undefined ? newName : '');

            if (!newPlanId) {
                setAlert({
                    message: t('alert_error_save'),
                    type: 'error',
                    onClose: () => {
                        setAlert({ open: false });
                        setLoading(false);
                    },
                });
                return;
            }
            plannerId = newPlanId;
            fields.map((field) => {
                field.plan_id = plannerId as string;
                return field;
            });

            router.query.plannerId = newPlanId;
            await router.replace({
                query: { plannerId: newPlanId },
            });
        }

        if (fields && Object.keys(fields).length > 0) {
            if (typeof idOfProgress === 'string') {
                fields.push({
                    plan_id: plannerId as string,
                    field_name: 'progress',
                    value: progressOfPlan,
                });
            }

            const res = await fetchPOST(
                '/planner/update_fields',
                { update: fields },
                session?.accessToken
            );
            if (res.success === false) {
                setAlert({
                    message: t('alert_error_save'),
                    type: 'error',
                    onClose: () => {
                        setAlert({ open: false });
                        setLoading(false);
                    },
                });
                return false;
            }
        }
        // reload plan data
        await mutateGetPlanById();
        // reset formstate.isdirty after save
        // TODO is this still required since we reset after setPlanerData()?!?
        methods.reset({}, { keepValues: true });
        return true;
    };

    // handler after we clicked "Weiter" in unsaved/invalid data PopUp
    const handlePopupContinue = async () => {
        if (isNoAuthPreview) return;

        if (popUp.continueLink && popUp.continueLink != '') {
            // user leaves the designer
            if (!popUp.continueLink.startsWith('/ve-designer')) {
                await dropPlanLock(socket!, router.query.plannerId);
                // update all plans SWR to update /plans list
                await router.push({
                    pathname: popUp.continueLink,
                    query: {},
                });
            } else {
                let plannerId = router.query.plannerId;
                if (!router.query.plannerId) {
                    const newPlanId = await createNewPlan('');
                    if (!newPlanId) {
                        setAlert({
                            message: t('alert_error_save'),
                            type: 'error',
                            onClose: () => {
                                setAlert({ open: false });
                                setLoading(false);
                            },
                        });
                        return;
                    }
                    plannerId = newPlanId;
                }
                // go to next planer-page
                await router.push({
                    pathname: popUp.continueLink,
                    query: { plannerId },
                });
            }
        } else {
            setPopUp((prev) => ({ ...prev, isOpen: false, type: undefined }));
            setLoading(false);
        }
    };

    const handleClickToggleProgress = () => {
        if (isNoAuthPreview) return;

        // let progress = ProgressState.notStarted
        // if (progressOfCurrent == ProgressState.notStarted)
        //     progress = ProgressState.completed
        // else if (progressOfCurrent == ProgressState.completed)
        //     progress = ProgressState.uncompleted

        setProgress(
            progressOfCurrent == ProgressState.notStarted
                ? ProgressState.completed
                : ProgressState.notStarted
        );
    };

    const setProgress = (progress: ProgressState) => {
        if (isNoAuthPreview) return;

        if (!idOfProgress) return;

        if (stageInMenu == 'steps' && idOfProgress != 'stepsGenerally') {
            if (!plan.progress.steps.some((a, i) => idOfProgress in a)) {
                setProgressOfPlan((prev) => {
                    prev.steps.push({ [idOfProgress]: progress });
                    return { ...prev };
                });
            } else {
                setProgressOfPlan((prev) => {
                    const _stepsProgress = prev.steps.map((step) =>
                        step[idOfProgress] !== undefined ? { [idOfProgress]: progress } : step
                    );
                    return { ...prev, ...{ steps: _stepsProgress } };
                });
            }
        } else {
            setProgressOfPlan((prev) => {
                return { ...prev, ...{ [idOfProgress]: progress } };
            });
        }

        setProgressOfCurrent(progress);
    };

    const Breadcrumb = () => {
        const mainMenuItem = mainMenuData[stageInMenu];
        let subMenuItem = mainMenuItem.submenu.find((a) => a.link == currentPath);

        if (stageInMenu == 'steps') {
            const currentStep = plan.steps?.find((a) => currentPath.endsWith(a._id!));

            subMenuItem = currentStep
                ? {
                      id: currentStep.name.toLowerCase(),
                      text: currentStep.name,
                      link: `/ve-designer/step/${currentStep._id}`,
                  }
                : undefined;
        }

        return (
            <div className="ml-10 mt-1 md:ml-0 md:mt-0 text-normale py-2 flex items-center text-slate-500">
                <MdArrowForwardIos size={15} /> {t(mainMenuItem.text)}
                {subMenuItem && 'text' in subMenuItem && (
                    <>
                        <MdArrowForwardIos size={15} /> {t(subMenuItem.text)}
                    </>
                )}
            </div>
        );
    };

    // häh: if we use this with ref for main return we will have bug #295 (lose focus in 1th type)
    const WrapperBox = ({ children }: { children: JSX.Element }) => <WhiteBox>{children}</WhiteBox>;

    const BackToStart = () => (
        <button className="px-6 py-2 m-4 bg-ve-collab-orange rounded-lg text-white">
            <Link href="/plans">{t('back_to_overview')}</Link>
        </button>
    );

    const SaveAndNextBtn = () => {
        if (nextpage === 'undefined') return <></>;

        return (
            <div className="shadow-sm flex text-white rounded-full ring-4 ring-inset ring-ve-collab-orange/50">
                {typeof idOfProgress !== 'undefined' && (
                    <span
                        className={`group px-4 py-2 flex items-center text-slate-700 ${
                            isNoAuthPreview ? '' : 'hover:cursor-pointer hover:text-slate-900'
                        }`}
                        onClick={(e) => handleClickToggleProgress()}
                    >
                        {t('step_done_question')}

                        <span
                            title={t('toggle_state_hover')}
                            className={`ml-1 ${
                                isNoAuthPreview
                                    ? ''
                                    : 'transition ease-in-out group-hover:scale-110'
                            }`}
                        >
                            {progressOfCurrent == ProgressState.notStarted && (
                                <MdOutlineCircle className="inline mb-1" size={22} />
                            )}
                            {/* {progressOfCurrent == ProgressState.uncompleted && <HiOutlineDotsCircleHorizontal className="inline mb-1" size={22} />} */}
                            {progressOfCurrent == ProgressState.completed && (
                                <HiOutlineCheckCircle className="inline mb-1" size={22} />
                            )}
                        </span>
                    </span>
                )}

                <button
                    type="button"
                    title={t('save_and_continue')}
                    className={`px-4 py-2 shadow text-white bg-ve-collab-orange ${
                        typeof idOfProgress !== 'undefined' ? 'rounded-r-full' : 'rounded-full'
                    } ${isNoAuthPreview ? 'cursor-default' : ''}`}
                    disabled={isNoAuthPreview}
                    onClick={methods.handleSubmit(
                        // valid
                        async (data: any) => {
                            if (isNoAuthPreview) return;

                            await handleSubmit(data);
                            await router.push({
                                pathname: nextpage,
                                query: {
                                    plannerId: router.query.plannerId,
                                },
                            });
                        },
                        // invalid
                        async () => {
                            if (isNoAuthPreview) return;

                            setPopUp({
                                isOpen: true,
                                type: 'invalid',
                                continueLink: nextpage!,
                            });
                        }
                    )}
                >
                    {nextpageBtnLabel || t('save_and_continue')}
                </button>
            </div>
        );
    };

    if (error) {
        let errorMessage: string;
        switch (error.apiResponse.reason) {
            case 'plan_doesnt_exist':
                errorMessage = t('common:plans_alert_doesnt_exist');
                break;
            case 'insufficient_permission':
                errorMessage = t('common:plans_alert_open_insufficient_permission');
                break;
            default:
                errorMessage = t('common:plans_alert_open_unexpected_error');
        }
        return (
            <WrapperBox>
                <div className="flex items-center">
                    <GiSadCrab size={60} className="m-4" />
                    <div className="text-xl text-slate-900">{errorMessage}</div>
                    <BackToStart />
                </div>
            </WrapperBox>
        );
    }

    if (isNoAuthPreview) {
        return (
            <WhiteBox>
                <div className="flex flex-col">
                    <Alert state={alert} />
                    <Header
                        socket={socket}
                        methods={methods}
                        plan={plan}
                        submitCallback={() => {}}
                        handleUnsavedData={() => {}}
                        handleInvalidData={() => {}}
                        isNoAuthPreview={isNoAuthPreview}
                    />

<<<<<<< HEAD
                    <div className="flex flex-row md:divide-x gap-1">
=======
                    <div className="flex flex-row divide-x divide-gray-200 gap-1">
>>>>>>> 510d1118
                        <Sidebar
                            methods={methods}
                            submitCallback={async () => {}}
                            handleInvalidData={() => {}}
                            stageInMenu={stageInMenu}
                            plan={plan}
                            progressOfPlan={progressOfPlan}
                            isNoAuthPreview={isNoAuthPreview}
                        />

                        <form
                            className="relative w-full px-6 pt-1 max-w-(--breakpoint-2xl) flex flex-col gap-x-4"
                            onSubmit={() => {}}
                        >
                            <Breadcrumb />

                            <div className={'flex justify-between items-start mt-2 mb-2'}>
                                <h2 className="font-bold text-2xl">{title}</h2>
                            </div>
                            {typeof subtitle !== 'undefined' && (
                                <p className="text-xl text-slate-600">{subtitle}</p>
                            )}
                            {typeof description !== 'undefined' && (
                                <>
                                    {typeof description === 'string' && (
                                        <p className="mb-8">{description}</p>
                                    )}
                                    {Array.isArray(description) && (
                                        <div className="mb-8">
                                            {description.map((description, index) => (
                                                <p key={index} className="mb-2">
                                                    {description}
                                                </p>
                                            ))}
                                        </div>
                                    )}
                                    {React.isValidElement(description) && <>{description}</>}
                                </>
                            )}

                            {children}

                            {(typeof prevpage !== 'undefined' ||
                                typeof nextpage !== 'undefined') && (
                                <div className="my-8 border-t border-t-gray-200 py-3 flex justify-between">
                                    <div>
                                        {typeof prevpage !== 'undefined' && (
                                            <button
                                                type="button"
                                                title={t('common:back')}
                                                className={`px-4 py-2 shadow bg-ve-collab-orange text-white rounded-full hover:bg-ve-collab-orange ${
                                                    isNoAuthPreview ? 'cursor-default' : ''
                                                }`}
                                                onClick={() => {}}
                                            >
                                                {prevPageBtnLabel || t('common:back')}
                                            </button>
                                        )}
                                    </div>

                                    <div className="flex tex-center">
                                        <SaveAndNextBtn />
                                    </div>
                                </div>
                            )}
                        </form>
                    </div>
                </div>
            </WhiteBox>
        );
    }

    return (
        <div ref={wrapperRef}>
            <WhiteBox>
                <div className="flex flex-col">
                    <Alert state={alert} />
                    <FormProvider {...methods}>
                        {/* TODO implement an PopUp alternative for invalid data */}
                        <PopupSaveData
                            isOpen={popUp.isOpen}
                            type={popUp.type}
                            handleContinue={async () => {
                                await handlePopupContinue();
                            }}
                            handleCancel={() => {
                                setPopUp((prev) => {
                                    return { ...prev, isOpen: false, type: undefined };
                                });
                                setLoading(false);
                            }}
                        />

                        <Header
                            socket={socket}
                            methods={methods}
                            plan={plan}
                            submitCallback={async (data) => {
                                const res = await handleSubmit(data);
                                if (res) {
                                    setAlert({
                                        type: 'success',
                                        message: t('alert_saved'),
                                        autoclose: 2000,
                                        onClose: () => setAlert({ open: false }),
                                    });
                                }
                            }}
                            handleUnsavedData={(data: any, continueLink: string) => {
                                setPopUp({ isOpen: true, continueLink });
                            }}
                            handleInvalidData={(data: any, continueLink: string) => {
                                console.error(data);
                                setPopUp({ isOpen: true, type: 'invalid', continueLink });
                            }}
                        />

<<<<<<< HEAD
                        <div className="relative flex flex-row divide-x gap-1">
=======
                        <div className="flex flex-row divide-x divide-gray-200 gap-1">
>>>>>>> 510d1118
                            <Sidebar
                                methods={methods}
                                submitCallback={async (data) => {
                                    await handleSubmit(data);
                                }}
                                handleInvalidData={(data: any, continueLink: string) => {
                                    console.error(data);
                                    setPopUp({ isOpen: true, type: 'invalid', continueLink });
                                }}
                                stageInMenu={stageInMenu}
                                plan={plan}
                                progressOfPlan={progressOfPlan}
                            />

                            <form
                                className="relative w-full px-6 pt-1 max-w-(--breakpoint-2xl) flex flex-col gap-x-4"
                                onSubmit={methods.handleSubmit(
                                    // valid
                                    async (data: any) => {
                                        await handleSubmit(data);
                                        await router.push({
                                            pathname: nextpage,
                                            query: {
                                                plannerId: router.query.plannerId,
                                            },
                                        });
                                    },
                                    // invalid
                                    async () => {
                                        setPopUp({
                                            isOpen: true,
                                            type: 'invalid',
                                            continueLink: nextpage || '/plans',
                                        });
                                    }
                                )}
                            >
                                <Breadcrumb />

                                <div className={'flex justify-between items-start mt-2 mb-2'}>
                                    <h2 className="font-bold text-2xl">{title}</h2>
                                    {typeof tooltip !== 'undefined' && (
                                        <Tooltip tooltipsText={tooltip.text} position="left">
                                            <Link
                                                target="_blank"
                                                href={tooltip.link}
                                                className="rounded-full shadow-sm hover:bg-gray-50 p-2 mx-2"
                                            >
                                                <PiBookOpenText
                                                    size={30}
                                                    color="#00748f"
                                                    className="inline relative"
                                                />
                                            </Link>
                                        </Tooltip>
                                    )}
                                </div>
                                {typeof subtitle !== 'undefined' && (
                                    <p className="text-xl text-slate-600">{subtitle}</p>
                                )}
                                {typeof description !== 'undefined' && (
                                    <>
                                        {typeof description === 'string' && (
                                            <p className="mb-8">{description}</p>
                                        )}
                                        {Array.isArray(description) && (
                                            <div className="mb-8">
                                                {description.map((description, index) => (
                                                    <p key={index} className="mb-2">
                                                        {description}
                                                    </p>
                                                ))}
                                            </div>
                                        )}
                                        {React.isValidElement(description) && <>{description}</>}
                                    </>
                                )}

                                {loading && (
                                    <>
                                        <div className="absolute w-full h-full -ml-6 bg-slate-50/75 blur-lg"></div>
                                        <div className="absolute left-1/2 translate-x-1/2 top-10">
                                            <LoadingAnimation />
                                        </div>
                                    </>
                                )}

                                {children}

                                {(typeof prevpage !== 'undefined' ||
                                    typeof nextpage !== 'undefined') && (
                                    <div className="my-8 border-t border-t-gray-200 py-3 flex justify-between">
                                        <div>
                                            {typeof prevpage !== 'undefined' && (
                                                <button
                                                    type="button"
                                                    title={t('common:back')}
                                                    className="px-4 py-2 shadow-sm bg-ve-collab-orange text-white rounded-full hover:bg-ve-collab-orange"
                                                    onClick={methods.handleSubmit(
                                                        // valid
                                                        async (data: any) => {
                                                            await handleSubmit(data);
                                                            await router.push({
                                                                pathname: prevpage,
                                                                query: {
                                                                    plannerId:
                                                                        router.query.plannerId,
                                                                },
                                                            });
                                                        },
                                                        // invalid
                                                        async (data: any) => {
                                                            setPopUp({
                                                                isOpen: true,
                                                                type: 'invalid',
                                                                continueLink: prevpage,
                                                            });
                                                        }
                                                    )}
                                                >
                                                    {prevPageBtnLabel || t('common:back')}
                                                </button>
                                            )}
                                        </div>

                                        <div className="flex tex-center">
                                            {/* <div className='mx-2 mr-4 px-2 pr-4 text-slate-800 text-sm flex flex-col text-right border-r border-gray-200'>
                                                <span>{t("editing_state")}:</span>

                                                <span className=' hover:cursor-pointer' title={t("toggle_state_hover")} onClick={e => handleClickToggleProgress()}>
                                                    {progressOfCurrent == ProgressState.notStarted && (<>
                                                        <span className='underline underline-offset-2 decoration-dotted italic text-ve-collab-blue'>{t("state_notStarted")}</span>
                                                        <MdOutlineCircle className="inline ml-1 mb-1" size={22} />
                                                    </>)}
                                                    {progressOfCurrent == ProgressState.uncompleted && (<>
                                                        <span className='underline underline-offset-2 decoration-dotted italic text-ve-collab-blue'>{t("state_uncompleted")}</span>
                                                        <HiOutlineDotsCircleHorizontal className="inline ml-1 mb-1" size={22} />
                                                    </>)}
                                                    {progressOfCurrent == ProgressState.completed && (<>
                                                        <span className='underline underline-offset-2 decoration-dotted italic text-ve-collab-blue'>{t("state_completed")}</span>
                                                        <HiOutlineCheckCircle className="inline ml-1 mb-1" size={22} />
                                                    </>)}
                                                </span
                                            </div> */}

                                            <SaveAndNextBtn />
                                        </div>
                                    </div>
                                )}
                            </form>
                        </div>
                    </FormProvider>
                </div>
            </WhiteBox>
        </div>
    );
}<|MERGE_RESOLUTION|>--- conflicted
+++ resolved
@@ -590,11 +590,7 @@
                         isNoAuthPreview={isNoAuthPreview}
                     />
 
-<<<<<<< HEAD
-                    <div className="flex flex-row md:divide-x gap-1">
-=======
-                    <div className="flex flex-row divide-x divide-gray-200 gap-1">
->>>>>>> 510d1118
+                    <div className="flex flex-row md:divide-x divide-gray-200 gap-1">
                         <Sidebar
                             methods={methods}
                             submitCallback={async () => {}}
@@ -712,11 +708,7 @@
                             }}
                         />
 
-<<<<<<< HEAD
-                        <div className="relative flex flex-row divide-x gap-1">
-=======
-                        <div className="flex flex-row divide-x divide-gray-200 gap-1">
->>>>>>> 510d1118
+                        <div className="relative flex flex-row divide-x divide-gray-200 gap-1">
                             <Sidebar
                                 methods={methods}
                                 submitCallback={async (data) => {
