interface Props {
    previewChildren: JSX.Element | JSX.Element[];
    contentChildren: JSX.Element | JSX.Element[];
}

export default function MainLearningContentLayout({ previewChildren, contentChildren }: Props) {
    return (
        <div className={'flex h-screen'}>
            <div className={'w-1/4 pr-2 h-screen border-r border-gray-400 overflow-hidden'}>
                <div className={'mx-4 mt-10 mb-4 text-5xl font-bold'}>
                    <h1>Inhalte</h1>
                </div>
<<<<<<< HEAD
                <ul className={'h-screen overflow-y-auto no-scrollbar'}>{previewChildren}</ul>
            </div>
            <div className={'w-3/4 h-screen border-r overflow-y-scroll no-scrollbar'}>
                <div className={'mt-10'}>{contentChildren}</div>
=======
                <ul className={"h-screen overflow-y-auto content-scrollbar"}>
                    {previewChildren}
                </ul>
            </div>
            <div className={"w-3/4 h-screen border-r overflow-y-auto content-scrollbar"}>
                <div className={"mt-10"}>
                    {contentChildren}
                </div>
>>>>>>> a0c00353
            </div>
        </div>
    );
}<|MERGE_RESOLUTION|>--- conflicted
+++ resolved
@@ -10,12 +10,6 @@
                 <div className={'mx-4 mt-10 mb-4 text-5xl font-bold'}>
                     <h1>Inhalte</h1>
                 </div>
-<<<<<<< HEAD
-                <ul className={'h-screen overflow-y-auto no-scrollbar'}>{previewChildren}</ul>
-            </div>
-            <div className={'w-3/4 h-screen border-r overflow-y-scroll no-scrollbar'}>
-                <div className={'mt-10'}>{contentChildren}</div>
-=======
                 <ul className={"h-screen overflow-y-auto content-scrollbar"}>
                     {previewChildren}
                 </ul>
@@ -24,7 +18,6 @@
                 <div className={"mt-10"}>
                     {contentChildren}
                 </div>
->>>>>>> a0c00353
             </div>
         </div>
     );
