import React from 'react';
import HeaderSection from '@/components/Layout/HeaderSection';
import FooterSection from '@/components/Layout/FooterSection';
import { useSession } from 'next-auth/react';
import ExcludedFromMatchingBanner from '../profile/ExcludedFromMatchingBanner';
import { useGetExcludedFromMatching } from '@/lib/backend';
import { Notification } from '@/interfaces/socketio';

interface Props {
    children: React.ReactNode;
    messageEvents: any[];
    notificationEvents: Notification[];
}
export default function LayoutSection({ children, notificationEvents, messageEvents }: Props): JSX.Element {
    const { data: session, status } = useSession();

    const {
        data: excludedFromMatching,
        isLoading,
        error,
        mutate,
    } = useGetExcludedFromMatching(session?.accessToken);

    return (
        <>
<<<<<<< HEAD
            <HeaderSection notificationEvents={notificationEvents} />
=======
            <HeaderSection notificationEvents={notificationEvents} messageEvents={messageEvents}/>
>>>>>>> 4c373570
            <main>
                {!isLoading && excludedFromMatching && <ExcludedFromMatchingBanner />}
                <>{children}</>
            </main>
            <FooterSection />
        </>
    );
}<|MERGE_RESOLUTION|>--- conflicted
+++ resolved
@@ -23,11 +23,7 @@
 
     return (
         <>
-<<<<<<< HEAD
-            <HeaderSection notificationEvents={notificationEvents} />
-=======
             <HeaderSection notificationEvents={notificationEvents} messageEvents={messageEvents}/>
->>>>>>> 4c373570
             <main>
                 {!isLoading && excludedFromMatching && <ExcludedFromMatchingBanner />}
                 <>{children}</>
