--- conflicted
+++ resolved
@@ -27,16 +27,6 @@
 }: Props) {
     const { data: session } = useSession();
     const [messageEventCount, setMessageEventCount] = useState<number>(0);
-<<<<<<< HEAD
-    const currentPath = usePathname();
-    const inactiveClass =
-        'rounded-md border-b-2 border-transparent hover:border-b-2 hover:border-ve-collab-orange';
-    const activeClass =
-        'rounded-md border-b-2 border-ve-collab-orange-light hover:border-b-2 hover:border-ve-collab-orange';
-    const router = useRouter();
-
-    const isGlobalAdmin = useIsGlobalAdmin(session ? session.accessToken : '');
-=======
     const currentPath = usePathname()
     const baseStyle = 'whitespace-nowrap rounded-md border-b-2 hover:border-b-2 md:hover:border-ve-collab-orange'
     const inactiveClass = `${baseStyle} border-transparent`
@@ -46,25 +36,16 @@
     const sandwichActiveItemClass = `${sandwichItemClass} font-bold`
 
     const router = useRouter()
->>>>>>> 9020cac5
+    const isGlobalAdmin = useIsGlobalAdmin(session ? session.accessToken : '');
 
     const [userProfile, setUserProfile] = useState<BackendUserSnippet>();
 
     useEffect(() => {
         if (!session?.user) return;
 
-<<<<<<< HEAD
-        fetchPOST(
-            '/profile_snippets',
-            { usernames: [session.user.preferred_username] },
-            session.accessToken
-        ).then((data) => {
-            setUserProfileSnippet(data.user_snippets[0]);
-=======
         fetchPOST('/profile_snippets', { usernames: [session.user.preferred_username] }, session.accessToken)
         .then((data) => {
             setUserProfile(data.user_snippets[0])
->>>>>>> 9020cac5
         });
     }, [session]);
 
@@ -114,6 +95,9 @@
             {/* <li className={isFrontpage() ? activeClass : inactiveClass}>
                 <Link href="/" className='px-2 py-1'>Start</Link>
             </li> */}
+            <li className={isActivePath('/admin') ? activeClass : inactiveClass}>
+                <Link href="/admin" className='px-2 py-1'><span className='text-red-500'>Admin</span></Link>
+            </li>
             <li className={isActivePath('/learning-material') ? activeClass : inactiveClass}>
                 <Link href="/learning-material" className='px-2 py-1'>Materialien</Link>
             </li>
@@ -228,6 +212,13 @@
                 <li>
                     <Link href={'/search'} className={isActivePath('/search') ? sandwichActiveItemClass : sandwichItemClass}>Suche</Link>
                 </li>
+                {isGlobalAdmin && (
+                        <li>
+                            <Link href="/admin" className={isActivePath('/admin') ? sandwichActiveItemClass : sandwichItemClass}>
+                               <span className='text-red-500'>Admin Dashboard</span> 
+                            </Link>
+                        </li>
+                    )}
                 <li><hr className='m-2 ' /></li>
 
                 <li>
@@ -266,26 +257,7 @@
                             className="duration-300 hover:scale-110"
                         ></Image>
                     </Link>
-<<<<<<< HEAD
-                    <form
-                        className="mx-10 flex items-stretch"
-                        onSubmit={(e) => handleSearchSubmit(e)}
-                    >
-                        <input
-                            className={'border border-[#cccccc] rounded-l px-2 py-1'}
-                            type="text"
-                            placeholder={'Suchen ...'}
-                            name="search"
-                            autoComplete="off"
-                        />
-                        <button
-                            type="submit"
-                            title="Suchen"
-                            className="-ml-1 bg-ve-collab-orange rounded-r p-2 hover:bg-ve-collab-orange-light"
-                        >
-                            <MdSearch className="text-white" />
-=======
-                    <form className='mx-4 xl:mx-10 items-stretch hidden lg:flex' onSubmit={e => handleSearchSubmit(e)}>
+                    <form className='mx-4 md:mx-1 xl:mx-10 items-stretch hidden lg:flex' onSubmit={e => handleSearchSubmit(e)}>
                         <input
                                 className={'w-3/4 xl:w-full border border-[#cccccc] rounded-l px-2 py-1'}
                                 type="text"
@@ -295,143 +267,9 @@
                             />
                         <button type="submit" title="Suchen" className='-ml-1 bg-ve-collab-orange rounded-r p-2 hover:bg-ve-collab-orange-light'>
                             <MdSearch className='text-white' />
->>>>>>> 9020cac5
                         </button>
                     </form>
-                    {isGlobalAdmin && (
-                        <div className={isActivePath('/admin') ? activeClass : inactiveClass}>
-                            <Link href="/admin" className="inline-block px-2 py-1 text-red-500">
-                                Admin Dashboard
-                            </Link>
-                        </div>
-                    )}
                 </div>
-<<<<<<< HEAD
-                <ul className="flex flex-1 justify-center xl:justify-end items-center font-semibold space-x-2 xl:space-x-6">
-                    <li className={isFrontpage() ? activeClass : inactiveClass}>
-                        <Link href="/" className="px-2 py-1">
-                            Start
-                        </Link>
-                    </li>
-                    <li
-                        className={isActivePath('/learning-material') ? activeClass : inactiveClass}
-                    >
-                        <Link href="/learning-material" className="px-2 py-1">
-                            Materialien
-                        </Link>
-                    </li>
-                    {session ? (
-                        <>
-                            <li className={isActivePath('/group') ? activeClass : inactiveClass}>
-                                <Link href="/groups" className="px-2 py-1">
-                                    Gruppen
-                                </Link>
-                            </li>
-                            <li
-                                className={
-                                    isActivePath(['/plans', '/ve-designer'])
-                                        ? activeClass
-                                        : inactiveClass
-                                }
-                            >
-                                <Link href="/plans" className="px-2 py-1">
-                                    <span className="text-ve-collab-orange">VE</span>{' '}
-                                    <span className="text-ve-collab-blue">Designer</span>
-                                </Link>
-                            </li>
-                            <li className={`!ml-2 relative`}>
-                                <button
-                                    className="relative p-2 rounded-full hover:bg-ve-collab-blue-light"
-                                    onClick={(e) => toggleChatWindow()}
-                                    title="Chat Fenster öffnen"
-                                >
-                                    <MdOutlineMessage size={20} />
-                                </button>
-                                {messageEventCount > 0 && (
-                                    <span className="absolute -ml-4 -mt-2 px-2 py-1 rounded-full bg-blue-500/75 text-xs font-semibold">
-                                        {messageEventCount}
-                                    </span>
-                                )}
-                            </li>
-                            <li className={`!ml-2 relative`}>
-                                <button
-                                    className="p-2 rounded-full hover:bg-ve-collab-blue-light"
-                                    onClick={(e) => toggleNotifWindow()}
-                                    title="Notifications Fenster öffnen"
-                                >
-                                    <IoMdNotificationsOutline size={20} />
-                                </button>
-                                {notificationEvents.length > 0 && (
-                                    <span className="absolute -ml-4 -mt-2 py-1 px-2 rounded-[50%] bg-blue-400/75 text-xs">
-                                        {notificationEvents.length}
-                                    </span>
-                                )}
-                            </li>
-                            <li className="!ml-2">
-                                <div className="flex items-center font-normal">
-                                    <Dropdown
-                                        options={[
-                                            {
-                                                value: 'profil',
-                                                label: 'Profil',
-                                                title: 'Profil bearbeiten',
-                                            },
-                                            {
-                                                value: 'contact',
-                                                label: 'Kontakt',
-                                                title: 'Kontakt per Mail ...',
-                                            },
-                                            { value: 'logout', label: 'Abmelden' },
-                                        ]}
-                                        icon={
-                                            <div className="flex items-center">
-                                                <AuthenticatedImage
-                                                    imageId={
-                                                        userProfileSnippet
-                                                            ? userProfileSnippet.profile_pic
-                                                            : 'default_profile_pic.jpg'
-                                                    }
-                                                    alt={'Benutzerbild'}
-                                                    width={30}
-                                                    height={30}
-                                                    className="rounded-full mr-3"
-                                                ></AuthenticatedImage>
-                                                <div
-                                                    title="{session.user?.name}"
-                                                    className="max-w-24 truncate font-semibold"
-                                                >
-                                                    {session.user?.name}
-                                                </div>
-                                                <MdArrowDropDown />
-                                            </div>
-                                        }
-                                        ulClasses="min-w-[10rem]"
-                                        onSelect={handleSelectOption}
-                                    />
-                                </div>
-                            </li>
-                        </>
-                    ) : (
-                        <>
-                            <li>
-                                <button
-                                    onClick={() => signIn('keycloak')}
-                                    className={`${inactiveClass} px-2 py-1`}
-                                >
-                                    Login
-                                </button>
-                            </li>
-                            <li>
-                                <button
-                                    onClick={() => signIn('keycloak')}
-                                    className={`${inactiveClass} px-2 py-1`}
-                                >
-                                    Registrieren
-                                </button>
-                            </li>
-                        </>
-                    )}
-=======
 
                 <ul className="md:hidden flex flex-1 items-center justify-end">
                     {/* TODO may put most important items here?!?
@@ -451,9 +289,8 @@
                     </li>
                 </ul>
 
-                <ul className="hidden md:flex flex-1 justify-center md:justify-end items-center font-semibold space-x-2 xl:space-x-6">
+                <ul className="hidden md:flex flex-1 justify-center md:justify-end items-center font-semibold space-x-0 xl:space-x-6">
                     <Menu />
->>>>>>> 9020cac5
                 </ul>
             </nav>
         </header>
