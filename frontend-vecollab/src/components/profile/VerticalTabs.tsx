--- conflicted
+++ resolved
@@ -53,15 +53,11 @@
         return (
             <div className={`flex ${this.props.className ? this.props.className : ''}`}>
                 <div className={'w-1/4'}>
-<<<<<<< HEAD
                     <ol
-                        className={`pb-2 divide-y ${
+                        className={`pb-2 divide-y divide-gray-200 ${
                             this.props.navClassName ? this.props.navClassName : ''
                         }`}
                     >
-=======
-                    <ol className={'pb-2 divide-y divide-gray-200'}>
->>>>>>> 510d1118
                         {children.map((child) => {
                             return (
                                 <VerticalTab
