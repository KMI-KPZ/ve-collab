import Link from 'next/link';
import Dialog from '../profile/Dialog';
import Tabs from '../profile/Tabs';
import React, { useState } from 'react';
import SharePlanForm from './SharePlanForm';
import EditAccessList from './EditAccessList';
import SuccessAlert from '@/components/SuccessAlert';
import { IPlan, PlanPreview } from '@/interfaces/planner/plannerInterfaces';
import { ISideProgressBarStates, ProgressState } from '@/interfaces/ve-designer/sideProgressBar';
import { MdCheck, MdShare, MdDelete, MdEdit, MdPublic } from 'react-icons/md';
import Timestamp from '../Timestamp';
import { useSession } from 'next-auth/react';
import { fetchGET } from '@/lib/backend';
import LoadingAnimation from '../LoadingAnimation';
import { PlanOverview } from '../planSummary/planOverview';
interface Props {
    plan: PlanPreview;
    deleteCallback: (planId: string) => Promise<void>;
    refetchPlansCallback: () => Promise<void>;
}

export default function PlannerOverviewItem({ plan, deleteCallback, refetchPlansCallback }: Props) {
    const { data: session } = useSession();
    const username = session?.user.preferred_username;

    const [successPopupOpen, setSuccessPopupOpen] = useState(false);
    const [successMessage, setSuccessMessage] = useState('');

    const [isShareDialogOpen, setIsShareDialogOpen] = useState(false);

    const [isSummaryOpen, setSummaryOpen] = useState(false);
    const [loadingSummary, setLoadingSummary] = useState<boolean>(false);
    const [planSummary, setPlanSummary] = useState<IPlan>();

    const handleCloseShareDialog = async () => {
        setIsShareDialogOpen(false);
        // refetch plans to have all up-to-date information without having to reload the page
        await refetchPlansCallback();
    };

    // const completedProgress: { [key: string]:  ProgressState } = {
    //     name: ProgressState.completed
    // }

    // const isPlanProgressCompleted = (): boolean => {
    //     return Object.keys(completedProgress).every(k => plan.progress[k as keyof ISideProgressBarStates] == completedProgress[k] )
    // }

    const getCompletedStates = () =>
        Object.keys(plan.progress).filter(
            (k) => plan.progress[k as keyof ISideProgressBarStates] == ProgressState.completed
        ).length;

    const openPlanSummary = () => {
        setSummaryOpen(true);
        setLoadingSummary(true);

        fetchGET(`/planner/get?_id=${plan._id}`, session?.accessToken).then((data) => {
            setPlanSummary(data.plan);
            setLoadingSummary(false);
        });
    };

    // ensures that we have the username in the next return ...
    if (!session || !username) return <></>;

    const ShareDialog = () => (
        <Dialog isOpen={isShareDialogOpen} title={`Teilen`} onClose={handleCloseShareDialog}>
            <div className="w-[30rem] h-[30rem] overflow-y-auto content-scrollbar relative">
                <Tabs>
                    <div tabname="Neu">
                        <SharePlanForm
                            closeDialogCallback={handleCloseShareDialog}
                            planId={plan._id}
                            setSuccessPopupOpen={setSuccessPopupOpen}
                            setSuccessMessage={setSuccessMessage}
                        />
                    </div>
                    <div tabname="Verwalten">
                        <EditAccessList
                            closeDialogCallback={handleCloseShareDialog}
                            plan={plan}
                            setSuccessPopupOpen={setSuccessPopupOpen}
                            setSuccessMessage={setSuccessMessage}
                        />
                    </div>
                </Tabs>
            </div>
        </Dialog>
    );

    const SummaryDialog = () => (
        <Dialog
            isOpen={isSummaryOpen}
            title="Zusammenfassung"
            onClose={() => {
                setSummaryOpen(false);
                setPlanSummary(undefined);
            }}
        >
            <div>
                {plan.write_access.includes(username) && (
<<<<<<< HEAD
                    <button
                        className="absolute top-0 right-10 m-4 p-2 rounded-lg bg-[#d8f2f9] text-ve-collab-blue hover:bg-ve-collab-blue/20"
                        onClick={(e) => e.stopPropagation()}
                    >
                        <Link
=======
                        <Link
                            className='absolute top-0 right-10 m-4 p-2 rounded-lg bg-[#d8f2f9] text-ve-collab-blue hover:bg-ve-collab-blue/20'
>>>>>>> f1375726
                            href={{
                                pathname: '/ve-designer/name',
                                query: { plannerId: plan._id },
                            }}
                        >
                            <MdEdit className="inline" /> Bearbeiten
                        </Link>
                )}
                <div className="w-[70vw] h-[60vh] overflow-y-auto content-scrollbar relative">
                    {loadingSummary ? (
                        <LoadingAnimation />
                    ) : (
                        <div className="gap-y-6 w-full px-12 py-6 max-w-screen-2xl items-center flex flex-col justify-content">
                            <div className={'text-center font-bold text-3xl mb-2'}>{plan.name}</div>
                            <div className="flex w-full">
                                <PlanOverview plan={planSummary!} />
                            </div>
                        </div>
                    )}
                </div>
            </div>
        </Dialog>
    );

    const EditButton = () => (
        <Link
            href={{
<<<<<<< HEAD
                pathname: '/ve-designer/generalInformation/projectName',
=======
                pathname: '/ve-designer/name',
>>>>>>> f1375726
                query: { plannerId: plan._id },
            }}
        >
            <button
                className="p-2 rounded-full hover:bg-ve-collab-blue-light hover:text-gray-700"
                onClick={(e) => e.stopPropagation()}
            >
                <MdEdit />
            </button>
        </Link>
    );

    const DeleteButton = () => (
        <button
            className="p-2 rounded-full hover:bg-ve-collab-blue-light hover:text-gray-700"
            onClick={(e) => {
                e.stopPropagation();
                deleteCallback(plan._id);
            }}
        >
            <MdDelete />
        </button>
    );

    const ShareButton = () => (
        <button
            className="p-2 rounded-full hover:bg-ve-collab-blue-light hover:text-gray-700"
            onClick={(e) => {
                e.stopPropagation();
                setIsShareDialogOpen(true);
            }}
        >
            {plan.read_access.length > 1 ? (
                <MdShare
                    className="text-lime-600"
                    title={`Plan geteilt mit ${plan.read_access.length - 1} Benutzer${
                        plan.read_access.length > 2 ? 'n' : ''
                    }`}
                />
            ) : (
                <MdShare />
            )}
        </button>
    );

    return (
        <>
            <div className="basis-1/12 text-center">
                {/* {isPlanProgressCompleted() ?<MdCheck /> : <></>} */}
                <span className="rounded-full border p-2">
                    {getCompletedStates()} / {Object.keys(plan.progress).length}
                </span>
            </div>
            <div
                className="grow p-3 font-normal text-base group hover:cursor-pointer"
                onClick={() => openPlanSummary()}
            >
                <div className="flex items-center">
<<<<<<< HEAD
                    <div className="mr-2 font-bold whitespace-nowrap">{plan.name}</div>
=======
                    <div className="mr-2 font-bold whitespace-nowrap">
                        <Link href={`/plan/${plan._id}`} onClick={e => e.preventDefault()}>
                            {plan.name}
                        </Link>
                    </div>
>>>>>>> f1375726
                    {plan.is_good_practise && (
                        <div className="mr-2 text-slate-700">
                            <MdPublic title='Plan ist als "good practice" markiert' />
                        </div>
                    )}
                    {/* {(plan.author == username && plan.read_access.length > 1) && (
                        <div className='mr-2 text-lime-600'>
                            <MdShare title={`Plan geteilt mit ${plan.read_access.length-1} Benutzer${plan.read_access.length > 2 ? "n" : ""}`} />
                        </div>
                    )} */}
                    <div className="flex text-gray-500 opacity-0 group-hover:opacity-100 transition-opacity">
                        {plan.author == username && (
                            <>
                                <ShareButton />
                                <EditButton />
                                <DeleteButton />
                            </>
                        )}
                        {plan.author != username && plan.write_access.includes(username) && (
                            <EditButton />
                        )}
                    </div>
                </div>
            </div>
            <div className="basis-1/6">
                {plan.author === username ? (
                    <>{plan.author}</>
                ) : (
                    <span title="geteilt von">
                        <MdShare className="inline m-1 text-slate-900" /> {plan.author}
                    </span>
                )}
            </div>
            <div className="basis-1/6">
                <Timestamp timestamp={plan.creation_timestamp} className="text-sm" />
            </div>
            <div className="basis-1/6">
                <Timestamp timestamp={plan.last_modified} className="text-sm" />
            </div>

            <ShareDialog />

            <SummaryDialog />

            {successPopupOpen && <SuccessAlert message={successMessage} />}
        </>
    );
}<|MERGE_RESOLUTION|>--- conflicted
+++ resolved
@@ -100,16 +100,8 @@
         >
             <div>
                 {plan.write_access.includes(username) && (
-<<<<<<< HEAD
-                    <button
-                        className="absolute top-0 right-10 m-4 p-2 rounded-lg bg-[#d8f2f9] text-ve-collab-blue hover:bg-ve-collab-blue/20"
-                        onClick={(e) => e.stopPropagation()}
-                    >
-                        <Link
-=======
                         <Link
                             className='absolute top-0 right-10 m-4 p-2 rounded-lg bg-[#d8f2f9] text-ve-collab-blue hover:bg-ve-collab-blue/20'
->>>>>>> f1375726
                             href={{
                                 pathname: '/ve-designer/name',
                                 query: { plannerId: plan._id },
@@ -137,11 +129,7 @@
     const EditButton = () => (
         <Link
             href={{
-<<<<<<< HEAD
-                pathname: '/ve-designer/generalInformation/projectName',
-=======
                 pathname: '/ve-designer/name',
->>>>>>> f1375726
                 query: { plannerId: plan._id },
             }}
         >
@@ -200,15 +188,11 @@
                 onClick={() => openPlanSummary()}
             >
                 <div className="flex items-center">
-<<<<<<< HEAD
-                    <div className="mr-2 font-bold whitespace-nowrap">{plan.name}</div>
-=======
                     <div className="mr-2 font-bold whitespace-nowrap">
                         <Link href={`/plan/${plan._id}`} onClick={e => e.preventDefault()}>
                             {plan.name}
                         </Link>
                     </div>
->>>>>>> f1375726
                     {plan.is_good_practise && (
                         <div className="mr-2 text-slate-700">
                             <MdPublic title='Plan ist als "good practice" markiert' />
