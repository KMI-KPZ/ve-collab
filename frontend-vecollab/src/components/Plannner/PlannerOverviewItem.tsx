import Link from 'next/link';
import Dialog from '../profile/Dialog';
import Tabs from '../profile/Tabs';
import React, { useState } from 'react';
import SharePlanForm from './SharePlanForm';
import EditAccessList from './EditAccessList';
import { IPlan, PlanPreview } from '@/interfaces/planner/plannerInterfaces';
import { ISideProgressBarStates, ProgressState } from '@/interfaces/ve-designer/sideProgressBar';
import { MdShare, MdDelete, MdEdit, MdPublic } from 'react-icons/md';
import Timestamp from '../Timestamp';
import { useSession } from 'next-auth/react';
import { fetchDELETE, fetchGET } from '@/lib/backend';
import LoadingAnimation from '../LoadingAnimation';
import { PlanOverview } from '../planSummary/planOverview';
import ConfirmDialog from '../Confirm';
import Alert, { AlertState } from '../Alert';
import { Socket } from 'socket.io-client';
import { useRouter } from 'next/router';

interface Props {
    socket: Socket;
    plan: PlanPreview;
    refetchPlansCallback: () => Promise<void>;
}

export default function PlannerOverviewItem({ socket, plan, refetchPlansCallback }: Props) {
    const { data: session } = useSession();
    const router = useRouter();

    const username = session?.user.preferred_username;

    const [alert, setAlert] = useState<AlertState>({ open: false });

    const [isShareDialogOpen, setIsShareDialogOpen] = useState(false);
    const [isSummaryOpen, setSummaryOpen] = useState(false);
    const [loadingSummary, setLoadingSummary] = useState<boolean>(false);
    const [planSummary, setPlanSummary] = useState<IPlan>();
    const [askDeletion, setAskDeletion] = useState<boolean>(false);

    const handleCloseShareDialog = async () => {
        setIsShareDialogOpen(false);
        // refetch plans to have all up-to-date information without having to reload the page
        await refetchPlansCallback();
    };

    // const completedProgress: { [key: string]:  ProgressState } = {
    //     name: ProgressState.completed
    // }

    // const isPlanProgressCompleted = (): boolean => {
    //     return Object.keys(completedProgress).every(k => plan.progress[k as keyof ISideProgressBarStates] == completedProgress[k] )
    // }

    const getCompletedStates = () =>
        Object.keys(plan.progress).filter(
            (k) => plan.progress[k as keyof ISideProgressBarStates] == ProgressState.completed
        ).length;

    const openPlanSummary = () => {
        setSummaryOpen(true);
        setLoadingSummary(true);

        fetchGET(`/planner/get?_id=${plan._id}`, session?.accessToken).then((data) => {
            setPlanSummary(data.plan);
            setLoadingSummary(false);
        });
    };

    const acquireLockAndForward = async (planId: string) => {
        socket.emit(
            'try_acquire_or_extend_plan_write_lock',
            { plan_id: planId },
            async (response: any) => {
                console.log(response);
                if (response.success && response.status === 200) {
                    await router.push({
                        pathname: '/ve-designer/name',
                        query: { plannerId: planId },
                    });
                } else if (!response.success && response.status === 403) {
                    // TODO somehow this is only showing once and then only again after page reload
                    setAlert({
                        message: `Plan wird gerade von ${response.lock_holder} bearbeitet`,
                        autoclose: 2000,
                        open: true,
                    });
                }
            }
        );
    };

    // ensures that we have the username in the next return ...
    if (!session || !username) return <></>;

    const ShareDialog = () => (
        <Dialog isOpen={isShareDialogOpen} title={`Teilen`} onClose={handleCloseShareDialog}>
            <div className="w-[30rem] h-[30rem] overflow-y-auto content-scrollbar relative">
                <Tabs>
                    <div tabname="Neu">
                        <SharePlanForm
                            closeDialogCallback={handleCloseShareDialog}
                            planId={plan._id}
                            setAlert={setAlert}
                        />
                    </div>
                    <div tabname="Verwalten">
                        <EditAccessList
                            closeDialogCallback={handleCloseShareDialog}
                            plan={plan}
                            setAlert={setAlert}
                        />
                    </div>
                </Tabs>
            </div>
        </Dialog>
    );

    const SummaryDialog = () => (
        <Dialog
            isOpen={isSummaryOpen}
            title="Zusammenfassung"
            onClose={() => {
                setSummaryOpen(false);
                setPlanSummary(undefined);
            }}
        >
            <div>
                {plan.write_access.includes(username) && (
                    <div
                        className="absolute top-0 right-10 m-4 p-2 rounded-lg bg-[#d8f2f9] text-ve-collab-blue hover:bg-ve-collab-blue/20 cursor-pointer"
                        onClick={() => acquireLockAndForward(plan._id)}
                    >
                        <MdEdit className="inline" /> Bearbeiten
                    </div>
                )}
                <div className="w-[70vw] h-[60vh] overflow-y-auto content-scrollbar relative">
                    {loadingSummary ? (
                        <LoadingAnimation />
                    ) : (
                        <div className="gap-y-6 w-full px-12 py-6 max-w-screen-2xl items-center flex flex-col justify-content">
                            <div className={'text-center font-bold text-3xl mb-2'}>{plan.name}</div>
                            <div className="flex w-full">
                                <PlanOverview plan={planSummary!} />
                            </div>
                        </div>
                    )}
                </div>
            </div>
        </Dialog>
    );

    const EditButton = () => (
        <div
            className="p-2 rounded-full hover:bg-ve-collab-blue-light hover:text-gray-700 cursor-pointer"
            onClick={(e) => {e.stopPropagation(); acquireLockAndForward(plan._id)}}
            title="Plan bearbeiten"
        >
            <MdEdit />
        </div>
    );

    const DeleteButton = () => (
        <button
            className="p-2 rounded-full hover:bg-ve-collab-blue-light hover:text-gray-700"
            onClick={(e) => {
                e.stopPropagation();
                setAskDeletion(true);
            }}
        >
            <MdDelete title="Plan löschen" />
        </button>
    );

    const ShareButton = () => (
        <button
            className="p-2 rounded-full hover:bg-ve-collab-blue-light hover:text-gray-700"
            onClick={(e) => {
                e.stopPropagation();
                setIsShareDialogOpen(true);
            }}
        >
            {plan.read_access.length > 1 ? (
                <MdShare
                    className="text-green-600"
                    title={`Plan geteilt mit ${plan.read_access.length - 1} Benutzer${
                        plan.read_access.length > 2 ? 'n' : ''
                    }`}
                />
            ) : (
                <MdShare title="Plan teilen" />
            )}
        </button>
    );

    const deletePlan = async (planId: string) => {
        const response = await fetchDELETE(
            `/planner/delete?_id=${planId}`,
            {},
            session?.accessToken
        );
        if (response.success === true) {
            refetchPlansCallback(); // refresh plans
        }
<<<<<<< HEAD
        setAlert({message: 'Plan gelöscht'})
=======
        setAlert({ message: 'Plan gelöscht', autoclose: 2000 });
>>>>>>> e90bc20c
    };

    return (
        <>
            <div className="basis-1/12 text-center">
                {/* {isPlanProgressCompleted() ?<MdCheck /> : <></>} */}
                <span className="rounded-full border p-2 whitespace-nowrap">
                    {getCompletedStates()} / {Object.keys(plan.progress).length}
                </span>
            </div>

            <div
                className="grow p-3 font-normal text-base group hover:cursor-pointer"
                onClick={() => openPlanSummary()}
            >
                <div className="flex items-center">
                    <div className="mr-2 py-1 font-bold whitespace-nowrap">
                        <Link href={`/plan/${plan._id}`} onClick={(e) => e.preventDefault()}>
                            {plan.name}
                        </Link>
                    </div>
                    {plan.is_good_practise && (
                        <div className="mr-2 text-slate-700">
                            <MdPublic title='Plan ist als "Good Practice" markiert' />
                        </div>
                    )}
                    {/* {(plan.author == username && plan.read_access.length > 1) && (
                        <div className='mr-2 text-lime-600'>
                            <MdShare title={`Plan geteilt mit ${plan.read_access.length-1} Benutzer${plan.read_access.length > 2 ? "n" : ""}`} />
                        </div>
                    )} */}
                    <div className="flex text-gray-500 opacity-0 group-hover:opacity-100 transition-opacity">
                        {plan.author == username && (
                            <>
                                <ShareButton />
                                <EditButton />
                                <DeleteButton />
                            </>
                        )}
                        {plan.author != username && plan.write_access.includes(username) && (
                            <EditButton />
                        )}
                    </div>
                </div>
            </div>

            <div className="basis-1/6">
                {plan.author === username ? (
                    <>{plan.author}</>
                ) : (
                    <span title={`Plan geteilt von ${plan.author}`}>
                        <MdShare className="inline m-1 text-slate-900" /> {plan.author}
                    </span>
                )}
            </div>

            <div className="basis-1/6">
                <Timestamp timestamp={plan.last_modified} className="text-sm" />
            </div>

            <div className="basis-1/6">
                <Timestamp timestamp={plan.creation_timestamp} className="text-sm" />
            </div>

            <ShareDialog />

            <SummaryDialog />

            {askDeletion && (
                <ConfirmDialog
                    message="Plan löschen?"
                    callback={(proceed) => {
                        if (proceed) deletePlan(plan._id);
                        setAskDeletion(false);
                    }}
                />
            )}

            <Alert state={alert} />
        </>
    );
}<|MERGE_RESOLUTION|>--- conflicted
+++ resolved
@@ -201,11 +201,7 @@
         if (response.success === true) {
             refetchPlansCallback(); // refresh plans
         }
-<<<<<<< HEAD
-        setAlert({message: 'Plan gelöscht'})
-=======
         setAlert({ message: 'Plan gelöscht', autoclose: 2000 });
->>>>>>> e90bc20c
     };
 
     return (
