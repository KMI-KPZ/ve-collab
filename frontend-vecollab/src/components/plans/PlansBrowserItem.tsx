--- conflicted
+++ resolved
@@ -344,28 +344,17 @@
                         <HiOutlineCheckCircle size={23} />
                     </span>
                 ) : (
-<<<<<<< HEAD
                     <Tooltip
                         tooltipsText={t('plans_title_partial_steps_completed', {
-=======
-                    <span
-                        className="w-[45px] h-[45px] flex justify-center items-center rounded-full border text-sm -m-1 whitespace-nowrap cursor-pointer"
-                        title={t('plans_title_partial_steps_completed', {
->>>>>>> ad59986f
                             count: completedSteps,
                             total: stepsToProgress,
                         })}
                         position="bottom-right"
                     >
-<<<<<<< HEAD
                         <span className="text-center text-sm text-slate-800 whitespace-nowrap cursor-pointer">
                             {completedSteps} / {stepsToProgress}
                         </span>
                     </Tooltip>
-=======
-                        {completedSteps}/{stepsToProgress}
-                    </span>
->>>>>>> ad59986f
                 )}
             </div>
 
