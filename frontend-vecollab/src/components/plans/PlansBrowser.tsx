--- conflicted
+++ resolved
@@ -90,13 +90,9 @@
                         plans.map((plan, index) => (
                             <div
                                 key={index}
-<<<<<<< HEAD
-                                className="flex flex-row min-h-[72px] p-1 space-x-3 items-center border-b border-bg-gray-300 hover:bg-gray-100"
-=======
-                                className={`flex flex-row py-3 px-1 space-x-3 items-center border-b border-bg-gray-300 ${
+                                className={`flex flex-row min-h-[72px] p-1 space-x-3 items-center border-b border-bg-gray-300 ${
                                     isNoAuthPreview ? '' : 'hover:bg-gray-100'
                                 }`}
->>>>>>> 85775cc8
                             >
                                 <PlansBrowserItem
                                     key={index}
