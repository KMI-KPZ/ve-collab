--- conflicted
+++ resolved
@@ -5,11 +5,7 @@
 import ViewAfterVE from './ViewAfterVE';
 import { BackendUserSnippet } from '@/interfaces/api/apiInterfaces';
 import { useSession } from 'next-auth/react';
-<<<<<<< HEAD
-import { fetchGET, fetchPOST, useGetProfileSnippets } from '@/lib/backend';
-=======
-import { fetchPOST, useGetAvailablePlans } from '@/lib/backend';
->>>>>>> b96bc14d
+import { fetchPOST, useGetAvailablePlans, useGetProfileSnippets } from '@/lib/backend';
 import LoadingAnimation from '../LoadingAnimation';
 import { IFineStep } from '@/pages/ve-designer/step-data/[stepName]';
 import Dialog from '../profile/Dialog';
@@ -48,8 +44,6 @@
     })
     const [loadingImport, setLoadingImport] = useState<boolean>(false)
     const { data: availablePlans } = useGetAvailablePlans(session!.accessToken)
-    // TODO. const { data: partnerProfileSnippets } = useGetProfileSnippets(session!.accessToken)
-
     const {data: partnerUserSnippets, isLoading} = useGetProfileSnippets([...plan.partners, plan.author], session!.accessToken)
 
     useEffect(() => {
