import React, { useState } from 'react';
import { IFineStep } from '@/pages/ve-designer/step-data/[stepName]';
import iconDropdown from '@/images/icons/planSummary/iconDropdown.png';
import Image from 'next/image';
import { showDataOrEmptySign } from './planOverview';

interface Props {
    fineStep: IFineStep;
<<<<<<< HEAD
    handleImportStep: (step: IFineStep) => void
}

export default function ViewFinestep({ fineStep, handleImportStep }: Props): JSX.Element {
=======
    openAllBoxes?: boolean;
}

export default function ViewFinestep({ fineStep, openAllBoxes }: Props): JSX.Element {
>>>>>>> 8070a6cd
    const convertDateToLocal = (timestamp: string) => {
        return new Date(timestamp).toLocaleString('de-DE', {
            year: 'numeric',
            month: 'long',
            day: 'numeric',
        });
    };

    const [isOpenStepSection, setIsOpenStepSection] = useState<boolean>(
        openAllBoxes ? true : false
    );

    return (
        <div className="border-2 border-gray-400 rounded-3xl p-4 mb-4">
            <div
                className="flex cursor-pointer justify-start items-center space-x-10"
                onClick={() => setIsOpenStepSection(!isOpenStepSection)}
            >
                <Image
                    src={iconDropdown}
                    alt="Dropdown arrow"
                    width={20}
                    height={20}
                    className={`${isOpenStepSection ? `rotate-180` : `rotate-0`}`}
                />
                <div className="flex">
                    <div className="font-bold text-xl mx-2">Etappe:</div>
                    <div className="font-bold text-xl">{showDataOrEmptySign(fineStep.name)}</div>
                </div>
                <div className="flex">
                    <div className="font-bold mx-2">Zeitspanne:</div>
                    <div className="mx-2">
                        {showDataOrEmptySign(convertDateToLocal(fineStep.timestamp_from))}
                        {' - '}
                        {showDataOrEmptySign(convertDateToLocal(fineStep.timestamp_to))}
                    </div>
                </div>
                <div>

                <button
                        className="px-4 py-2 rounded-full bg-[#d8f2f9] text-ve-collab-blue hover:bg-ve-collab-blue/20"
                        type='button'
                        title='Etappe exportieren'
                        onClick={e => {
                            e.preventDefault()
                            e.stopPropagation()
                            handleImportStep(fineStep)
                        }}
                    >
                        Exportieren
                    </button>
                </div>
            </div>
            {isOpenStepSection && (
                <>
                    <hr className="h-px my-5 bg-gray-400 border-0" />
                    <section className="grid grid-cols-4 gap-8">
                        <span className="text-base font-semibold pr-5">Zeitumfang:</span>
                        <ul className="flex flex-col space-y-2 col-span-3">
                            <li className="flex w-fit bg-slate-200 rounded-lg p-2">
                                {showDataOrEmptySign(fineStep.workload) + ' Stunden'}
                            </li>
                        </ul>
                        <span className="text-base font-semibold pr-5">Lernziele:</span>
                        <ul className="flex flex-col space-y-2 col-span-3">
                            <li className="flex w-fit bg-slate-200 rounded-lg p-2">
                                {showDataOrEmptySign(fineStep.learning_goal)}
                            </li>
                        </ul>
                        <span className="text-base font-semibold pr-5">Lernaktivität(en):</span>
                        <ul className="flex flex-col space-y-2 col-span-3">
                            <li className="flex w-fit bg-slate-200 rounded-lg p-2">
                                {showDataOrEmptySign(fineStep.learning_activity)}
                            </li>
                        </ul>
                        <span className="text-base font-semibold pr-5">
                            Lernaktivitäten detailiert ausgearbeitet:
                        </span>
                        <ul className="flex flex-col space-y-2 col-span-3">
                            <li className="flex w-fit bg-slate-200 rounded-lg p-2">
                                {showDataOrEmptySign(fineStep.has_tasks ? 'Ja' : 'Nein')}
                            </li>
                        </ul>
                        {fineStep.has_tasks && (
                            <>
                                <span className="font-semibold pr-5 print:hidden">Aufgabenstellungen:</span>
                                <span className='font-semibold pr-5 hidden print:block'>Aufgaben-stellungen:</span>
                                <div className="grid col-span-3">
                                    {fineStep.tasks.map((task, taskIndex) => (
                                        <div
                                            key={taskIndex}
                                            className="p-5 mr-3 mb-3 bg-slate-200 rounded-lg space-x-2"
                                        >
                                            <ul className="space-y-1 mr-2">
                                                <li className="flex">
                                                    <div className="w-1/2 lg:w-1/3 xl:w-1/4 font-medium print:font-bold">
                                                        Aufagabenstellung
                                                    </div>
                                                    <div className="w-1/2 lg:w-2/3 xl:w-3/4">
                                                        {showDataOrEmptySign(task.task_formulation)}
                                                    </div>
                                                </li>
                                                <li className="flex">
                                                    <div className="w-1/2 lg:w-1/3 xl:w-1/4 font-medium print:font-bold">
                                                        Arbeitsform
                                                    </div>
                                                    <div className="w-1/2 lg:w-2/3 xl:w-3/4">
                                                        {showDataOrEmptySign(task.work_mode)}
                                                    </div>
                                                </li>
                                                <li className="flex">
                                                    <div className="w-1/2 lg:w-1/3 xl:w-1/4 font-medium print:font-bold">
                                                        Notizen
                                                    </div>
                                                    <div className="w-1/2 lg:w-2/3 xl:w-3/4">
                                                        {showDataOrEmptySign(task.notes)}
                                                    </div>
                                                </li>
                                                <li className="flex">
                                                    <div className="w-1/2 lg:w-1/3 xl:w-1/4 font-medium print:font-bold">
                                                        Tools
                                                    </div>
                                                    <div className="w-1/2 lg:w-2/3 xl:w-3/4">
                                                        {showDataOrEmptySign(
                                                            task.tools
                                                                .filter((element) => element !== '')
                                                                .join(', ')
                                                        )}
                                                    </div>
                                                </li>
                                            </ul>
                                        </div>
                                    ))}
                                </div>
                            </>
                        )}
                    </section>
                </>
            )}
        </div>
    );
}<|MERGE_RESOLUTION|>--- conflicted
+++ resolved
@@ -6,17 +6,11 @@
 
 interface Props {
     fineStep: IFineStep;
-<<<<<<< HEAD
+    openAllBoxes?: boolean;
     handleImportStep: (step: IFineStep) => void
 }
 
-export default function ViewFinestep({ fineStep, handleImportStep }: Props): JSX.Element {
-=======
-    openAllBoxes?: boolean;
-}
-
-export default function ViewFinestep({ fineStep, openAllBoxes }: Props): JSX.Element {
->>>>>>> 8070a6cd
+export default function ViewFinestep({ fineStep, openAllBoxes, handleImportStep }: Props): JSX.Element {
     const convertDateToLocal = (timestamp: string) => {
         return new Date(timestamp).toLocaleString('de-DE', {
             year: 'numeric',
