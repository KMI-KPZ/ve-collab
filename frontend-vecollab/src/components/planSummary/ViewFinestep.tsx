--- conflicted
+++ resolved
@@ -1,12 +1,5 @@
-<<<<<<< HEAD
-import React, { use, useState } from 'react';
+import React, { useState } from 'react';
 import { IFineStep } from '@/pages/ve-designer/step/[stepId]';
-import iconDropdown from '@/images/icons/planSummary/iconDropdown.png';
-import Image from 'next/image';
-import { showDataOrEmptySign } from './PlanSummary';
-=======
-import React, { useState } from 'react';
-import { IFineStep } from '@/pages/ve-designer/step-data/[stepName]';
 import {
     Caption4,
     GridEntry,
@@ -14,7 +7,6 @@
     GridEntrySubGrid,
     showDataOrEmptySign,
 } from './PlanSummary';
->>>>>>> 5d9b9524
 import { IPlan } from '@/interfaces/planner/plannerInterfaces';
 import Link from 'next/link';
 import {
