import { format, formatDistance, parseISO } from 'date-fns';
import { de, enGB } from 'date-fns/locale';
import { useRouter } from 'next/router';

interface Props {
    timestamp: string;
    className?: string;
    dateFormat?: string;
    relative?: boolean;
    showTitle?: boolean;
}

export default function Timestamp({
    timestamp,
    className = '',
    dateFormat = "d. MMM yyyy H:mm 'Uhr'",
    relative = false,
    showTitle = false,
}: Props) {
    const router = useRouter();

    return (
        <>
            {relative ? (
                <span
                    className={className}
<<<<<<< HEAD
                    title={showTitle ? format(parseISO(timestamp), dateFormat, { locale: de }) : ""}
=======
                    title={
                        showTitle
                            ? format(parseISO(timestamp), 'd. MMM yyyy H:mm', {
                                  locale: router.locale === 'de' ? de : enGB,
                              })
                            : ''
                    }
>>>>>>> 54715184
                >
                    {formatDistance(parseISO(timestamp), new Date(), {
                        locale: router.locale === 'de' ? de : enGB,
                        addSuffix: true,
                    })}
                </span>
            ) : (
                <time
                    className={className}
                    dateTime={timestamp}
<<<<<<< HEAD
                    title={showTitle ? format(parseISO(timestamp), dateFormat, { locale: de }) : ""}
=======
                    title={
                        showTitle
                            ? format(parseISO(timestamp), 'd. MMM yyyy H:mm', {
                                  locale: router.locale === 'de' ? de : enGB,
                              })
                            : ''
                    }
>>>>>>> 54715184
                >
                    {format(parseISO(timestamp), dateFormat, {
                        locale: router.locale === 'de' ? de : enGB,
                    })}
                </time>
            )}
        </>
    );
}<|MERGE_RESOLUTION|>--- conflicted
+++ resolved
@@ -24,9 +24,6 @@
             {relative ? (
                 <span
                     className={className}
-<<<<<<< HEAD
-                    title={showTitle ? format(parseISO(timestamp), dateFormat, { locale: de }) : ""}
-=======
                     title={
                         showTitle
                             ? format(parseISO(timestamp), 'd. MMM yyyy H:mm', {
@@ -34,7 +31,6 @@
                               })
                             : ''
                     }
->>>>>>> 54715184
                 >
                     {formatDistance(parseISO(timestamp), new Date(), {
                         locale: router.locale === 'de' ? de : enGB,
@@ -45,9 +41,6 @@
                 <time
                     className={className}
                     dateTime={timestamp}
-<<<<<<< HEAD
-                    title={showTitle ? format(parseISO(timestamp), dateFormat, { locale: de }) : ""}
-=======
                     title={
                         showTitle
                             ? format(parseISO(timestamp), 'd. MMM yyyy H:mm', {
@@ -55,7 +48,6 @@
                               })
                             : ''
                     }
->>>>>>> 54715184
                 >
                     {format(parseISO(timestamp), dateFormat, {
                         locale: router.locale === 'de' ? de : enGB,
