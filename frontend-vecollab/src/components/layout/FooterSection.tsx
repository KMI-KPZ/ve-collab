--- conflicted
+++ resolved
@@ -4,18 +4,13 @@
 import Image from 'next/image';
 import Link from 'next/link';
 import Disclaimer from '../Disclaimer';
-<<<<<<< HEAD
 import { usePathname } from 'next/navigation';
+import { useTranslation } from 'next-i18next';
 
 export default function FooterSection() {
     const isFrontpage = usePathname() == '/';
-=======
-import { useTranslation } from 'next-i18next';
-
-export default function FooterSection() {
     const { t } = useTranslation('common');
 
->>>>>>> 54715184
     return (
         // <footer className="pb-4 bg-footer-pattern shadow-inner">
         <footer
@@ -25,27 +20,12 @@
         >
             <div className="flex flex-wrap items-center max-w-screen-2xl md:w-8/12 mx-auto py-4 md:py-10">
                 <div className="flex-none">
-<<<<<<< HEAD
-                    <Image src={bmbfLogo} height={120} alt={''}></Image>
-                </div>
-                <div className="flex-none">
-                    <Image src={euFundingLogo} height={100} alt={''}></Image>
-                </div>
-                <p className="flex-1 mx-4">
-                    Dieses Forschungs- und Entwicklungsprojekt wird im Rahmen der Maßnahme
-                    „Initiative Nationale Bildungsplattform” (Förderkennzeichen 16INB2032A/B) vom
-                    Bundesministerium für Bildung und Forschung (BMBF) gefördert und vom
-                    Projektträger VDI-VDE IT betreut. Die Verantwortung für den Inhalt dieser
-                    Veröffentlichung liegt bei den Autor:innen.
-                </p>
-=======
                     <Image src={bmbfLogo} height={120} alt="BMBF Logo"></Image>
                 </div>
                 <div className="flex-none">
                     <Image src={euFundingLogo} height={100} alt="NextGenerationEU Logo"></Image>
                 </div>
                 <p className="flex-1 mx-4 text-white">{t('funding')}</p>
->>>>>>> 54715184
             </div>
             <hr className="w-8/12 mx-auto mb-4 border-gray-400/50 border-0.5" />
             <div className="flex flex-wrap justify-center">
@@ -67,11 +47,7 @@
                 </p>
                 {process.env.NEXT_PUBLIC_FEEDBACK_FORM_URL && (
                     <p className="mx-2 font-bold">
-<<<<<<< HEAD
-                        <a href={process.env.NEXT_PUBLIC_FEEDBACK_FORM_URL}>Feedback</a>
-=======
                         <a href={process.env.NEXT_PUBLIC_FEEDBACK_FORM_URL}>{t('feedback')}</a>
->>>>>>> 54715184
                     </p>
                 )}
             </div>
