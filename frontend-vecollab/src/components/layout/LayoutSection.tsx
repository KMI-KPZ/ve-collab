import React from 'react';
import HeaderSection from '@/components/layout/HeaderSection';
import FooterSection from '@/components/layout/FooterSection';
import { useSession } from 'next-auth/react';
import ExcludedFromMatchingBanner from '../profile/ExcludedFromMatchingBanner';
import { useGetExcludedFromMatching } from '@/lib/backend';
import { Notification } from '@/interfaces/socketio';
import { useRouter } from 'next/router';
import FeedbackBanner from '../FeedbackBanner';
import { usePathname } from 'next/navigation';

interface Props {
    children: JSX.Element;
    headerBarMessageEvents: any[];
    notificationEvents: Notification[];
    toggleChatWindow(value?: boolean): void;
    toggleNotifWindow(value?: boolean): void;
}
export default function LayoutSection({
    children,
    notificationEvents,
    headerBarMessageEvents,
    toggleChatWindow,
    toggleNotifWindow,
}: Props): JSX.Element {
    const { data: session } = useSession();
    const router = useRouter();
    const isFrontpage = usePathname() == '/';

    const { data: excludedFromMatching } = useGetExcludedFromMatching(
        session ? session.accessToken : ''
    );

    if (router.pathname === '/plan/pdf/[planId]') {
        return <main>{children}</main>;
    }
    // console.log(router.pathname);

    return (
        <div className="flex flex-col min-h-screen bg-slate-100">
            <HeaderSection
                notificationEvents={notificationEvents}
                headerBarMessageEvents={headerBarMessageEvents}
                toggleChatWindow={toggleChatWindow}
                toggleNotifWindow={toggleNotifWindow}
            />
<<<<<<< HEAD
            <main className="flex-1 p-5 bg-pattern-left-blue bg-no-repeat min-h-96">
                {excludedFromMatching && <ExcludedFromMatchingBanner />}
=======
            <main
                className={`flex-1 min-h-96 ${
                    isFrontpage ? ' bg-ve-collab-blue' : ' bg-pattern-left-blue bg-no-repeat'
                }`}
            >
                {excludedFromMatching === true && <ExcludedFromMatchingBanner />}
>>>>>>> 4dc49bb3
                <FeedbackBanner />
                <div className="container mx-auto max-w-screen-2xl">{children}</div>
            </main>
            <FooterSection />
        </div>
    );
}<|MERGE_RESOLUTION|>--- conflicted
+++ resolved
@@ -34,7 +34,6 @@
     if (router.pathname === '/plan/pdf/[planId]') {
         return <main>{children}</main>;
     }
-    // console.log(router.pathname);
 
     return (
         <div className="flex flex-col min-h-screen bg-slate-100">
@@ -44,17 +43,12 @@
                 toggleChatWindow={toggleChatWindow}
                 toggleNotifWindow={toggleNotifWindow}
             />
-<<<<<<< HEAD
-            <main className="flex-1 p-5 bg-pattern-left-blue bg-no-repeat min-h-96">
-                {excludedFromMatching && <ExcludedFromMatchingBanner />}
-=======
             <main
                 className={`flex-1 min-h-96 ${
                     isFrontpage ? ' bg-ve-collab-blue' : ' bg-pattern-left-blue bg-no-repeat'
                 }`}
             >
                 {excludedFromMatching === true && <ExcludedFromMatchingBanner />}
->>>>>>> 4dc49bb3
                 <FeedbackBanner />
                 <div className="container mx-auto max-w-screen-2xl">{children}</div>
             </main>
