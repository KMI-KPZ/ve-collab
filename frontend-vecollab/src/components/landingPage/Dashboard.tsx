--- conflicted
+++ resolved
@@ -205,11 +205,7 @@
                 <div className="order-3 lg:order-2  w-full lg:w-1/2 basis-full lg:basis-1/2 z-10">
                     <Swiper_LoggedIn profileInformation={profileInformation} />
 
-<<<<<<< HEAD
                     <div className="w-11/12 px-6 py-6 m-auto bg-white rounded-md shadow">
-=======
-                    <div className="w-11/12 min-w-96 px-6 py-6 m-auto bg-white rounded-md shadow-sm">
->>>>>>> 510d1118
                         <div className="text-2xl text-left">
                             <span className="text-ve-collab-orange">VE</span>{' '}
                             <span className="text-ve-collab-blue">Designer</span>
