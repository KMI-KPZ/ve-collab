--- conflicted
+++ resolved
@@ -162,17 +162,7 @@
             </div>
 
             <div className="w-[calc(100svw-1rem)] ml-[50%] -translate-x-1/2 bg-white/75 -mb-12">
-<<<<<<< HEAD
                 <div className="w-full md:w-5/6 m-auto py-12 px-6 sm:px-10 max-w-(--breakpoint-xl) flex justify-center rounded-md drop-shadow-lg">
-                    <video width="320" height="240" controls className="w-full h-auto rounded-md">
-                        <source
-                            src={`/videos/ve-collab-promo-${
-                                router.locale === 'en' ? 'en' : 'de'
-                            }.mp4`}
-                            type="video/mp4"
-                        />
-=======
-                <div className="w-full md:w-5/6 m-auto py-12 px-6 sm:px-10 max-w-screen-xl flex justify-center rounded-md drop-shadow-lg">
                     <video
                         width="320"
                         height="240"
@@ -180,7 +170,6 @@
                         className="w-full h-auto rounded-md"
                         src={`/videos/ve-collab-promo-${router.locale === 'en' ? 'en' : 'de'}.mp4`}
                     >
->>>>>>> be4b6984
                         {t('video_not_supported')}
                     </video>
                 </div>
