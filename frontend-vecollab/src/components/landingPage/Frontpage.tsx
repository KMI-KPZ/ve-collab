import React from 'react';
import { useTranslation } from 'next-i18next';
import Swiper from '@/components/landingPage/Swiper';
import { MdArrowRight } from 'react-icons/md';
import Image from 'next/image';
import H2 from '../common/H2';

import featuresLearningsImg from '@/images/frontpage/featureboxLearningMaterial.jpg';
import featureboxcommunity from '@/images/frontpage/featureboxCommunity.jpg';
import featureboxDesigner from '@/images/frontpage/featureboxDesigner.jpg';
import featureboxCompetence from '@/images/frontpage/featureboxCompetence.jpg';
import featureboxInternationlization from '@/images/frontpage/featureboxInternationalization.jpg';
import featureboxQualification from '@/images/frontpage/featureboxQualificartion.jpg';
import featureboxSupport from '@/images/frontpage/featureboxSupport.jpg';
import featureboxNetworking from '@/images/frontpage/featureboxNetworking.jpg';
import logoInfai from '@/images/logo_infai.png';
import logoUniLeipzig from '@/images/logo_uni_leipzig.png';
import Link from 'next/link';
import { useRouter } from 'next/router';

export default function Frontpage() {
    const router = useRouter();
    const { t } = useTranslation('common');

    const FeatureBox = ({
        title,
        text,
        image,
        link,
        className,
    }: {
        title: string;
        text: string;
        image: React.ReactNode;
        link?: string;
        className?: string;
    }) => (
        <div
            className={`group/box rounded-md bg-white p-6 relative overflow-hidden drop-shadow-lg ${
                link ? 'cursor-pointer transition ease-in-out delay-150 hover:scale-105' : ''
            } ${className ? className : ''}`}
            onClick={() => {
                if (link) {
                    router.push(link);
                }
            }}
        >
            <div className="bg-ve-collab-orange-light w-[272px] h-[272px] -bottom-[136px] -right-[136px] absolute -z-10 rotate-45"></div>
            <div className="bg-ve-collab-orange/75 w-[232px] h-[232px] -bottom-[116px] -right-[116px] absolute -z-10 rotate-45"></div>

            {image}

            <span className="block mb-4 text-xl font-bold">{title}</span>

            <p className="mb-[56px]">{text}</p>

            {link && (
                <Link
                    href={link}
                    className="py-2 px-4 mb-4 mr-2 absolute bottom-0 right-0 hover:bg-white/25 rounded-full transition easy-in-out"
                >
                    {t('more')} <MdArrowRight size={24} className="inline mx-1" />
                </Link>
            )}
        </div>
    );

    const InfoBox = ({
        title,
        text,
        image,
        className,
    }: {
        title: string;
        text: string;
        image: React.ReactNode;
        className?: string;
    }) => (
        <div className={`bg-white p-6 relative overflow-hidden ${className ? className : ''}`}>
            {image}

            <span className="block mb-4 text-xl font-bold">{title}</span>

            <p>{text}</p>
        </div>
    );

    return (
        <>
            <div className="m-auto w-full max-w-screen-2xl text-black bg-white/75 rounded-md">
                <div className="p-6 lg:px-12 lg:py-6">
                    <Swiper />
                </div>

<<<<<<< HEAD
                <div className="mt-6 rounded-b-md flex justify-center items-center gap-x-8 bg-white/95">
                    <Image src={logoInfai} alt="Logo InfAI" className="h-[100px] w-auto"></Image>
                    <Image
                        src={logoUniLeipzig}
                        alt="Logo Universität Leipzig"
                        className="h-[85px] w-auto"
                    ></Image>
                </div>
            </div>

            <div className="w-full sm:w-5/6 mx-auto dm:my-10 max-w-screen-xl" id="features">
                <H2 className="mb-8 font-bold !text-2xl md:!text-3xl text-center">
                    {t('frontpage.features.title')}
                </H2>

                <div className="grid grid-rows-3 md:grid-rows-1 md:grid-cols-3 gap-12">
                    <FeatureBox
                        title="Selbstlernmaterialien"
                        text="Stetig wachsendes Angebot interaktiver Weiterbildungsmaterialien als OER"
                        link="/learning-material"
                        className=""
                        image={
                            <Image
                                src={featuresLearningsImg}
                                alt="workingdesk"
                                className="h-[220px] w-auto m-auto hue-rotate-[86deg] saturate-100 group-hover/box:saturate-200"
                            ></Image>
                        }
                    />

                    <FeatureBox
                        title="VA-Planungstool “VE-Designer”"
                        text="Schritt für Schritt Unterstützung bei der (gemeinsamen) VA-Planung"
                        className=""
                        image={
                            <Image
                                src={featureboxDesigner}
                                alt="frame of a planing tool"
                                className="h-[220px] w-auto m-auto transition ease-in-out hue-rotate-[86deg] saturate-100 group-hover/box:saturate-200"
                            ></Image>
                        }
                        link="/about-ve-designer"
                    />

                    <FeatureBox
                        title="Virtual Community of Practice"
                        text="VA-Partner*innen finden, Good-Practice-Beispiele teilen, (international)
                        vernetzen"
                        className=""
                        image={
                            <Image
                                src={featureboxcommunity}
                                alt="network of people"
                                className="h-[220px] w-auto m-auto hue-rotate-[86deg] saturate-100 group-hover/box:saturate-200"
                            ></Image>
                        }
                        link="/about-virtual-community-of-practice"
                    />
=======
            <div className="w-[calc(100svw-1rem)] ml-[50%] -translate-x-1/2 bg-white/95">
                <div className="w-5/6 m-auto p-2 max-w-screen-xl flex justify-center items-center gap-x-8">
                    <Link href={'https://infai.org'} target="_blank">
                        <Image
                            src={logoInfai}
                            alt={t('frontpage.logo_infai')}
                            className="h-[100px] w-auto transition ease-in-out delay-150 hover:scale-105"
                        ></Image>
                    </Link>
                    <Link href={'https://www.uni-leipzig.de/'} target="_blank">
                        <Image
                            src={logoUniLeipzig}
                            alt={t('frontpage.logo_uni_leipzig')}
                            className="h-[85px] w-auto transition ease-in-out delay-150 hover:scale-105"
                        ></Image>
                    </Link>
                </div>
            </div>

            <div
                className="w-[calc(100svw-1rem)] ml-[50%] -translate-x-1/2 bg-white/75 -m-12"
                id="features"
            >
                <div className="w-5/6 mx-auto my-10 max-w-screen-xl">
                    <H2 className="mb-8 font-bold !text-2xl md:!text-3xl text-center">
                        {t('frontpage.features.title')}
                    </H2>

                    <div className="mx-auto flex gap-x-12 lg:w-5/6 justify-center text-center">
                        <FeatureBox
                            title={t('frontpage.features.learning_material.title')}
                            text={t('frontpage.features.learning_material.text')}
                            link="/learning-material"
                            image={
                                <Image
                                    src={featuresLearningsImg}
                                    alt={t('frontpage.features.learning_material.image_alt')}
                                    className="h-[220px] w-auto m-auto hue-rotate-[86deg] saturate-100 group-hover/box:saturate-200"
                                ></Image>
                            }
                        />

                        <FeatureBox
                            title={t('frontpage.features.ve_designer.title')}
                            text={t('frontpage.features.ve_designer.text')}
                            image={
                                <Image
                                    src={featureboxDesigner}
                                    alt={t('frontpage.features.ve_designer.image_alt')}
                                    className="h-[220px] w-auto m-auto transition ease-in-out hue-rotate-[256deg] saturate-100 group-hover/box:saturate-200"
                                ></Image>
                            }
                            link="/about-ve-designer"
                        />

                        <FeatureBox
                            title={t('frontpage.features.vcop.title')}
                            text={t('frontpage.features.vcop.text')}
                            image={
                                <Image
                                    src={featureboxcommunity}
                                    alt={t('frontpage.features.vcop.image_alt')}
                                    className="h-[220px] w-auto m-auto hue-rotate-[86deg] saturate-100 group-hover/box:saturate-200"
                                ></Image>
                            }
                            link="/about-virtual-community-of-practice"
                        />
                    </div>
>>>>>>> 73ba5f36
                </div>
            </div>

            <div className="w-[calc(100svw-1rem)] ml-[50%] -translate-x-1/2 bg-white/75 -mb-12">
                <div className="w-full md:w-5/6 m-auto py-12 px-6 sm:px-10 max-w-screen-xl flex justify-center rounded-md drop-shadow-lg">
                    <video width="320" height="240" controls className="w-full h-auto rounded-md">
                        <source src="/videos/ve-collab-promo.mp4" type="video/webm" />
                        {t('video_not_supported')}
                    </video>
                </div>
            </div>

            <div className="w-[calc(100svw-1rem)] ml-[50%] -translate-x-1/2 bg-white -mb-12">
                <div className="w-5/6 mx-auto my-10 max-w-screen-xl" id="institutional-values">
                    <H2 className="mb-12 font-bold !text-2xl md:!text-3xl text-center">
                        {t('frontpage.institutional_values.title')}
                    </H2>
                    <div className="mx-auto my-4 flex gap-x-12 lg:w-5/6 justify-center text-center flex-wrap">
                        <InfoBox
<<<<<<< HEAD
                            title="Kompetenzen aufbauen - Hürden abbauen"
                            text="Unterstützen Sie durch die Qualifikations- und Unterstützungsangebote von
                        VE-Collab ihre Lehrenden und Mitarbeitenden bei der Anbahnung und
                        Durchführung virtueller Austausche."
                            className="flex-1 min-w-[250px]"
                            image={
                                <Image
                                    src={featureboxCompetence}
                                    alt="workingdesk"
                                    className="h-[220px] w-auto m-auto hue-rotate-[86deg] saturate-200"
=======
                            title={t('frontpage.institutional_values.value1.title')}
                            text={t('frontpage.institutional_values.value1.text')}
                            image={
                                <Image
                                    src={featureboxCompetence}
                                    alt={t('frontpage.institutional_values.value1.image_alt')}
                                    className="h-[220px] w-auto m-auto hue-rotate-[256deg] saturate-200"
>>>>>>> 73ba5f36
                                ></Image>
                            }
                        />

                        <InfoBox
<<<<<<< HEAD
                            title="Internationalisierung und Digital Literacy stärken"
                            text="Stärken Sie die Internationalisierung des Studiums und die Digital Literacy
                        von Lehrenden und Studierenden durch virtuelle Austausche, indem Sie
                        VE-Collab in ihrer Institution verankern."
                            className="flex-1 min-w-[250px]"
                            image={
                                <Image
                                    src={featureboxInternationlization}
                                    alt="workingdesk"
                                    className="h-[220px] w-auto m-auto hue-rotate-[86deg] saturate-200"
=======
                            title={t('frontpage.institutional_values.value2.title')}
                            text={t('frontpage.institutional_values.value2.text')}
                            image={
                                <Image
                                    src={featureboxInternationlization}
                                    alt={t('frontpage.institutional_values.value2.image_alt')}
                                    className="h-[220px] w-auto m-auto hue-rotate-[256deg] saturate-200"
>>>>>>> 73ba5f36
                                ></Image>
                            }
                        />
                    </div>
                </div>

                <div className="w-5/6 mx-auto my-10 max-w-screen-xl" id="teachers-values">
                    <H2 className="mb-12 font-bold !text-2xl md:!text-3xl text-center">
                        {t('frontpage.teachers_values.title')}
                    </H2>
                    <div className="mx-auto my-4 flex gap-x-12 lg:w-5/6 justify-center text-center flex-wrap">
                        <InfoBox
<<<<<<< HEAD
                            title="Qualifikation"
                            text="Bilden Sie sich mit den Selbstlernmaterialien von VE-Collab flexibel weiter
                        und bringen Sie so Ihre eigene Lehre auf ein neues Level."
                            className="flex-1 min-w-[250px]"
=======
                            title={t('frontpage.teachers_values.value1.title')}
                            text={t('frontpage.teachers_values.value1.text')}
>>>>>>> 73ba5f36
                            image={
                                <Image
                                    src={featureboxQualification}
                                    alt={t('frontpage.teachers_values.value1.image_alt')}
                                    className="h-[220px] w-auto m-auto hue-rotate-[86deg] saturate-200"
                                ></Image>
                            }
                        />

                        <InfoBox
<<<<<<< HEAD
                            title="Unterstützung"
                            text="Unser VE-Designer unterstützt Sie Schritt-für-Schritt in der Planung und
                        Organisation Ihres virtuellen Austauschs, zusätzliche Hilfe erhalten Sie in
                        der Community."
                            className="flex-1 min-w-[250px]"
                            image={
                                <Image
                                    src={featureboxSupport}
                                    alt="frame of a planing tool"
                                    className="h-[220px] w-auto m-auto hue-rotate-[86deg] saturate-200"
=======
                            title={t('frontpage.teachers_values.value2.title')}
                            text={t('frontpage.teachers_values.value2.text')}
                            image={
                                <Image
                                    src={featureboxSupport}
                                    alt={t('frontpage.teachers_values.value2.image_alt')}
                                    className="h-[220px] w-auto m-auto hue-rotate-[256deg] saturate-200"
>>>>>>> 73ba5f36
                                ></Image>
                            }
                        />

                        <InfoBox
<<<<<<< HEAD
                            title="Vernetzung"
                            text="Durch VE-Collab bauen Sie einfach und unkompliziert neue (internationale)
                        Kontakte für die Durchführung virtueller Austausche auf."
                            className="flex-1 min-w-[250px]"
=======
                            title={t('frontpage.teachers_values.value3.title')}
                            text={t('frontpage.teachers_values.value3.text')}
>>>>>>> 73ba5f36
                            image={
                                <Image
                                    src={featureboxNetworking}
                                    alt={t('frontpage.teachers_values.value3.image_alt')}
                                    className="h-[220px] w-auto m-auto hue-rotate-[86deg] saturate-200"
                                ></Image>
                            }
                        />
                    </div>
                </div>
            </div>
        </>
    );
}<|MERGE_RESOLUTION|>--- conflicted
+++ resolved
@@ -92,68 +92,7 @@
                     <Swiper />
                 </div>
 
-<<<<<<< HEAD
                 <div className="mt-6 rounded-b-md flex justify-center items-center gap-x-8 bg-white/95">
-                    <Image src={logoInfai} alt="Logo InfAI" className="h-[100px] w-auto"></Image>
-                    <Image
-                        src={logoUniLeipzig}
-                        alt="Logo Universität Leipzig"
-                        className="h-[85px] w-auto"
-                    ></Image>
-                </div>
-            </div>
-
-            <div className="w-full sm:w-5/6 mx-auto dm:my-10 max-w-screen-xl" id="features">
-                <H2 className="mb-8 font-bold !text-2xl md:!text-3xl text-center">
-                    {t('frontpage.features.title')}
-                </H2>
-
-                <div className="grid grid-rows-3 md:grid-rows-1 md:grid-cols-3 gap-12">
-                    <FeatureBox
-                        title="Selbstlernmaterialien"
-                        text="Stetig wachsendes Angebot interaktiver Weiterbildungsmaterialien als OER"
-                        link="/learning-material"
-                        className=""
-                        image={
-                            <Image
-                                src={featuresLearningsImg}
-                                alt="workingdesk"
-                                className="h-[220px] w-auto m-auto hue-rotate-[86deg] saturate-100 group-hover/box:saturate-200"
-                            ></Image>
-                        }
-                    />
-
-                    <FeatureBox
-                        title="VA-Planungstool “VE-Designer”"
-                        text="Schritt für Schritt Unterstützung bei der (gemeinsamen) VA-Planung"
-                        className=""
-                        image={
-                            <Image
-                                src={featureboxDesigner}
-                                alt="frame of a planing tool"
-                                className="h-[220px] w-auto m-auto transition ease-in-out hue-rotate-[86deg] saturate-100 group-hover/box:saturate-200"
-                            ></Image>
-                        }
-                        link="/about-ve-designer"
-                    />
-
-                    <FeatureBox
-                        title="Virtual Community of Practice"
-                        text="VA-Partner*innen finden, Good-Practice-Beispiele teilen, (international)
-                        vernetzen"
-                        className=""
-                        image={
-                            <Image
-                                src={featureboxcommunity}
-                                alt="network of people"
-                                className="h-[220px] w-auto m-auto hue-rotate-[86deg] saturate-100 group-hover/box:saturate-200"
-                            ></Image>
-                        }
-                        link="/about-virtual-community-of-practice"
-                    />
-=======
-            <div className="w-[calc(100svw-1rem)] ml-[50%] -translate-x-1/2 bg-white/95">
-                <div className="w-5/6 m-auto p-2 max-w-screen-xl flex justify-center items-center gap-x-8">
                     <Link href={'https://infai.org'} target="_blank">
                         <Image
                             src={logoInfai}
@@ -171,56 +110,50 @@
                 </div>
             </div>
 
-            <div
-                className="w-[calc(100svw-1rem)] ml-[50%] -translate-x-1/2 bg-white/75 -m-12"
-                id="features"
-            >
-                <div className="w-5/6 mx-auto my-10 max-w-screen-xl">
-                    <H2 className="mb-8 font-bold !text-2xl md:!text-3xl text-center">
-                        {t('frontpage.features.title')}
-                    </H2>
-
-                    <div className="mx-auto flex gap-x-12 lg:w-5/6 justify-center text-center">
-                        <FeatureBox
-                            title={t('frontpage.features.learning_material.title')}
-                            text={t('frontpage.features.learning_material.text')}
-                            link="/learning-material"
-                            image={
-                                <Image
-                                    src={featuresLearningsImg}
-                                    alt={t('frontpage.features.learning_material.image_alt')}
-                                    className="h-[220px] w-auto m-auto hue-rotate-[86deg] saturate-100 group-hover/box:saturate-200"
-                                ></Image>
-                            }
-                        />
-
-                        <FeatureBox
-                            title={t('frontpage.features.ve_designer.title')}
-                            text={t('frontpage.features.ve_designer.text')}
-                            image={
-                                <Image
-                                    src={featureboxDesigner}
-                                    alt={t('frontpage.features.ve_designer.image_alt')}
-                                    className="h-[220px] w-auto m-auto transition ease-in-out hue-rotate-[256deg] saturate-100 group-hover/box:saturate-200"
-                                ></Image>
-                            }
-                            link="/about-ve-designer"
-                        />
-
-                        <FeatureBox
-                            title={t('frontpage.features.vcop.title')}
-                            text={t('frontpage.features.vcop.text')}
-                            image={
-                                <Image
-                                    src={featureboxcommunity}
-                                    alt={t('frontpage.features.vcop.image_alt')}
-                                    className="h-[220px] w-auto m-auto hue-rotate-[86deg] saturate-100 group-hover/box:saturate-200"
-                                ></Image>
-                            }
-                            link="/about-virtual-community-of-practice"
-                        />
-                    </div>
->>>>>>> 73ba5f36
+            <div className="w-full sm:w-5/6 mx-auto dm:my-10 max-w-screen-xl" id="features">
+                <H2 className="mb-8 font-bold !text-2xl md:!text-3xl text-center">
+                    {t('frontpage.features.title')}
+                </H2>
+
+                <div className="mx-auto flex gap-x-12 lg:w-5/6 justify-center text-center">
+                    <FeatureBox
+                        title={t('frontpage.features.learning_material.title')}
+                        text={t('frontpage.features.learning_material.text')}
+                        link="/learning-material"
+                        image={
+                            <Image
+                                src={featuresLearningsImg}
+                                alt={t('frontpage.features.learning_material.image_alt')}
+                                className="h-[220px] w-auto m-auto hue-rotate-[86deg] saturate-100 group-hover/box:saturate-200"
+                            ></Image>
+                        }
+                    />
+
+                    <FeatureBox
+                        title={t('frontpage.features.ve_designer.title')}
+                        text={t('frontpage.features.ve_designer.text')}
+                        image={
+                            <Image
+                                src={featureboxDesigner}
+                                alt={t('frontpage.features.ve_designer.image_alt')}
+                                className="h-[220px] w-auto m-auto transition ease-in-out hue-rotate-[256deg] saturate-100 group-hover/box:saturate-200"
+                            ></Image>
+                        }
+                        link="/about-ve-designer"
+                    />
+
+                    <FeatureBox
+                        title={t('frontpage.features.vcop.title')}
+                        text={t('frontpage.features.vcop.text')}
+                        image={
+                            <Image
+                                src={featureboxcommunity}
+                                alt={t('frontpage.features.vcop.image_alt')}
+                                className="h-[220px] w-auto m-auto hue-rotate-[86deg] saturate-100 group-hover/box:saturate-200"
+                            ></Image>
+                        }
+                        link="/about-virtual-community-of-practice"
+                    />
                 </div>
             </div>
 
@@ -240,18 +173,6 @@
                     </H2>
                     <div className="mx-auto my-4 flex gap-x-12 lg:w-5/6 justify-center text-center flex-wrap">
                         <InfoBox
-<<<<<<< HEAD
-                            title="Kompetenzen aufbauen - Hürden abbauen"
-                            text="Unterstützen Sie durch die Qualifikations- und Unterstützungsangebote von
-                        VE-Collab ihre Lehrenden und Mitarbeitenden bei der Anbahnung und
-                        Durchführung virtueller Austausche."
-                            className="flex-1 min-w-[250px]"
-                            image={
-                                <Image
-                                    src={featureboxCompetence}
-                                    alt="workingdesk"
-                                    className="h-[220px] w-auto m-auto hue-rotate-[86deg] saturate-200"
-=======
                             title={t('frontpage.institutional_values.value1.title')}
                             text={t('frontpage.institutional_values.value1.text')}
                             image={
@@ -259,24 +180,11 @@
                                     src={featureboxCompetence}
                                     alt={t('frontpage.institutional_values.value1.image_alt')}
                                     className="h-[220px] w-auto m-auto hue-rotate-[256deg] saturate-200"
->>>>>>> 73ba5f36
-                                ></Image>
-                            }
-                        />
-
-                        <InfoBox
-<<<<<<< HEAD
-                            title="Internationalisierung und Digital Literacy stärken"
-                            text="Stärken Sie die Internationalisierung des Studiums und die Digital Literacy
-                        von Lehrenden und Studierenden durch virtuelle Austausche, indem Sie
-                        VE-Collab in ihrer Institution verankern."
-                            className="flex-1 min-w-[250px]"
-                            image={
-                                <Image
-                                    src={featureboxInternationlization}
-                                    alt="workingdesk"
-                                    className="h-[220px] w-auto m-auto hue-rotate-[86deg] saturate-200"
-=======
+                                ></Image>
+                            }
+                        />
+
+                        <InfoBox
                             title={t('frontpage.institutional_values.value2.title')}
                             text={t('frontpage.institutional_values.value2.text')}
                             image={
@@ -284,7 +192,6 @@
                                     src={featureboxInternationlization}
                                     alt={t('frontpage.institutional_values.value2.image_alt')}
                                     className="h-[220px] w-auto m-auto hue-rotate-[256deg] saturate-200"
->>>>>>> 73ba5f36
                                 ></Image>
                             }
                         />
@@ -297,15 +204,8 @@
                     </H2>
                     <div className="mx-auto my-4 flex gap-x-12 lg:w-5/6 justify-center text-center flex-wrap">
                         <InfoBox
-<<<<<<< HEAD
-                            title="Qualifikation"
-                            text="Bilden Sie sich mit den Selbstlernmaterialien von VE-Collab flexibel weiter
-                        und bringen Sie so Ihre eigene Lehre auf ein neues Level."
-                            className="flex-1 min-w-[250px]"
-=======
                             title={t('frontpage.teachers_values.value1.title')}
                             text={t('frontpage.teachers_values.value1.text')}
->>>>>>> 73ba5f36
                             image={
                                 <Image
                                     src={featureboxQualification}
@@ -316,18 +216,6 @@
                         />
 
                         <InfoBox
-<<<<<<< HEAD
-                            title="Unterstützung"
-                            text="Unser VE-Designer unterstützt Sie Schritt-für-Schritt in der Planung und
-                        Organisation Ihres virtuellen Austauschs, zusätzliche Hilfe erhalten Sie in
-                        der Community."
-                            className="flex-1 min-w-[250px]"
-                            image={
-                                <Image
-                                    src={featureboxSupport}
-                                    alt="frame of a planing tool"
-                                    className="h-[220px] w-auto m-auto hue-rotate-[86deg] saturate-200"
-=======
                             title={t('frontpage.teachers_values.value2.title')}
                             text={t('frontpage.teachers_values.value2.text')}
                             image={
@@ -335,21 +223,13 @@
                                     src={featureboxSupport}
                                     alt={t('frontpage.teachers_values.value2.image_alt')}
                                     className="h-[220px] w-auto m-auto hue-rotate-[256deg] saturate-200"
->>>>>>> 73ba5f36
-                                ></Image>
-                            }
-                        />
-
-                        <InfoBox
-<<<<<<< HEAD
-                            title="Vernetzung"
-                            text="Durch VE-Collab bauen Sie einfach und unkompliziert neue (internationale)
-                        Kontakte für die Durchführung virtueller Austausche auf."
-                            className="flex-1 min-w-[250px]"
-=======
+                                ></Image>
+                            }
+                        />
+
+                        <InfoBox
                             title={t('frontpage.teachers_values.value3.title')}
                             text={t('frontpage.teachers_values.value3.text')}
->>>>>>> 73ba5f36
                             image={
                                 <Image
                                     src={featureboxNetworking}
