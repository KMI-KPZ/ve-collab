--- conflicted
+++ resolved
@@ -5,11 +5,7 @@
     abstract: z.string().max(1000, 'messages.maxlength1000').nullable(),
     reflection: z.string().max(1000, 'messages.maxlength1000').nullable(),
     veModel: z.string().max(1000, 'messages.maxlength1000').nullable(),
-<<<<<<< HEAD
-    evaluation: z.string().nullable(),
-=======
     evaluation: z.string().nullish(),
->>>>>>> 819bd662
     evaluationFile: z
         .object({
             file: z.any().optional(),
