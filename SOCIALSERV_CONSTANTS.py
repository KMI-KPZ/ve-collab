<<<<<<< HEAD
PLATFORM_PORT = 8888 # default platform port, if it is different the platform will override it when the module is started
STARTED_BY_PLATFORM = False
=======
PLATFORM_PORT = 8888 # default platform port
MONGODB_USERNAME = ""
MONGODB_PASSWORD = ""
ROUTING_TABLE = {"platform": "http://localhost:8888"}
>>>>>>> 6bdb969b
<|MERGE_RESOLUTION|>--- conflicted
+++ resolved
@@ -1,9 +1,4 @@
-<<<<<<< HEAD
-PLATFORM_PORT = 8888 # default platform port, if it is different the platform will override it when the module is started
-STARTED_BY_PLATFORM = False
-=======
 PLATFORM_PORT = 8888 # default platform port
 MONGODB_USERNAME = ""
 MONGODB_PASSWORD = ""
-ROUTING_TABLE = {"platform": "http://localhost:8888"}
->>>>>>> 6bdb969b
+ROUTING_TABLE = {"platform": "http://localhost:8888"}