//URL's
var loc = new URL(window.location.href);
var baseUrl = window.location.origin; // Returns base URL (https://example.com)
var loginURL = baseUrl + '/login';
var currURL = window.location.href; // Returns full URL (https://example.com/path/example.html)

//Datetimes
var today = new Date();
var yesterday = new Date(new Date().getTime() - (24 * 60 * 60 * 1000 * 365)); //24 hours ago //Added 1 year ago
var now = today.toISOString();
var from = yesterday.toISOString();
var daysAgo = 0;

//HTML & JQuery
var $body = $('body');
var $feedContainer = $('#feedContainer');
var postTemplate
var repostTemplate
var commentTemplate
var tagTemplate


var newPostTemplate
var spaceTemplate
var spaceTemplateSelect
var spaceHeaderTemplate
var profileTemplate
var profileInformation_listItem

var acl_button

/**
 * load_templates - load templates from GET response to /template
 * GET /template returns blocks.html with all templates needed for the site
 * then filter for specific templates
 */
var load_templates = async function () {
  await $.get("/template", function(template, textStatus, jqXhr) {
    postTemplate = $(template).filter('#postTemplate').html()
    repostTemplate = $(template).filter('#repostTemplate').html()
    commentTemplate = $(template).filter('#commentTemplate').html()
    tagTemplate = $(template).filter('#tagTemplate').html()

    newPostTemplate = $(template).filter('#newPostTemplate').html()
    spaceTemplate = $(template).filter('#spaceTemplate').html()
    spaceTemplateSelect = $(template).filter('#spaceTemplateSelect').html()
    spaceHeaderTemplate = $(template).filter('#spaceHeaderTemplate').html()
    profileTemplate = $(template).filter('#profileTemplate').html()
    profileInformation_listItem = $(template).filter('#profileInformation_listItem').html()

    acl_button = $(template).filter('#acl_button').html()
    wordpress_button = $(template).filter("#wordpress_button").html()

  });
};

//Boolean & Data
var inSpace = false;
var Spaces = [];
var spacename;
var currentUser = {};
var user = {};
var users = {};
var userRole;
var fileList = [];


var routingTable = {};
/**
 * initNewsFeed - renders the timeline depending on the current URL
 * update Datetimes and get information about all Spaces
 */
function initNewsFeed() {
  if(!document.body.contains(document.getElementById('newPostPanel'))) {
    currentUser["profile_pic_URL"] = baseUrl + '/uploads/' + currentUser["profile"]["profile_pic"];

    // Timeout fix error, where no templates are loading
    // Error: Uncaught TypeError: Invalid template! Template should be a "string" but "undefined" was given as the first argument for mustache#render
    //setTimeout(function(){
    $('#newPostContainer').prepend(Mustache.render(newPostTemplate, currentUser));
    //}, 10);
  }
  //Initializing dates to get post between from and now
  today = new Date();
  now = today.toISOString();
  from = yesterday.toISOString();
  console.log("now initalizing date")

  // based on URL get specific timeline with time paramaeters
  if (currURL == baseUrl + '/admin') {
    if(userRole != 'admin') window.location.href = baseUrl + '/main';
    else {
      inSpace = false;
      getTimeline(from, now);
    }
  } else if (currURL == baseUrl + '/main') {
    inSpace = false;
    getPersonalTimeline(from,now);
  } else if (currURL.indexOf(baseUrl + '/space') !== -1) {
    inSpace = true;
    spacename = currURL.substring(currURL.lastIndexOf('/') + 1);
    console.log(from)
    getTimelineSpace(spacename, from, now);

  } else if (currURL == baseUrl + '/myprofile') {
    inSpace = false;
    getTimelineUser(currentUser.username, from, now);

  } else if (currURL.indexOf(baseUrl + '/profile') !== -1) {
    inSpace = false;
    var name = currURL.substring(currURL.lastIndexOf('/') + 1);
    if(name == currentUser.username){
      window.location.href = baseUrl + '/myprofile';
    } else {
    getTimelineUser(name, from, now);
    }
  } else if (currURL == baseUrl + '/alt') {
    inSpace = false;
    getPersonalTimeline(from,now);
  }
  getSpaces();
}

/**
 * document ready - basically initialize all Data about the current User and the page
 * calls getCurrentUserInfo, checkUpdate (every x seconds)
 * while scrolling down the page: updates "from" - Datetime and Timeline (depending on URL)
 */
$(document).ready(function () {
  // misc functions for routing, users, etc.
  getCurrentUserInfo();
  getUserRole();
  getAllUsers();

  // load templates for construction of page
  load_templates().then(initNewsFeed);

  // add acl and wordpress button if admin
  add_acl_and_wordpress_button();

  const interval  = setInterval(function() {
     checkUpdate();
  }, 10000);

  $(window).scroll(function() {
        // vertical amount of pixel before event should trigger
        var nearToBottom = 10;
        if ($(window).scrollTop() + $(window).height() > $(document).height() - nearToBottom) {
               yesterday = new Date(yesterday - (24 * 60 * 60 * 1000));
               initNewsFeed();
        }
  });
  //generate <space_name>:start, which is the landing page of the wiki for this space
  //TODO on space creation, generate this wiki page using the backend
  let wikiStartPage = window.location.pathname.split("/")[2] + ":start";

  //load the default wiki page on click
  $("#wiki_link").on("click",function(event){
    event.preventDefault();
    getWikiPage(wikiStartPage);
  });
});

/**
 * getWikiPage - gets wiki page with param name page
 * @param  {String} name page
 */
function getWikiPage(page){
  $.ajax({
    type: "GET",
    url: "/wiki_page",
    data: {page: page},
    dataType: "json",
    success: function(data){
      //first clear the container
      $("#wiki_container").empty().html(data.page_content);

      //find all links and set the onclick event to reload only this wiki page inside this container
      $("#wiki_container").find("a").on("click", function(e){
        e.preventDefault();
        let page = $(this).attr("href").match(/page=(.+)/)[1];
        getWikiPage(page);
      });

      //add "footer" to guide u to the dokuwiki instance where u can edit this page
      $("#wiki_container").append("<br/> <br/> <a> To edit this page, go to <a class='wikilink1' href='http://localhost/doku.php?id=" + page + "' target='_blank' rel='noopener noreferrer'> the wiki instance </a>! </p>");
    },
    error: function(xhr, status, error){
      if (xhr.status == 401) {
        window.location.href = routingTable.platform;
      }
      else if(xhr.status === 403){
        window.createNotification({
            theme: 'error',
            showDuration: 5000
        })({
            title: 'Error!',
            message: 'Insufficient Permission'
        });
      }
      else {
        window.createNotification({
            theme: 'error',
            showDuration: 5000
        })({
            title: 'Server error!',
            message: 'Request wiki failed.'
        });
      }
    }
  });
}


/**
 * on new post - click - get all the values which should be postet and calls post function
 */
$body.delegate('#post', 'click', function () {
    var text = String($('#postFeed').val());
    //check if there is a space selected to post into
    var selectedValue = ($( "#selectSpace option:selected" ).val() === "null") ? null : $( "#selectSpace option:selected" ).val();
    //while in space page: post in this space
    var space = (inSpace) ? spacename.replace("%20", " ") : selectedValue;
<<<<<<< HEAD
    if(text!='') post(text, space);
=======

    let selectedWordpressPostId = $("#wordpressPostSelect").val();
    console.log(selectedWordpressPostId);
    if (selectedWordpressPostId === "" || selectedWordpressPostId === undefined){
      selectedWordpressPostId = null;
    }

    if(text!='') post(text, tags, space, selectedWordpressPostId);
>>>>>>> 4eeac9d2
    else {
      $("#postAlert").html('Add some text to your post!');
      $("#postAlert").addClass("alert alert-danger");
    }
  });

/**
 * on new comment post - click - get the text and postID to call postComment
 */
$body.delegate('#postComment', 'click', function () {
    var $inputBox = $(this).closest('#commentBox');
    var $inputText = $inputBox.find('#commentInput').val();
    $inputBox.find('#commentInput').val('');
    var $id = $inputBox.closest('.panel').attr('id');
    if($inputText != '') postComment($inputText, $id);
});
$body.delegate('#commentInput', 'keydown', function (e) {
  if(event.key == "Enter"){
    var $inputBox = $(this).closest('#commentBox');
    var $inputText = $inputBox.find('#commentInput').val();
    $inputBox.find('#commentInput').val('');
    var $id = $inputBox.closest('.panel').attr('id');
    if($inputText != '') postComment($inputText, $id);
  }
})

$body.delegate('i.fa-file', 'click', function () {
  $("input[type='file']").trigger('click');
});

$body.delegate('#record', 'click', function () {
  if($(this).hasClass('btn-success')){
    navigator.mediaDevices.getUserMedia({audio:true}).then(stream => {
      handlerFunction(stream);
      console.log("recording");
      $(this).removeClass('btn-success');
      $(this).addClass('btn-danger');
      audioChunks = [];
      rec.start();
    });
  } else {
    console.log("stopped recording");
    $(this).removeClass('btn-danger');
    $(this).addClass('btn-success');
    rec.stop();
  }
});

/**
 * handlerFunction - handles recording of audio
 * @param  {Audio} name stream
 */
function handlerFunction(stream){
  rec = new MediaRecorder(stream);
  rec.ondataavailable = e => {
    audioChunks.push(e.data);
    if (rec.state == "inactive"){
      let blob = new Blob(audioChunks,{type:'audio/mpeg-3'});
      recordedAudio.src = URL.createObjectURL(blob);
      recordedAudio.controls=true;
      recordedAudio.autoplay=true;
      for (var pair of fileList.entries()) {
          if(pair[1].name == "VoiceInput.mpeg") fileList.splice(pair[0], 1);
      }
      fileList.push(new File([blob], "VoiceInput.mpeg"));
    }
  }
}

$body.delegate('#files', 'change', function () {
  var fileInput = document.getElementById('files');
  for (var pair of fileList.entries()) {
      if(pair[1].name != "VoiceInput.mpeg") fileList.splice(pair[0], 1);
  }
  $('#postdiv span').remove();
  $('#postdiv br').remove();
  for(var i=0; i < fileInput.files.length; i++) {
    console.log(fileInput.files[i]);
    fileList.push(fileInput.files[i]);
    $('#postdiv').append('<div><span id="trash_item">'+fileInput.files[i].name+'<svg xmlns="http://www.w3.org/2000/svg" fill="none" viewBox="0 0 24 24" stroke-width="1.5" stroke="currentColor" class="w-5 h-5 ml-2 inline-block"><path stroke-linecap="round" stroke-linejoin="round" d="M14.74 9l-.346 9m-4.788 0L9.26 9m9.968-3.21c.342.052.682.107 1.022.166m-1.022-.165L18.16 19.673a2.25 2.25 0 01-2.244 2.077H8.084a2.25 2.25 0 01-2.244-2.077L4.772 5.79m14.456 0a48.108 48.108 0 00-3.478-.397m-12 .562c.34-.059.68-.114 1.022-.165m0 0a48.11 48.11 0 013.478-.397m7.5 0v-.916c0-1.18-.91-2.164-2.09-2.201a51.964 51.964 0 00-3.32 0c-1.18.037-2.09 1.022-2.09 2.201v.916m7.5 0a48.667 48.667 0 00-7.5 0" /></svg></span></div></br>');
  }
});

$body.delegate('#trash_item', 'click', function(e) {
  e.currentTarget.parentNode.remove()
  var fileName = e.currentTarget.innerText
  var fileList = fileList.filter(file => file.name != fileName);
}) 

/**
 * getExtension - get extension of a filename
 */
function getExtension(filename) {
  var parts = filename.split('.');
  return parts[parts.length - 1];
}

/**
 * isImage - tests if file is image with extension .jpg, .bmp, .png
 */
function isImage(filename) {
  var ext = getExtension(filename);
  switch (ext.toLowerCase()) {
    case 'jpg':
    case 'bmp':
    case 'png':
      //etc
      return true;
  }
  return false;
}

/**
 * isVideo - test if file is video with video specific extension
 */
function isVideo(filename) {
  var ext = getExtension(filename);
  switch (ext.toLowerCase()) {
    case 'm4v':
    case 'avi':
    case 'mpg':
    case 'mp4':
    case 'webm':
    case 'ogg':
    case 'gif':
    case 'ogv':
      // etc
      return true;
  }
  return false;
}

/**
 * isAudio - test if file is audio with extension .mpeg
 */
function isAudio(filename) {
  var ext = getExtension(filename);
  switch (ext.toLowerCase()) {
    case 'mpeg':
      //etc
      return true;
  }
  return false;
}

function nextSlide(id) {
  $("#" + id +'.carousel.slide').carousel("next");
  $("#" + id +'.carousel.slide').carousel("pause");
}

function previousSlide(id) {
  $("#" + id +'.carousel.slide').carousel("prev");
  $("#" + id +'.carousel.slide').carousel("pause");
}

/**
 * calculateAgoTime
 * @param  {String} creationDate Date of the Post
 * @return {String} Output String with ago time
 */
function calculateAgoTime(creationDate) {
  var ago = new Date() - new Date(creationDate); // in milliseconds
  var mins = Math.floor((ago/1000)/60) + new Date().getTimezoneOffset(); // minutes + timezone offset
  var postDate = new Date(creationDate);

  if (Math.floor(mins / 60) == 0){
    return "" + mins % 60 + " mins ago";
  } else if (Math.floor(mins / 60) > 24) {
    return '' + postDate.getDate() + '.' + (postDate.getMonth()+1) + '.' + postDate.getFullYear() + ' - ' + postDate.getHours() + ':' + postDate.getMinutes();
  } else {
    return "" + Math.floor(mins / 60) + " hours " + mins % 60 + " mins ago";
  }
}

/**
 * comp - compare function for sorting Dates of Posts
 * @param  {JSON} a Post a
 * @param  {JSON} b Post b
 * @return {Float}   timevalue
 */
function comp(a, b) {
    return new Date(b.creation_date).getTime() - new Date(a.creation_date).getTime();
}

/**
 * compPinned - compare function for sorting posts on pinned attribute
 * @param  {JSON} a Post a
 * @param  {JSON} b Post b
 * @return {Float}   pinned value
 */
function compPinned(a, b) {
  return Number(b.pinned) - Number(a.pinned)
}

/**
 * compSpace - compare function for sorting Dates of Posts and if posts are pinned
 * @param  {JSON} a Post a
 * @param  {JSON} b Post b
 * @return {Float}   timevalue
 */
function compSpace(a,b) {
  // if pinned, add time value of 3154000000000 seconds(~10000 years) to time value of post
  if(a.pinned && b.pinned) {
    return (new Date(b.creation_date).getTime() + 3154000000000) - (new Date(a.creation_date).getTime() + 3154000000000);
  } else if(a.pinned && !b.pinned) {
    return new Date(b.creation_date).getTime() - (new Date(a.creation_date).getTime() + 3154000000000);
  } else if(b.pinned && !a.pinned) {
    return (new Date(b.creation_date).getTime() + 3154000000000) - new Date(a.creation_date).getTime();
  } else {
    return new Date(b.creation_date).getTime() - new Date(a.creation_date).getTime();
  }
}

/**

 * displayTimeline - renders Timeline
 * @param  {JSON} timeline description
 */
function displayTimeline(timeline) {

  console.log("get timeline success");

  //$('[data-toggle="tooltip"]').tooltip();
  $('.carousel').carousel();
  //loading posts => set from-Date until there is a post in interval from - to
  if(timeline.posts.length === 0 && daysAgo < 30) {
    yesterday = new Date(yesterday - (24 * 60 * 60 * 1000));
    daysAgo += 1;
    initNewsFeed();
    return;
  }
  daysAgo = 0;
  //sort posts based on creation_date from new to older
  var sortPostsByDateArray;
  if(inSpace) {
    // if in space, sort posts based on creation_date and isPinned
    sortPostsByDateArray = timeline.posts.sort(compSpace);
  } else {
    sortPostsByDateArray = timeline.posts.sort(comp);
  }

  // insert post flaf for guaranteeing right post order for new posts in case there are pinned posts
  var insert_post_flag = false
  var last_pinned_post_id = ''
  $.each(sortPostsByDateArray, function (i, post) {
    if(document.body.contains(document.getElementById(post._id))){
      insert_post_flag = true
      if(post.pinned == true) {
        last_pinned_post_id = post._id
        return true;
      }
      return false;
    }
  })

  $.each(sortPostsByDateArray, function (i, post) {
    var countLikes = 0;
    var likerHTML = '';
    var liked = false;
    if (post.hasOwnProperty('likers')) {
      countLikes = post.likers.length;
      post.likers.forEach(function (liker, index){
        likerHTML +='<li>' + liker + '</li>';
        if(currentUser.username == liker) liked = true;
      });
    }

    // case if post already displayed => update values of post
    if(document.body.contains(document.getElementById(post._id))){
      // updating values
      var $existingPost = $('#' + post._id);
      var $likeCounter = $existingPost.find('#likeCounter');
      var $likers = $existingPost.find('#likers');
      var $likeIcon = $likers.find('#likeIcon');
      var $agoPost = $existingPost.find('#agoPost');
      var $post_content = $existingPost.find('#post_content');

      $post_content.text(post.text);
      $agoPost.text(calculateAgoTime(post.creation_date));
      $likers.attr("data-original-title",likerHTML);
      $likeCounter.text(countLikes);
      if(post.hasOwnProperty('isRepost') && (post.isRepost == true)){
        var $originalAgo = $existingPost.find('#originalAgo');
        $originalAgo.text(calculateAgoTime(post.originalCreationDate));
        var $existingPost = $('#' + post._id);
        var $repost_content = $existingPost.find('#repost_content');
        $repost_content.text(post.repostText);
      }
      //toggle class if liked
     if(liked && $likeIcon.hasClass('text-white')) {
        $likeIcon.removeClass('text-white').addClass('text-green-800');
      } else if(!liked && $likeIcon.hasClass('text-green-800')) {
        $likeIcon.removeClass('text-green-800').addClass('text-white');
      }
      var $commentsList = $existingPost.find('.comments-list');
      if (post.hasOwnProperty('comments')) {
        var comments = post.comments.sort(compSpace)
        $.each(comments, function (j, comment) {
          var existingComment = document.getElementById(comment._id);
          // case if comments doesn't exist => render Comment (postComment)
          if(!document.body.contains(existingComment)) {
              var isCommentAuthor = (currentUser.username == comment.author.username) ? true : false;
              comment["isCommentAuthor"] = isCommentAuthor;
              comment["authorPicURL"] = baseUrl + '/uploads/' + comment.author.profile_pic;
              comment["ago"] = calculateAgoTime(comment.creation_date);
              $commentsList.append(Mustache.render(commentTemplate, comment));
          } else {
            //update values of comments
            existingComment.querySelector('#agoComment').innerHTML = calculateAgoTime(comment.creation_date);
          }
        });
      }
      return;
    } 

    //check if there are files to display
    if(post.hasOwnProperty('files') && post.files !== null && post.files.length > 0  ) {
        var fileImages = [];
        var fileVideos = [];
        var fileAudios = [];
        var fileMediaCountTail = [];
        var otherfiles = [];

        $.each(post.files, function (j, file) {
          if(isImage(file)) fileImages.push(baseUrl + '/uploads/' + file);
          else if (isVideo(file)) fileVideos.push(baseUrl + '/uploads/' + file);
          else if (isAudio(file)) fileAudios.push(baseUrl + '/uploads/' + file);
          else {
            otherfiles.push({"path": baseUrl + '/uploads/' + file, "name" : file});
          }
        });

        post["hasMedia"] = ((fileImages.length + fileVideos.length) > 0) ? true : false;
        post["multipleMedia"] = ((fileImages.length + fileVideos.length) > 1) ? true : false;
        if(post["hasMedia"] == true){
          var media = fileImages.concat(fileVideos); //concatenation of 2 arrays
          var firstMediaURL = media.shift();  //removes first element of media
          post["firstMediaURL"] = firstMediaURL;
          post["firstMediaIsImage"] = (isImage(firstMediaURL)) ? true : false;
          post["tailImagesURL"] = fileImages.filter(value => media.includes(value)); //intersection of 2 arrays => fileImages and media
          post["tailVideosURL"] = fileVideos.filter(value => media.includes(value));
          for(var i=0; i<media.length; i++) fileMediaCountTail.push(i+1);
          post["fileMediaCountTail"] = fileMediaCountTail;
      }
        post["audiosURL"] = fileAudios;
        post["otherfiles"] = otherfiles;
    }

    var isAuthor = (currentUser.username == post.author.username) ? true : false;
    var isRepostAuthor = (currentUser.username == post.repostAuthor) ? true : false;
    //add additional values to post JSON
    post["isAuthor"] = isAuthor;
    post["authorPicURL"] = baseUrl + '/uploads/' + post.author.profile_pic;
    post["ago"] = calculateAgoTime(post.creation_date);
    post["likes"] = countLikes;
    if(post.tags !== null) {
      post["tags"] = post["tags"].toString();
    }
    //check if it was postet in a space
    if (post.space == null) {
      post["hasSpace"] = false;
    } else post["hasSpace"] = true;

    if(post['isRepost'] == true){
      post["isRepostAuthor"] = isRepostAuthor;
      post["originalAgo"] = calculateAgoTime(post.originalCreationDate);
      post["repostAuthorPicURL"] = baseUrl + '/uploads/' + post.repostAuthorProfilePic;

      // simply always append if insert_post_flag is false, the correct order of the posts is guaranteed because it is sorted before (see function compSpace)
      // else prepend post to feed after pinned posts or at the beginning of the timeline
      if(insert_post_flag) {     
        if(inSpace) {
          $('#' + last_pinned_post_id).after(Mustache.render(repostTemplate, post))
        } else {
          $feedContainer.prepend(Mustache.render(repostTemplate, post));
        }
      } else {
        $feedContainer.append(Mustache.render(repostTemplate, post));
      }  
    } else{
      if (inSpace) {
          var isAdmin = true;
          post["isAdmin"] = isAdmin; //why is this always set to true?!
          post["inSpace"] = true;
      } else {
        post["inSpace"] = false;
      }
      // simply always append if insert_post_flag is false, the correct order of the posts is guaranteed because it is sorted before (see function compSpace)
      // else prepend post to feed after pinned posts or at the beginning of the timeline
      //
      if(insert_post_flag) {     
        if(inSpace) {
          $('#' + last_pinned_post_id).after(Mustache.render(postTemplate, post))
        } else {
          $feedContainer.prepend(Mustache.render(postTemplate, post));
        }
      } else {
        $feedContainer.append(Mustache.render(postTemplate, post));
      }   
    }

    //in both case render comments to post and tags
    var $feed = $('#' + post._id);
    var $likeIcon = $feed.find('#likeIcon');
    if(liked) $likeIcon.removeClass('text-blue-700').addClass('text-green-700');
    if (post.hasOwnProperty('comments')) {
      var $commentsList = $feed.find('.comments-list');
      var comments = post.comments.sort(compSpace).reverse()
      $.each(comments, function (j, comment) {
        var isCommentAuthor = (currentUser.username == comment.author.username) ? true : false;
        comment["isCommentAuthor"] = isCommentAuthor;
        comment["isPostAuthor"] = isAuthor;
        comment["authorPicURL"] = baseUrl + '/uploads/' + comment.author.profile_pic;
        comment["ago"] = calculateAgoTime(comment.creation_date);
        $commentsList.prepend(Mustache.render(commentTemplate, comment));
      });
    }

    //add tags
    var $dom = $feed.find('.meta');
    var tags = post.tags;
    var tagArray = []
    if(post.tags !== null) {
      tagArray = (typeof tags != 'undefined' && tags instanceof Array ) ? tags : tags.split(",");
    }
    tagArray.forEach(function (tag, index) {
        $dom.append(Mustache.render(tagTemplate, { text: '' + tag + '' }));
    });
  });
}

/**
 * getTimeline - get Admin timeline and call displayTimeline
 * @param  {String} from DateTime String (ISO)
 * @param  {String} to   DateTime String (ISO)
 */
function getTimeline(from, to) {
  $.ajax({
    type: 'GET',
    url: '/timeline?from=' + from + '&to=' + to,
    dataType: 'json',
    success: function (timeline) {
      displayTimeline(timeline);
    },

    error: function (xhr, status, error) {
      if (xhr.status == 401) {
        window.location.href = routingTable.platform;
      }
      else if(xhr.status === 403){
        window.createNotification({
            theme: 'error',
            showDuration: 5000
        })({
            title: 'Error!',
            message: 'Insufficient Permission'
        });
      }
      else {
        window.createNotification({
            theme: 'error',
            showDuration: 5000
        })({
            title: 'Server error!',
            message: 'Request for admin timeline failed.'
        });
    }
    },
  });
}

/**
 * getPersonalTimeline - get Personal timeline and call displayTimeline
 * @param  {String} from DateTime String (ISO)
 * @param  {String} to   DateTime String (ISO)
 */
function getPersonalTimeline(from, to) {
  $.ajax({
    type: 'GET',
    url: '/timeline/you?from=' + from + '&to=' + to,
    dataType: 'json',
    success: function (timeline) {
      displayTimeline(timeline);
    },
    error: function (xhr, status, error) {
      if (xhr.status == 401) {
        window.location.href = routingTable.platform;
      }
      else if(xhr.status === 403){
        window.createNotification({
            theme: 'error',
            showDuration: 5000
        })({
            title: 'Error!',
            message: 'Insufficient Permission'
        });
      }
      else {
        window.createNotification({
            theme: 'error',
            showDuration: 5000
        })({
            title: 'Server error!',
            message: 'Request for personal timeline failed'
        });
    }
    },
  });
}

/**
 * getTimelineSpace - get Space timeline and call displayTimeline
 * renders spaceProfilePanel - gets the spacemembers out of localStorage
 * @param  {String} from DateTime String (ISO)
 * @param  {String} to   DateTime String (ISO)
 */
function getTimelineSpace(spacename, from, to) {
  $.ajax({
    type: 'GET',
    url: '/timeline/space/' + spacename + '?from=' + from + '&to=' + to,
    dataType: 'json',
    success: function (timeline) {
      displayTimeline(timeline);
      var members = localStorage.getItem(spacename.split(' ').join('').replace("%20","")).split(",");

      // collects documents and corresponding tags from post for "Dokumente"-Tab in Space
      var documents = []
      $.each(timeline.posts, function(post) {
        $.each(timeline.posts[post].files, function(file) {
          documents.push({name:timeline.posts[post].files[file], tags: timeline.posts[post].tags.split(",")})
        })
      })

      // sets space pic and if current user is admin for edit space button
      var isAdmin = [];
      var space_pic = "";
      var this_space;

      // collects members and member pics for "Team"-Tab in Space
      var memberPictures = []

      $.each(Spaces, function(entry) {
        if(Spaces[entry].name == spacename.replace("%20"," ")) {
          this_space = Spaces[entry]
          if(Spaces[entry].admins.includes(currentUser.username)) {
            isAdmin.push(currentUser.username);
          }

          if(Spaces[entry].hasOwnProperty('space_pic')) {
            space_pic = Spaces[entry]["space_pic"];
          } else {
            space_pic = 'default_group_pic.jpg';
          }

          $.each(users, function(user_entry) {
            if(members.includes(users[user_entry].username)) {       
              var memberRole = "member";
              var memberIsAdmin = false;
              if(Spaces[entry].admins.includes(users[user_entry].username)) {
                memberRole = "admin"
                memberIsAdmin = true;
              }
              memberPictures.push({"username":users[user_entry].username, "profilePic": users[user_entry].profile_pic, "memberRole": memberRole, "memberIsAdmin": memberIsAdmin})
            }
          })
        }
      })

      // construct spaceProfilePanel
      if(!document.body.contains(document.getElementById('spaceProfilePanel'))) $('#spaceProfileContainer').prepend(Mustache.render(spaceHeaderTemplate, {spacename: '' + spacename.replace("%20", " ") + '', space_pic:  space_pic, member_pics : memberPictures, documents : documents, user: currentUser, isAdmin: isAdmin}));
    },
    error: function (xhr, status, error) {
      if (xhr.status == 401) {
        window.location.href = routingTable.platform;
      }
      else if(xhr.status === 403){
        window.createNotification({
            theme: 'error',
            showDuration: 5000
        })({
            title: 'Error!',
            message: 'Insufficient Permission'
        });
      }
      else {
        window.createNotification({
            theme: 'error',
            showDuration: 5000
        })({
            title: 'Server error!',
            message: 'Request for spacetimeline failed.'
        });
      }
    },
  });
}

/**
 * getTimelineUser - get a User timeline (profile) and call displayTimeline
 * @param  {String} username Name of the User
 * @param  {String} from DateTime String (ISO)
 * @param  {String} to   DateTime String (ISO)
 */
function getTimelineUser(username, from, to) {
  $.ajax({
    type: 'GET',
    url: '/timeline/user/' + username + '?from=' + from + '&to=' + to,
    dataType: 'json',
    success: function (timeline) {
      displayTimeline(timeline);
    },

    error: function (xhr, status, error) {
      if (xhr.status == 401) {
        window.location.href = routingTable.platform;
      }
      else if(xhr.status === 403){
        window.createNotification({
            theme: 'error',
            showDuration: 5000
        })({
            title: 'Error!',
            message: 'Insufficient Permission'
        });
      }
      else {
        window.createNotification({
            theme: 'error',
            showDuration: 5000
        })({
            title: 'Server error!',
            message: 'Request for Usertimeline failed.'
        });
      }
    },
  });
}

/**
 * post - post Feed and resets Values for Input
 * calls InitNewsFeed for update
 * @param  {String} text
 * @param  {String} tags
 * @param  {String} space
 */
function post(text, space) {
  var formData = new FormData();
  fileList.forEach(function (file, i) {
    formData.append("file"+i, file);
  });

  // searches post content for all occurences of tags beginning with #
  var hashtag_regex = /#([a-zA-Z0-9_]+)/g
  var match;
  var hashtags = []
  while ((match = hashtag_regex.exec(text)) != null) {
    hashtags.push(match[1])
  }

  formData.append("file_amount", fileList.length);
  formData.append("text", text);
  formData.append("tags", JSON.stringify(hashtags));
  if(space != null){
    formData.append("space", space);
  }

  $.ajax({
    type: 'POST',
    url: '/posts',
    data: formData,
    //important for upload
    contentType: false,
    processData: false,
    success: function (data) {
      initNewsFeed();
      $('#postFeed').val('');

      fileList = [];
      $('#postdiv span').remove();
      $('#postdiv br').remove();
      var audio = document.getElementById("recordedAudio");
      audio.removeAttribute("controls");

      $("#postAlert").html('');
      $("#postAlert").removeClass("alert alert-danger");
    },

    error: function (xhr, status, error) {
      if (xhr.status == 401) {
        window.location.href = routingTable.platform;
      }
      else if(xhr.status === 403){
        window.createNotification({
            theme: 'error',
            showDuration: 5000
        })({
            title: 'Error!',
            message: 'Insufficient Permission'
        });
      }
      else {
        window.createNotification({
            theme: 'error',
            showDuration: 5000
        })({
            title: 'Server error!',
            message: 'posting to timeline failed.'
        });
      }
    },
  });
}

/**
* updatePost - post Feed and resets Values for Input
* calls InitNewsFeed for update
* @param  {String} id
*/
function updatePost(id) {
  var formData = new FormData();
  formData.append("_id", String(id));
  formData.append("text", $('#updatePostTextArea').val());

  $.ajax({
    type: 'POST',
    url: '/posts',
    data: formData,
    //important for upload
    contentType: false,
    processData: false,
    success: function (data) {
      initNewsFeed();
    },

    error: function (xhr, status, error) {
      if (xhr.status == 401) {
        window.location.href = routingTable.platform;
      }
      else if(xhr.status === 403){
        window.createNotification({
            theme: 'error',
            showDuration: 5000
        })({
            title: 'Error!',
            message: 'Insufficient Permission'
        });
      }
      else {
        window.createNotification({
            theme: 'error',
            showDuration: 5000
        })({
            title: 'Server error!',
            message: 'posting to timeline failed.'
        });
      }
    },
  });
}

/**
 * deletePost - removes HTML element
 * calls InitNewsFeed for update
 * @param  {String} id id of the Post
 */
function deletePost(id) {
  dataBody = {
    'post_id': id
  };

  dataBody = JSON.stringify(dataBody);
  $.ajax({
    type: 'DELETE',
    url: '/posts',
    data: dataBody,
    success: function (data) {
      console.log("deleted post " + id);
      $('#'+id).remove();
      initNewsFeed();
    },

    error: function (xhr, status, error) {
      if (xhr.status == 401) {
        window.location.href = routingTable.platform;
      }
      else if(xhr.status === 403){
        window.createNotification({
            theme: 'error',
            showDuration: 5000
        })({
            title: 'Error!',
            message: 'Insufficient Permission'
        });
      }
      else {
        window.createNotification({
            theme: 'error',
            showDuration: 5000
        })({
            title: 'Server error!',
            message: 'Request to delete the post failed.'
        });
      }
    },
  });
}

/**
 * postComment - calls initNewsFeed for update after success
 * @param  {String} text comment Text
 * @param  {String} id   id of the Post
 */
function postComment(text, id) {
  dataBody = {
    'text': text,
    'post_id': id
  };

  dataBody = JSON.stringify(dataBody);
  $.ajax({
    type: 'POST',
    url: '/comment',
    data: dataBody,
    success: function (data) {
      console.log("posted " + text);
      initNewsFeed();
    },

    error: function (xhr, status, error) {
      if (xhr.status == 401) {
        window.location.href = routingTable.platform;
      }
      else if(xhr.status === 403){
        window.createNotification({
            theme: 'error',
            showDuration: 5000
        })({
            title: 'Error!',
            message: 'Insufficient Permission'
        });
      }
      else {
        window.createNotification({
            theme: 'error',
            showDuration: 5000
        })({
            title: 'Server error!',
            message: 'post comment failed.'
        });
      }
    },
  });
}

/**
 * deleteComment - removes HTML element
 * calls initNewsFeed after success for update
 * @param  {String} id id of the Comment
 */
function deleteComment(id) {
  dataBody = {
    'comment_id': id
  };

  dataBody = JSON.stringify(dataBody);
  $.ajax({
    type: 'DELETE',
    url: '/comment',
    data: dataBody,
    success: function (data) {
      console.log("deleted comment " + id);
      $('#'+id).remove();
      initNewsFeed();
    },

    error: function (xhr, status, error) {
      if (xhr.status == 401) {
        window.location.href = routingTable.platform;
      }
      else if(xhr.status === 403){
        window.createNotification({
            theme: 'error',
            showDuration: 5000
        })({
            title: 'Error!',
            message: 'Insufficient Permission'
        });
      }
      else {
        window.createNotification({
            theme: 'error',
            showDuration: 5000
        })({
            title: 'Server error!',
            message: 'Request to delete comment failed.'
        });
      }
    },
  });
}

/**
 * postLike - calls initNewsFeed for update after success
 * @param  {String} id id of the Post
 */
function postLike(id) {
  dataBody = {
    'post_id': id
  };

  dataBody = JSON.stringify(dataBody);
  $.ajax({
    type: 'POST',
    url: '/like',
    data: dataBody,
    success: function (data) {
      console.log("liked post " + id);
      initNewsFeed();
    },

    error: function (xhr, status, error) {
      if (xhr.status == 401) {
        window.location.href = routingTable.platform;
      }
      else if(xhr.status === 403){
        window.createNotification({
            theme: 'error',
            showDuration: 5000
        })({
            title: 'Error!',
            message: 'Insufficient Permission'
        });
      }
      else {
        window.createNotification({
            theme: 'error',
            showDuration: 5000
        })({
            title: 'Server error!',
            message: 'like failed.'
        });
      }
    },
  });
}

/**
 * deleteLike - removes your own like on a post
 * calls initNewsFeed for update after success
 * @param  {String} id id of the post
 */
function deleteLike(id) {
  dataBody = {
    'post_id': id
  };

  dataBody = JSON.stringify(dataBody);
  $.ajax({
    type: 'DELETE',
    url: '/like',
    data: dataBody,
    success: function (data) {
      console.log("disliked post " + id);
      initNewsFeed();
    },

    error: function (xhr, status, error) {
      if (xhr.status == 401) {
        window.location.href = routingTable.platform;
      }
      else if(xhr.status === 403){
        window.createNotification({
            theme: 'error',
            showDuration: 5000
        })({
            title: 'Error!',
            message: 'Insufficient Permission'
        });
      }
      else {
        window.createNotification({
            theme: 'error',
            showDuration: 5000
        })({
            title: 'Server error!',
            message: 'delete like failed.'
        });
      }
    },
  });
}

/**
 * getSpaces - gets a list of all Spaces from Server
 * renders Space-Dropdown and Select Space at new Post (spaceTemplate & spaceTemplateSelect)
 * store to localStorage key:spacename, value: [members]
 */
function getSpaces() {
  $.ajax({
    type: 'GET',
    url: '/spaceadministration/list',
    async: false,  //very important that this ajax is awaited because it sets the Spaces array which is required by other functions to work
    dataType: 'json',
    success: function (data) {
      console.log("get Spaces success");
      var $dropdown = $body.find('#spaceDropdown');
      
      // clears existing Spaces Array without creating brand new array  
      Spaces.length = 0
      $.each(data.spaces, function (i, space) {
        //return if already rendered
        if(document.body.contains(document.getElementById(space._id))) return;
        // inSpace as local var (not the global)
        var inSpace = (currentUser.spaces.indexOf(space.name) > -1) ? true : false;
        // needed for displaying "join" button
        if(inSpace != false) {
          space['inSpace'] = inSpace;
          $dropdown.prepend(Mustache.render(spaceTemplate, space));
        }
        localStorage.setItem(space.name.split(' ').join(''), space.members);
        space.name.replace(" ", "%20")
        Spaces.push(space);

        // if not in Space render spaceTemplateSelect
        if (currURL.indexOf(baseUrl + '/space') == -1) {
          $('#selectSpace').append(Mustache.render(spaceTemplateSelect, space));
        }

      });
    },

    error: function (xhr, status, error) {
      if (xhr.status == 401) {
        window.location.href = routingTable.platform;
      }
      else if(xhr.status === 403){
        window.createNotification({
            theme: 'error',
            showDuration: 5000
        })({
            title: 'Error!',
            message: 'Insufficient Permission'
        });
      }
      else {
        window.createNotification({
            theme: 'error',
            showDuration: 5000
        })({
            title: 'Server error!',
            message: 'Request all spaces failed.'
        });
      }
    },
  });
}

/**
 * checkUpdate - if response is 200 there is a new post => call initNewsFeed for update
 * now is datetime of last checking the timeline (ISO String)
 */
function checkUpdate() {
  $.ajax({
    type: 'GET',
    url: '/updates?from=' + now,
    dataType: 'json'
  }).done(function (data, statusText, xhr) {
    if (xhr.status == 200) initNewsFeed();
  });
}

/**
 * likeDislike - toggle function for html update on like & dislike
 * calls deleteLike or postLike depending on elements html class
 * @param  {HTML} e  html element
 * @param  {String} id id of the post
 */
function likeDislike(e, id) {
  var likeIcon = e.firstElementChild;
  if(likeIcon.classList.contains("text-green-700")) {
    deleteLike(id);
    likeIcon.classList.remove("text-green-700")
  } else {
    postLike(id);
    likeIcon.classList.add("text-green-700")
  }
}

/**
 * repost - reposts post with id
 * @param  {String} name id
 */
function repost(id){
  var space = ($( '#selectRepostSpace'+id +' option:selected' ).val() === "null") ? null : $( '#selectRepostSpace'+id +' option:selected' ).val();

  dataBody = {
    'post_id': id,
    'text': String($('#shareText'+id).val()),
    'space': space
  };

  dataBody = JSON.stringify(dataBody);
  $.ajax({
    type: 'POST',
    url: '/repost',
    data: dataBody,
    success: function (data) {
      console.log("repost" + id);
      var msg = (space != null) ? space : "your timeline.";
      window.createNotification({
          theme: 'success',
          showDuration: 5000
      })({
          message: 'You shared into ' + msg
      });
      initNewsFeed();
    },

    error: function (xhr, status, error) {
      if (xhr.status == 401) {
        window.location.href = routingTable.platform;
      }
      else if(xhr.status === 403){
        window.createNotification({
            theme: 'error',
            showDuration: 5000
        })({
            title: 'Error!',
            message: 'Insufficient Permission'
        });
      }
      else {
        window.createNotification({
            theme: 'error',
            showDuration: 5000
        })({
            title: 'Server error!',
            message: 'reposting failed.'
        });
      }
    },
  });
}

/**
* updateRepost - updates repost with id
* calls InitNewsFeed for update
* @param  {String} id
 */
function updateRepost(id) {
  dataBody = {
    '_id': id,
    'repostText': String($('#update_repost_content').val()),
  };
  $.ajax({
    type: 'POST',
    url: '/repost',
    data: dataBody,
    success: function (data) {
      console.log("repost" + id);
      window.createNotification({
          theme: 'success',
          showDuration: 5000
      })
      initNewsFeed();
    },

    error: function (xhr, status, error) {
      if (xhr.status == 401) {
        window.location.href = routingTable.platform;
      }
      else if(xhr.status === 403){
        window.createNotification({
            theme: 'error',
            showDuration: 5000
        })({
            title: 'Error!',
            message: 'Insufficient Permission'
        });
      }
      else {
        window.createNotification({
            theme: 'error',
            showDuration: 5000
        })({
            title: 'Server error!',
            message: 'reposting failed.'
        });
      }
    },
  });
}

/**
 * pinDepinPost - pins or depins selected post based on attribute in classList of element pinIcon
 * if classList contains outlinePin -> post is not pinned -> postPostPin
 * else if classList contains solidPin -> post is pinned -> removePostPin
 */
function pinDepinPost(e, id) {
  var pinIcon = e.firstElementChild;
  if(pinIcon.classList.contains("outlinePin")) {
    postPostPin(id);
  } else if(pinIcon.classList.contains("solidPin")) {
    removePostPin(id);
  }
}

/**
 * postPostPin - pins post with id
 * pin_type : "post" -> only for posts
 * @param  {String} name id
 */
function postPostPin(id) {
  dataBody = {
    'id': id,
    'pin_type': "post"
  };
  dataBody = JSON.stringify(dataBody);
  $.ajax({
    type: 'POST',
    url: '/pin',
    data: dataBody,
    success: function (data) {
      console.log("pinned post " + id);
      $feedContainer.empty()
      initNewsFeed();
    },
    error: function (xhr, status, error) {
      if (xhr.status == 401) {
        window.location.href = routingTable.platform;
      }
      else if(xhr.status === 403){
        window.createNotification({
            theme: 'error',
            showDuration: 5000
        })({
            title: 'Error!',
            message: 'Insufficient Permission'
        });
      }
      else {
        window.createNotification({
            theme: 'error',
            showDuration: 5000
        })({
            title: 'Server error!',
            message: 'Pin failed.'
        });
      }
    },
  });
}

/**
 * removePostPin - removes pin of post with id
 * pin_type : "post" -> only for posts
 * @param  {String} name id
 */
function removePostPin(id) {
  dataBody = {
    'id': id,
    'pin_type': "post"
  };
  dataBody = JSON.stringify(dataBody);
  $.ajax({
    type: 'DELETE',
    url: '/pin',
    data: dataBody,
    success: function (data) {
      console.log("Removed pin of post " + id);
      $feedContainer.empty()
      initNewsFeed();
    },
    error: function (xhr, status, error) {
      if (xhr.status == 401) {
        window.location.href = routingTable.platform;
      }
      else if(xhr.status === 403){
        window.createNotification({
            theme: 'error',
            showDuration: 5000
        })({
            title: 'Error!',
            message: 'Insufficient Permission'
        });
      }
      else {
        window.createNotification({
            theme: 'error',
            showDuration: 5000
        })({
            title: 'Server error!',
            message: 'delete like failed.'
        });
      }
    },
  });
}

/**
 * pinDepinComment - pins or depins selected comment based on attribute in classList of element pinIcon
 * if classList contains outlinePin -> comment is not pinned -> postCommentPin
 * else if classList contains solidPin -> comment is pinned -> removeCommentPin
 */
function pinDepinComment(e, id) {
  var pinIcon = e.firstElementChild;
  if(pinIcon.classList.contains("outlinePin")) {
    postCommentPin(id);
  } else if(pinIcon.classList.contains("solidPin")) {
    removeCommentPin(id);
  }
}

/**
 * postCommentPin - pins comment of post with id
 * pin_type : "comment" -> only for comment
 * @param  {String} name id
 */
function postCommentPin(id) {
  dataBody = {
    'id': id,
    'pin_type': "comment"
  };
  dataBody = JSON.stringify(dataBody);
  $.ajax({
    type: 'POST',
    url: '/pin',
    data: dataBody,
    success: function (data) {
      console.log("pinned comment " + id);
      $feedContainer.empty()
      initNewsFeed();
    },
    error: function (xhr, status, error) {
      if (xhr.status == 401) {
        window.location.href = routingTable.platform;
      }
      else if(xhr.status === 403){
        window.createNotification({
            theme: 'error',
            showDuration: 5000
        })({
            title: 'Error!',
            message: 'Insufficient Permission'
        });
      }
      else {
        window.createNotification({
            theme: 'error',
            showDuration: 5000
        })({
            title: 'Server error!',
            message: 'Pin failed.'
        });
      }
    },
  });

}
/**
 * removeCommentPin - removes pin of comment of post with id
 * pin_type : "comment" -> only for comment
 * @param  {String} name id
 */
function removeCommentPin(id) {
  dataBody = {
    'id': id,
    'pin_type': "comment"
  };
  dataBody = JSON.stringify(dataBody);
  $.ajax({
    type: 'DELETE',
    url: '/pin',
    data: dataBody,
    success: function (data) {
      console.log("Removed pin of post " + id);
      $feedContainer.empty()
      initNewsFeed();
    },
    error: function (xhr, status, error) {
      if (xhr.status == 401) {
        window.location.href = routingTable.platform;
      }
      else if(xhr.status === 403){
        window.createNotification({
            theme: 'error',
            showDuration: 5000
        })({
            title: 'Error!',
            message: 'Insufficient Permission'
        });
      }
      else {
        window.createNotification({
            theme: 'error',
            showDuration: 5000
        })({
            title: 'Server error!',
            message: 'delete like failed.'
        });
      }
    },
  });
}

/**
 * loadSpacesRepost -
 */
function loadSpacesRepost(id){
  $.each(Spaces, function(key, space){
    for (i = 0; i < document.getElementById('selectRepostSpace'+id).length; ++i){
    if (document.getElementById('selectRepostSpace'+id).options[i].value == space.name){
      return;
        }
    }
    $('#selectRepostSpace'+id).append(Mustache.render(spaceTemplate, space));
  });
}<|MERGE_RESOLUTION|>--- conflicted
+++ resolved
@@ -221,9 +221,6 @@
     var selectedValue = ($( "#selectSpace option:selected" ).val() === "null") ? null : $( "#selectSpace option:selected" ).val();
     //while in space page: post in this space
     var space = (inSpace) ? spacename.replace("%20", " ") : selectedValue;
-<<<<<<< HEAD
-    if(text!='') post(text, space);
-=======
 
     let selectedWordpressPostId = $("#wordpressPostSelect").val();
     console.log(selectedWordpressPostId);
@@ -232,7 +229,6 @@
     }
 
     if(text!='') post(text, tags, space, selectedWordpressPostId);
->>>>>>> 4eeac9d2
     else {
       $("#postAlert").html('Add some text to your post!');
       $("#postAlert").addClass("alert alert-danger");
