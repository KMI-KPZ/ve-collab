--- conflicted
+++ resolved
@@ -263,12 +263,11 @@
     insert_profiles()
     insert_spaces()
     #delete_all_corresponding_posts()
-<<<<<<< HEAD
+    insert_posts()
     #insert_posts()
     #insert_roles()
     #insert_acl()
-=======
-    insert_posts()
-    #insert_posts()
-main()
->>>>>>> 506be822
+
+
+if __name__ == "__main__":
+    main()