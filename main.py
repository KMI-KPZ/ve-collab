--- conflicted
+++ resolved
@@ -1471,40 +1471,7 @@
         self.write({"routing": CONSTANTS.ROUTING_TABLE})
 
 
-<<<<<<< HEAD
-def make_app(called_by_platform):
-    if called_by_platform:
-        SOCIALSERV_CONSTANTS.STARTED_BY_PLATFORM = True
-        return tornado.web.Application([
-            (r"/main", MainHandler),
-            (r"/admin", AdminHandler),
-            (r"/myprofile", MyProfileHandler),
-            (r"/profile/([a-zA-Z\-0-9\.:,_]+)", ProfileHandler),
-            (r"/posts", PostHandler),
-            (r"/comment", CommentHandler),
-            (r"/like", LikePostHandler),
-            (r"/repost", RepostHandler),
-            (r"/follow", FollowHandler),
-            (r"/updates", NewPostsSinceTimestampHandler),
-            (r"/spaceadministration/([a-zA-Z\-0-9\.:,_]+)", SpaceHandler),
-            (r"/space/([a-zA-Z\-0-9\.:,_]+)", SpaceRenderHandler),
-            (r"/timeline", TimelineHandler),
-            (r"/timeline/space/([a-zA-Z\-0-9\.:,_]+)", SpaceTimelineHandler),
-            (r"/timeline/user/([a-zA-Z\-0-9\.:,_]+)", UserTimelineHandler),
-            (r"/timeline/you", PersonalTimelineHandler),
-            (r"/profileinformation", ProfileInformationHandler),
-            (r"/users/([a-zA-Z\-0-9\.:,_]+)", UserHandler),
-            (r"/tasks", TaskHandler),
-            (r"/permissions", PermissionHandler),
-            (r"/css/(.*)", tornado.web.StaticFileHandler, {"path": "./modules/SocialServ/css/"}),
-            (r"/html/(.*)", tornado.web.StaticFileHandler, {"path": "./modules/SocialServ/html/"}),
-            (r"/javascripts/(.*)", tornado.web.StaticFileHandler, {"path": "./modules/SocialServ/javascripts/"}),
-            (r"/uploads/(.*)", tornado.web.StaticFileHandler, {"path": "./modules/SocialServ/uploads/"})
-        ], cookie_secret='somekey')
-    else:
-=======
 def make_app(cookie_secret):
->>>>>>> 6bdb969b
         return tornado.web.Application([
             (r"/", MainRedirectHandler),
             (r"/main", MainHandler),
@@ -1532,9 +1499,6 @@
             (r"/html/(.*)", tornado.web.StaticFileHandler, {"path": "./html/"}),
             (r"/javascripts/(.*)", tornado.web.StaticFileHandler, {"path": "./javascripts/"}),
             (r"/uploads/(.*)", tornado.web.StaticFileHandler, {"path": "./uploads/"})
-<<<<<<< HEAD
-        ],cookie_secret='somekey')
-=======
         ], cookie_secret=cookie_secret)
 
 def determine_free_port():
@@ -1549,31 +1513,15 @@
         s.bind(('', 0))  # binding a socket to 0 lets the OS assign a port
         s.setsockopt(socket.SOL_SOCKET, socket.SO_REUSEADDR, 1)  # for threading scenario: the determined port can be used before this function returns
         return s.getsockname()[1]
->>>>>>> 6bdb969b
 
 
 async def main():
     signing.create_signing_key_if_not_exists()
 
     tornado.options.parse_command_line()
-<<<<<<< HEAD
-    app = make_app(False)
-    server = tornado.httpserver.HTTPServer(app)
-    server.listen(8889)
-    import socket_client
-    client = await socket_client.get_socket_instance()
-    response = await client.write({"type": "module_start",
-                                   "module_name": "SocialServ",
-                                   "port": 8889})
-
-    # server.start()
-
-    # webbrowser.open_new("http://localhost:{}/".format(5006))
-=======
     with open("config.json", "r") as fp:
         conf = json.load(fp)
         cookie_secret = conf["cookie_secret"]
->>>>>>> 6bdb969b
 
         if ("mongodb_username" in conf) and ("mongodb_password" in conf):
             CONSTANTS.MONGODB_USERNAME = conf["mongodb_username"]
