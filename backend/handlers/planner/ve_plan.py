--- conflicted
+++ resolved
@@ -365,15 +365,8 @@
                                         "tools": ["test"],
                                         "materials": ["test"]
                                     }
-<<<<<<< HEAD
-                                ]
-=======
                                 ],
-                                "evaluation_tools": ["test"],
-                                "attachments": ["<object_id_str>", "<object_id_str>"],
-                                "custom_attributes": {"my_attr": "my_value"},
                                 "original_plan": "<object_id_str>"
->>>>>>> 23a0690d
                             }
                         ],
                         "is_good_practise": True,
@@ -604,15 +597,8 @@
                                         "tools": ["test"],
                                         "materials": ["test"]
                                     }
-<<<<<<< HEAD
-                                ]
-=======
                                 ],
-                                "evaluation_tools": ["test"],
-                                "attachments": ["<object_id_str>", "<object_id_str>"],
-                                "custom_attributes": {"my_attr": "my_value"},
                                 "original_plan": "<object_id_str>"
->>>>>>> 23a0690d
                             }
                         ],
                         "is_good_practise": True,
@@ -930,15 +916,8 @@
                                 "tools": ["test"],
                                 "materials": ["test"]
                             }
-<<<<<<< HEAD
-                        ]
-=======
                         ],
-                        "evaluation_tools": ["test"],
-                        "attachments": ["<object_id_str>", "<object_id_str>"],
-                        "custom_attributes": {"my_attr": "my_value"},
                         "original_plan": "<object_id_str>"
->>>>>>> 23a0690d
                     }
                 }
 
