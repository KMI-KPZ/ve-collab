--- conflicted
+++ resolved
@@ -523,13 +523,7 @@
         """
 
         acl_manager = ACL(self.db)
-<<<<<<< HEAD
         acl_manager.space_acl.insert_default_discussion(CURRENT_USER.username, self.space_id)
-=======
-        acl_manager.space_acl.insert_default_discussion(
-            CURRENT_USER.username, self.space_name
-        )
->>>>>>> 0ceaa7dd
 
         # check if default rule was inserted
         acl_entry = self.db.space_acl.find_one(
@@ -905,13 +899,7 @@
         """
 
         acl_manager = ACL(self.db)
-<<<<<<< HEAD
         acl_manager.space_acl.delete(self.default_acl_entry["username"], self.space_id)
-=======
-        acl_manager.space_acl.delete(
-            self.default_acl_entry["username"], self.space_name
-        )
->>>>>>> 0ceaa7dd
 
         # check if entry was deleted
         acl_entry = self.db.space_acl.find_one(
@@ -2057,7 +2045,7 @@
             "author": CURRENT_ADMIN.username,
             "creation_date": datetime.now() + timedelta(days=1),
             "text": "test",
-            "space": "test_space",
+            "space": space_id,
             "pinned": True,
             "isRepost": False,
             "wordpress_post_id": None,
@@ -2071,14 +2059,9 @@
         post_manager = Posts(self.db)
 
         # this should include only the 3 posts in the space
-<<<<<<< HEAD
-        posts = post_manager.get_space_timeline(
-            space_id, datetime.now() - timedelta(days=1), datetime.now()
-=======
         # and the pinned post should be in the pinned_posts list
         timeline_posts, pinned_posts = post_manager.get_space_timeline(
-            "test_space", datetime.now(), 10
->>>>>>> 0ceaa7dd
+            space_id, datetime.now(), 10
         )
         self.assertEqual(len(timeline_posts), 3)
         self.assertEqual(len(pinned_posts), 1)
