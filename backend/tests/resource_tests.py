--- conflicted
+++ resolved
@@ -9,7 +9,10 @@
 from dotenv import load_dotenv
 import pymongo
 import requests
+from tornado.testing import AsyncTestCase
+from tornado.testing import gen_test
 from tornado.options import options
+
 from exceptions import (
     AlreadyAdminError,
     AlreadyFollowedException,
@@ -19,6 +22,7 @@
     FileAlreadyInRepoError,
     FileDoesntExistError,
     InvitationDoesntExistError,
+    MessageDoesntExistError,
     MissingKeyError,
     NoReadAccessError,
     NoWriteAccessError,
@@ -29,6 +33,7 @@
     OnlyAdminError,
     PlanAlreadyExistsError,
     PlanDoesntExistError,
+    RoomDoesntExistError,
     PostFileNotDeleteableError,
     PostNotExistingException,
     ProfileDoesntExistException,
@@ -38,7 +43,6 @@
     UserNotInvitedError,
     UserNotMemberError,
 )
-
 import global_vars
 from model import (
     Institution,
@@ -51,6 +55,7 @@
 )
 from resources.elasticsearch_integration import ElasticsearchConnector
 from resources.network.acl import ACL
+from resources.network.chat import Chat
 from resources.network.post import Posts
 from resources.network.profile import Profiles
 from resources.network.space import Spaces
@@ -3084,7 +3089,7 @@
         expect: successfully delete all ve_window entries
         that reference the supplied plan_id
         """
-        
+
         # add one more profile, that has a ve_window entry with the same plan_id
         # as the default_profile
         profile1 = self.create_profile("test1", ObjectId())
@@ -3103,7 +3108,6 @@
         result2 = self.db.profiles.find_one({"username": "test1"})
         self.assertEqual(len(result2["ve_window"]), 1)
         self.assertIn(profile1["ve_window"][0], result2["ve_window"])
-
 
 
 class SpaceResourceTest(BaseResourceTestCase):
@@ -4065,55 +4069,6 @@
         expect: SpaceDoesntExistError is raised because no space with this name exists
         """
 
-<<<<<<< HEAD
-from dotenv import load_dotenv
-import pymongo
-from tornado.testing import AsyncTestCase
-from tornado.testing import gen_test
-
-from exceptions import (
-    InvitationDoesntExistError,
-    MessageDoesntExistError,
-    MissingKeyError,
-    NoReadAccessError,
-    NoWriteAccessError,
-    NonUniqueTasksError,
-    PlanAlreadyExistsError,
-    PlanDoesntExistError,
-    RoomDoesntExistError,
-    UserNotMemberError,
-)
-import global_vars
-from model import (
-    Institution,
-    Lecture,
-    Step,
-    TargetGroup,
-    Task,
-    User,
-    VEPlan,
-)
-from resources.network.chat import Chat
-from resources.planner.ve_plan import VEPlanResource
-import util
-
-# don't change, these values match with the ones in BaseHandler
-CURRENT_ADMIN = User(
-    "test_admin", "aaaaaaaa-bbbb-0000-cccc-dddddddddddd", "test_admin@mail.de"
-)
-CURRENT_USER = User(
-    "test_user", "aaaaaaaa-bbbb-0000-cccc-dddddddddddd", "test_user@mail.de"
-)
-
-load_dotenv()
-
-
-def setUpModule():
-    """
-    initial one time setup that deals with config properties.
-    unittest will call this method itself.
-    """
-=======
         space_manager = Spaces(self.db)
         self.assertRaises(
             SpaceDoesntExistError,
@@ -4140,7 +4095,6 @@
         expect: OnlyAdminError is raised because the to-be-degraded user is
         the only admin of the space
         """
->>>>>>> 5e2be567
 
         space_manager = Spaces(self.db)
         self.assertRaises(
@@ -5888,7 +5842,6 @@
         )
 
 
-<<<<<<< HEAD
 class ChatResourceTest(BaseResourceTestCase, AsyncTestCase):
     def setUp(self) -> None:
         super().setUp()
@@ -6173,6 +6126,7 @@
             await self.chat_manager.send_message(
                 ObjectId(), "test_message", CURRENT_ADMIN.username
             )
+
     @gen_test
     async def test_send_message_error_user_not_room_member(self):
         """
@@ -6385,7 +6339,8 @@
             )[0]["send_states"][CURRENT_ADMIN.username],
             "sent",
         )
-=======
+
+
 class ElasticsearchIntegrationTest(BaseResourceTestCase):
     def setUp(self) -> None:
         return super().setUp()
@@ -6682,5 +6637,4 @@
 
 
 class NotificationIntegrationTest(BaseResourceTestCase):
-    pass
->>>>>>> 5e2be567
+    pass