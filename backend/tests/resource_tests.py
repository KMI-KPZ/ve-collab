from bson import ObjectId
from datetime import datetime, timedelta
import os
import time
from unittest import TestCase
from bson import ObjectId
import gridfs

from dotenv import load_dotenv
import pymongo
import requests
from tornado.testing import AsyncTestCase
from tornado.testing import gen_test
from tornado.options import options

from exceptions import (
    AlreadyAdminError,
    AlreadyFollowedException,
    AlreadyLikerException,
    AlreadyMemberError,
    AlreadyRequestedJoinError,
    FileAlreadyInRepoError,
    FileDoesntExistError,
    InvitationDoesntExistError,
    MessageDoesntExistError,
    MissingKeyError,
    NoReadAccessError,
    NoWriteAccessError,
    NonUniqueTasksError,
    NotFollowedException,
    NotLikerException,
    NotRequestedJoinError,
    OnlyAdminError,
    PlanAlreadyExistsError,
    PlanDoesntExistError,
    RoomDoesntExistError,
    PostFileNotDeleteableError,
    PostNotExistingException,
    ProfileDoesntExistException,
    SpaceAlreadyExistsError,
    SpaceDoesntExistError,
    UserNotAdminError,
    UserNotInvitedError,
    UserNotMemberError,
)
import global_vars
from main import make_app  # import, otherwise test mode will fail in the app
from model import (
    Evaluation,
    Institution,
    Lecture,
    PhysicalMobility,
    Step,
    TargetGroup,
    Task,
    User,
    VEPlan,
)
from resources.elasticsearch_integration import ElasticsearchConnector
from resources.network.acl import ACL
from resources.network.chat import Chat
from resources.network.post import Posts
from resources.network.profile import Profiles
from resources.network.space import Spaces
from resources.planner.ve_plan import VEPlanResource
import util

# don't change, these values match with the ones in BaseHandler
CURRENT_ADMIN = User(
    "test_admin", "aaaaaaaa-bbbb-0000-cccc-dddddddddddd", "test_admin@mail.de"
)
CURRENT_USER = User(
    "test_user", "aaaaaaaa-bbbb-0000-cccc-dddddddddddd", "test_user@mail.de"
)

load_dotenv()


def setUpModule():
    """
    initial one time setup that deals with config properties.
    unittest will call this method itself.
    """

    global_vars.mongodb_host = os.getenv("MONGODB_HOST", "localhost")
    global_vars.mongodb_port = int(os.getenv("MONGODB_PORT", "27017"))
    global_vars.mongodb_username = os.getenv("MONGODB_USERNAME")
    global_vars.mongodb_password = os.getenv("MONGODB_PASSWORD")
    global_vars.mongodb_db_name = "ve-collab-unittest"
    global_vars.elasticsearch_base_url = os.getenv(
        "ELASTICSEARCH_BASE_URL", "http://localhost:9200"
    )
    global_vars.elasticsearch_username = os.getenv("ELASTICSEARCH_USERNAME", "elastic")
    global_vars.elasticsearch_password = os.getenv("ELASTICSEARCH_PASSWORD")


def tearDownModule():
    """
    after all tests from all cases have run, wipe the whole db for safety's sake
    in case any of the test cases missed to clean up.
    unittest will call this method itself.
    """

    with util.get_mongodb() as db:
        for collection_name in db.list_collection_names():
            db.drop_collection(collection_name)


class BaseResourceTestCase(TestCase):
    @classmethod
    def setUpClass(cls):
        # initialize mongodb connection
        cls._client = pymongo.MongoClient(
            global_vars.mongodb_host,
            global_vars.mongodb_port,
            username=global_vars.mongodb_username,
            password=global_vars.mongodb_password,
        )
        cls._db = cls._client[global_vars.mongodb_db_name]

    def setUp(self) -> None:
        super().setUp()

        # set test mode to bypass authentication as an admin as default for each test case (test cases where user view is required will set mode themselves)
        options.test_admin = True

        # initialize mongodb connection
        self.client = self.__class__._client
        self.db = self.__class__._db

    def tearDown(self) -> None:
        self.client = None
        super().tearDown()

    @classmethod
    def tearDownClass(cls) -> None:
        # close mongodb connection
        cls._client.close()

    def create_step(
        self,
        name: str,
        timestamp_from: datetime = datetime(2023, 1, 1),
        timestamp_to: datetime = datetime(2023, 1, 8),
    ) -> Step:
        """
        convenience method to create a Step object with non-default values
        """

        return Step(
            name=name,
            workload=10,
            timestamp_from=timestamp_from,
            timestamp_to=timestamp_to,
            learning_env="test",
            learning_goal="test",
            tasks=[Task()],
            evaluation_tools=["test", "test"],
            attachments=[ObjectId()],
            custom_attributes={"test": "test"},
        )

    def create_target_group(self, name: str) -> TargetGroup:
        """
        convenience method to create a TargetGroup object with non-default values
        """
        return TargetGroup(
            name=name,
            age_min=30,
            age_max=40,
            experience="test",
            academic_course="test",
            mother_tongue="test",
            foreign_languages={"test": "l1"},
        )

    def create_institution(self, name: str = "test") -> Institution:
        """
        convenience method to create an institution with non-default values
        """

        return Institution(
            name=name,
            school_type="test",
            country="test",
            departments=["test", "test"],
            academic_courses=["test", "test"],
        )

    def create_lecture(self, name: str = "test") -> Lecture:
        """
        convenience method to create a lecture with non-default values
        """

        return Lecture(
            name=name,
            lecture_format="test",
            lecture_type="test",
            participants_amount=10,
        )

<<<<<<< HEAD
    def create_physical_mobility(self, location: str = "test") -> PhysicalMobility:
=======
    def create_physical_mobility(slef, location: str = "test") -> PhysicalMobility:
>>>>>>> c0ac1687
        """
        convenience method to create a physical mobility with non-default values
        """

        return PhysicalMobility(
            location=location,
            timestamp_from=datetime(2023, 1, 1),
            timestamp_to=datetime(2023, 1, 8),
        )

    def create_evaluation(self, username: str = "test_admin") -> Evaluation:
        """
        convenience method to create an evaluation with non-default values
        """

        return Evaluation(
            username=username,
            is_graded=True,
            task_type="test",
            assessment_type="test",
            evaluation_while="test",
            evaluation_after="test",
        )


class GlobalACLRessourceTest(BaseResourceTestCase):
    def setUp(self) -> None:
        super().setUp()

        self.default_acl_entry = {"role": "guest", "create_space": True}
        self.db.global_acl.insert_one(self.default_acl_entry.copy())

    def tearDown(self) -> None:
        super().tearDown()

        self.db.global_acl.delete_many({})

    def test_get_existing_keys(self):
        """
        expect: successfully get expected keys for each acl entry
        """

        acl_manager = ACL(self.db)
        keys = acl_manager.global_acl.get_existing_keys()
        self.assertEqual(["role", "create_space"], keys)

    def test_insert_default(self):
        """
        expect: successfully insert default rule for given role
        """

        acl_manager = ACL(self.db)
        acl_manager.global_acl.insert_default("another_role")

        # check if default rule was inserted
        acl_entry = self.db.global_acl.find_one({"role": "another_role"})
        self.assertIsNotNone(acl_entry)
        self.assertEqual(acl_entry["role"], "another_role")
        self.assertEqual(acl_entry["create_space"], True)

    def test_insert_admin(self):
        """
        expect: successfully insert an admin rule
        """

        acl_manager = ACL(self.db)
        acl_manager.global_acl.insert_admin()

        # check if admin rule was inserted
        acl_entry = self.db.global_acl.find_one({"role": "admin"})
        self.assertIsNotNone(acl_entry)
        self.assertEqual(acl_entry["role"], "admin")
        self.assertEqual(acl_entry["create_space"], True)

    def test_ask(self):
        """
        expect: successfully ask the acl for a given rolen and permission key
        """

        acl_manager = ACL(self.db)
        self.assertTrue(acl_manager.global_acl.ask("guest", "create_space"))

    def test_ask_error_key_doesnt_exist(self):
        """
        expect: KeyError is raised because the supplied permission key doesn't exist
        """

        acl_manager = ACL(self.db)
        self.assertRaises(KeyError, acl_manager.global_acl.ask, "guest", "test")

    def test_ask_error_role_doesnt_exist(self):
        """
        expect: Value is raised because the supplied role doesn't exist
        """

        acl_manager = ACL(self.db)
        self.assertRaises(
            ValueError, acl_manager.global_acl.ask, "test", "create_space"
        )

    def test_get(self):
        """
        expect: successfully get acl entry for given role
        """

        acl_manager = ACL(self.db)
        acl_entry = acl_manager.global_acl.get("guest")
        self.assertEqual(acl_entry["role"], "guest")
        self.assertEqual(acl_entry["create_space"], True)

    def test_get_error_role_doesnt_exist(self):
        """
        expect: None is returned because the supplied role doesn't exist
        """

        acl_manager = ACL(self.db)
        acl_entry = acl_manager.global_acl.get("test")
        self.assertIsNone(acl_entry)

    def test_get_all(self):
        """
        expect: successfully get all acl rules
        """

        # add one more rule
        test_rule = {"role": "test", "create_space": False}
        self.db.global_acl.insert_one(test_rule.copy())

        acl_manager = ACL(self.db)
        acl_entries = acl_manager.global_acl.get_all()
        self.assertEqual(len(acl_entries), 2)
        self.assertIn(self.default_acl_entry, acl_entries)
        self.assertIn(test_rule, acl_entries)

    def test_set(self):
        """
        expect: successfully set a single permission key value for a given role
        """

        acl_manager = ACL(self.db)
        acl_manager.global_acl.set("guest", "create_space", False)

        # check if value was set
        acl_entry = self.db.global_acl.find_one({"role": "guest"})
        self.assertIsNotNone(acl_entry)
        self.assertEqual(acl_entry["role"], "guest")
        self.assertEqual(acl_entry["create_space"], False)

    def test_set_upsert(self):
        """
        expect: using set, successfully insert a new role with permission key value
        that didn't exist before
        """

        acl_manager = ACL(self.db)
        acl_manager.global_acl.set("test", "create_space", True)

        # check if value was set
        acl_entry = self.db.global_acl.find_one({"role": "test"})
        self.assertIsNotNone(acl_entry)
        self.assertEqual(acl_entry["role"], "test")
        self.assertEqual(acl_entry["create_space"], True)

    def test_set_error_key_doesnt_exist(self):
        """
        expect: KeyError is raised because the supplied permission key doesn't exist
        """

        acl_manager = ACL(self.db)
        self.assertRaises(KeyError, acl_manager.global_acl.set, "guest", "test", True)

    def test_set_all(self):
        """
        expect: successfully set all permission keys with values for a given role
        (not incredibly effective for global acl tho, as there is currently only one key)
        """

        acl_manager = ACL(self.db)
        acl_manager.global_acl.set_all({"role": "guest", "create_space": False})

        # check if value was set
        acl_entry = self.db.global_acl.find_one({"role": "guest"})
        self.assertIsNotNone(acl_entry)
        self.assertEqual(acl_entry["role"], "guest")
        self.assertEqual(acl_entry["create_space"], False)

    def test_set_all_upsert(self):
        """
        expect: using set_all, successfully insert a new role with permission key values
        that didn't exist before
        """

        acl_manager = ACL(self.db)
        acl_manager.global_acl.set_all({"role": "test", "create_space": True})

        # check if value was set
        acl_entry = self.db.global_acl.find_one({"role": "test"})
        self.assertIsNotNone(acl_entry)
        self.assertEqual(acl_entry["role"], "test")
        self.assertEqual(acl_entry["create_space"], True)

    def test_set_all_error_missing_role(self):
        """
        expect: KeyError is raised because "role" attribute is missing from the dict
        """

        acl_manager = ACL(self.db)
        self.assertRaises(KeyError, acl_manager.global_acl.set_all, {"test": True})

    def test_set_all_error_wrong_key(self):
        """
        expect: KeyError is raised because atleast one of the supplied
        permission keys doesn't exist
        """

        acl_manager = ACL(self.db)
        self.assertRaises(
            KeyError, acl_manager.global_acl.set_all, {"role": "guest", "test": True}
        )

    def test_delete(self):
        """
        expect: successfully delete acl entry for given role
        """

        acl_manager = ACL(self.db)
        acl_manager.global_acl.delete("guest")

        # check if entry was deleted
        acl_entry = self.db.global_acl.find_one({"role": "guest"})
        self.assertIsNone(acl_entry)


class SpaceACLResourceTest(BaseResourceTestCase):
    def setUp(self) -> None:
        super().setUp()

        # create default space:
        self.space_id = ObjectId()
        self.space_name = "test"
        self.default_space = {
            "_id": self.space_id,
            "name": self.space_name,
            "invisible": False,
            "joinable": True,
            "members": [CURRENT_ADMIN.username],
            "admins": [CURRENT_ADMIN.username],
            "invites": [],
            "requests": [],
            "files": [],
        }
        self.db.spaces.insert_one(self.default_space)

        self.default_acl_entry = {
            "username": CURRENT_ADMIN.username,
            "space": self.space_id,
            "join_space": True,
            "read_timeline": True,
            "post": True,
            "comment": True,
            "read_wiki": True,
            "write_wiki": True,
            "read_files": True,
            "write_files": True,
        }
        self.db.space_acl.insert_one(self.default_acl_entry.copy())

    def tearDown(self) -> None:
        super().tearDown()

        self.db.spaces.delete_many({})
        self.db.space_acl.delete_many({})

    def test_get_existing_keys(self):
        """
        expect: successfully get expected keys for each acl entry
        """

        acl_manager = ACL(self.db)
        keys = acl_manager.space_acl.get_existing_keys()
        self.assertEqual(
            [
                "username",
                "space",
                "join_space",
                "read_timeline",
                "post",
                "comment",
                "read_wiki",
                "write_wiki",
                "read_files",
                "write_files",
            ],
            keys,
        )

    def test_insert_default(self):
        """
        expect: successfully insert default rule (everything except read_timeline False)
        for the given user in the given space
        """

        acl_manager = ACL(self.db)
        acl_manager.space_acl.insert_default(CURRENT_USER.username, self.space_id)

        # check if default rule was inserted
        acl_entry = self.db.space_acl.find_one(
            {"username": CURRENT_USER.username, "space": self.space_id}
        )
        self.assertIsNotNone(acl_entry)
        self.assertEqual(acl_entry["username"], CURRENT_USER.username)
        self.assertEqual(acl_entry["space"], self.space_id)
        self.assertEqual(acl_entry["join_space"], False)
        self.assertEqual(acl_entry["read_timeline"], True)
        self.assertEqual(acl_entry["post"], False)
        self.assertEqual(acl_entry["comment"], False)
        self.assertEqual(acl_entry["read_wiki"], False)
        self.assertEqual(acl_entry["write_wiki"], False)
        self.assertEqual(acl_entry["read_files"], False)
        self.assertEqual(acl_entry["write_files"], False)

    def test_insert_admin(self):
        """
        expect: successfully insert admin rule (everything True) for the given space
        """

        acl_manager = ACL(self.db)
        acl_manager.space_acl.insert_admin(CURRENT_USER.username, self.space_id)

        # check if admin rule was inserted
        acl_entry = self.db.space_acl.find_one(
            {"username": CURRENT_USER.username, "space": self.space_id}
        )
        self.assertIsNotNone(acl_entry)
        self.assertEqual(acl_entry["username"], CURRENT_USER.username)
        self.assertEqual(acl_entry["space"], self.space_id)
        self.assertEqual(acl_entry["join_space"], True)
        self.assertEqual(acl_entry["read_timeline"], True)
        self.assertEqual(acl_entry["post"], True)
        self.assertEqual(acl_entry["comment"], True)
        self.assertEqual(acl_entry["read_wiki"], True)
        self.assertEqual(acl_entry["write_wiki"], True)
        self.assertEqual(acl_entry["read_files"], True)
        self.assertEqual(acl_entry["write_files"], True)

    def test_insert_default_discussion(self):
        """
        expect: successfully insert default rule (everything except write_wiki True) for given
        user and given discussion space name
        """

        acl_manager = ACL(self.db)
        acl_manager.space_acl.insert_default_discussion(
            CURRENT_USER.username, self.space_id
        )

        # check if default rule was inserted
        acl_entry = self.db.space_acl.find_one(
            {"username": CURRENT_USER.username, "space": self.space_id}
        )
        self.assertIsNotNone(acl_entry)
        self.assertEqual(acl_entry["username"], CURRENT_USER.username)
        self.assertEqual(acl_entry["space"], self.space_id)
        self.assertEqual(acl_entry["join_space"], True)
        self.assertEqual(acl_entry["read_timeline"], True)
        self.assertEqual(acl_entry["post"], True)
        self.assertEqual(acl_entry["comment"], True)
        self.assertEqual(acl_entry["read_wiki"], True)
        self.assertEqual(acl_entry["write_wiki"], False)
        self.assertEqual(acl_entry["read_files"], True)
        self.assertEqual(acl_entry["write_files"], True)

    def test_ask(self):
        """
        expect: successfully ask the acl for a given username/space and permission key
        """

        acl_manager = ACL(self.db)
        self.assertTrue(
            acl_manager.space_acl.ask(
                self.default_acl_entry["username"], self.space_id, "join_space"
            )
        )
        self.assertTrue(
            acl_manager.space_acl.ask(
                self.default_acl_entry["username"], self.space_id, "read_timeline"
            )
        )
        self.assertTrue(
            acl_manager.space_acl.ask(
                self.default_acl_entry["username"], self.space_id, "post"
            )
        )
        self.assertTrue(
            acl_manager.space_acl.ask(
                self.default_acl_entry["username"], self.space_id, "comment"
            )
        )
        self.assertTrue(
            acl_manager.space_acl.ask(
                self.default_acl_entry["username"], self.space_id, "read_wiki"
            )
        )
        self.assertTrue(
            acl_manager.space_acl.ask(
                self.default_acl_entry["username"], self.space_id, "write_wiki"
            )
        )
        self.assertTrue(
            acl_manager.space_acl.ask(
                self.default_acl_entry["username"], self.space_id, "read_files"
            )
        )
        self.assertTrue(
            acl_manager.space_acl.ask(
                self.default_acl_entry["username"], self.space_id, "write_files"
            )
        )

    def test_ask_error_key_doesnt_exist(self):
        """
        expect: KeyError is raised because the supplied permission key doesn't exist
        """

        acl_manager = ACL(self.db)
        self.assertRaises(
            KeyError,
            acl_manager.space_acl.ask,
            self.default_acl_entry["username"],
            self.space_id,
            "test",
        )

    def test_ask_error_role_doesnt_exist(self):
        """
        expect: ValueError is raised because the supplied username doesn't exist
        """

        acl_manager = ACL(self.db)
        self.assertRaises(
            ValueError,
            acl_manager.space_acl.ask,
            "non_existing_user",
            self.space_id,
            "join_space",
        )

    def test_get(self):
        """
        expect: successfully get acl entry for given username/space
        """

        acl_manager = ACL(self.db)
        acl_entry = acl_manager.space_acl.get(
            self.default_acl_entry["username"], self.space_id
        )
        self.assertEqual(acl_entry["username"], self.default_acl_entry["username"])
        self.assertEqual(acl_entry["space"], self.space_id)
        self.assertEqual(acl_entry["join_space"], True)
        self.assertEqual(acl_entry["read_timeline"], True)
        self.assertEqual(acl_entry["post"], True)
        self.assertEqual(acl_entry["comment"], True)
        self.assertEqual(acl_entry["read_wiki"], True)
        self.assertEqual(acl_entry["write_wiki"], True)
        self.assertEqual(acl_entry["read_files"], True)
        self.assertEqual(acl_entry["write_files"], True)

    def test_get_error_username_doesnt_exist(self):
        """
        expect: None is returned because the supplied username doesn't exist
        """

        acl_manager = ACL(self.db)
        acl_entry = acl_manager.space_acl.get("non_existing_user", self.space_id)
        self.assertIsNone(acl_entry)

    def test_get_all(self):
        """
        expect: successfully get all acl rules of a space
        """

        # add one more rule for another space
        another_space_id = ObjectId()
        test_rule = {
            "username": "another_user",
            "space": another_space_id,
            "join_space": False,
            "read_timeline": False,
            "post": False,
            "comment": False,
            "read_wiki": False,
            "write_wiki": False,
            "read_files": False,
            "write_files": False,
        }
        self.db.space_acl.insert_one(test_rule.copy())

        acl_manager = ACL(self.db)
        acl_entries = acl_manager.space_acl.get_all(another_space_id)
        # default rule should not be in, because it is in another space
        self.assertEqual(len(acl_entries), 1)
        self.assertIn(test_rule, acl_entries)

    def test_get_full_list(self):
        """
        expect: successfully get all acl rules of all spaces
        """

        # add one more rule for another space
        test_rule = {
            "username": "another_user",
            "space": ObjectId(),
            "join_space": False,
            "read_timeline": False,
            "post": False,
            "comment": False,
            "read_wiki": False,
            "write_wiki": False,
            "read_files": False,
            "write_files": False,
        }
        self.db.space_acl.insert_one(test_rule.copy())

        acl_manager = ACL(self.db)
        acl_entries = acl_manager.space_acl.get_full_list()
        self.assertEqual(len(acl_entries), 2)
        self.assertIn(self.default_acl_entry, acl_entries)
        self.assertIn(test_rule, acl_entries)

    def test_set(self):
        """
        expect: successfully set a single permission key value for a given username/space
        """

        acl_manager = ACL(self.db)
        acl_manager.space_acl.set(
            self.default_acl_entry["username"], self.space_id, "join_space", False
        )

        # check if value was set
        acl_entry = self.db.space_acl.find_one(
            {"username": self.default_acl_entry["username"], "space": self.space_id}
        )
        self.assertIsNotNone(acl_entry)
        self.assertEqual(acl_entry["username"], self.default_acl_entry["username"])
        self.assertEqual(acl_entry["space"], self.space_id)
        self.assertEqual(acl_entry["join_space"], False)
        self.assertEqual(acl_entry["read_timeline"], True)
        self.assertEqual(acl_entry["post"], True)
        self.assertEqual(acl_entry["comment"], True)
        self.assertEqual(acl_entry["read_wiki"], True)
        self.assertEqual(acl_entry["write_wiki"], True)
        self.assertEqual(acl_entry["read_files"], True)
        self.assertEqual(acl_entry["write_files"], True)

    def test_set_upsert(self):
        """
        expect: using set, successfully insert a new username with permission key value
        that didn't exist before
        """

        acl_manager = ACL(self.db)
        acl_manager.space_acl.set("another_user", self.space_id, "join_space", False)

        # check if value was set
        acl_entry = self.db.space_acl.find_one(
            {"username": "another_user", "space": self.space_id}
        )
        self.assertIsNotNone(acl_entry)
        self.assertEqual(acl_entry["username"], "another_user")
        self.assertEqual(acl_entry["space"], self.space_id)
        self.assertEqual(acl_entry["join_space"], False)

    def test_set_error_key_doesnt_exist(self):
        """
        expect: KeyError is raised because the supplied permission key doesn't exist
        """

        acl_manager = ACL(self.db)
        self.assertRaises(
            KeyError,
            acl_manager.space_acl.set,
            self.default_acl_entry["username"],
            self.space_id,
            "test",
            True,
        )

    def test_set_all(self):
        """
        expect: successfully set all permission keys with values for a given username/space
        """

        acl_manager = ACL(self.db)
        acl_manager.space_acl.set_all(
            {
                "username": self.default_acl_entry["username"],
                "space": self.space_id,
                "join_space": False,
                "read_timeline": False,
                "post": False,
                "comment": False,
                "read_wiki": False,
                "write_wiki": False,
                "read_files": False,
                "write_files": False,
            },
        )

        # check if values were set
        acl_entry = self.db.space_acl.find_one(
            {"username": self.default_acl_entry["username"], "space": self.space_id}
        )
        self.assertIsNotNone(acl_entry)
        self.assertEqual(acl_entry["username"], self.default_acl_entry["username"])
        self.assertEqual(acl_entry["space"], self.space_id)
        self.assertEqual(acl_entry["join_space"], False)
        self.assertEqual(acl_entry["read_timeline"], False)
        self.assertEqual(acl_entry["post"], False)
        self.assertEqual(acl_entry["comment"], False)
        self.assertEqual(acl_entry["read_wiki"], False)
        self.assertEqual(acl_entry["write_wiki"], False)
        self.assertEqual(acl_entry["read_files"], False)
        self.assertEqual(acl_entry["write_files"], False)

    def test_set_all_upsert(self):
        """
        expect: using set_all, successfully insert a new username/space with permission key values
        that didn't exist before
        """

        acl_manager = ACL(self.db)
        acl_manager.space_acl.set_all(
            {
                "username": "test",
                "space": self.space_id,
                "join_space": False,
                "read_timeline": False,
                "post": False,
                "comment": False,
                "read_wiki": False,
                "write_wiki": False,
                "read_files": False,
                "write_files": False,
            },
        )

        # check if values were set
        acl_entry = self.db.space_acl.find_one(
            {"username": "test", "space": self.space_id}
        )
        self.assertIsNotNone(acl_entry)
        self.assertEqual(acl_entry["username"], "test")
        self.assertEqual(acl_entry["space"], self.space_id)
        self.assertEqual(acl_entry["join_space"], False)
        self.assertEqual(acl_entry["read_timeline"], False)
        self.assertEqual(acl_entry["post"], False)
        self.assertEqual(acl_entry["comment"], False)
        self.assertEqual(acl_entry["read_wiki"], False)
        self.assertEqual(acl_entry["write_wiki"], False)
        self.assertEqual(acl_entry["read_files"], False)
        self.assertEqual(acl_entry["write_files"], False)

    def test_set_all_error_missing_username(self):
        """
        expect: KeyError is raised because "username" attribute is missing from the dict
        """

        acl_manager = ACL(self.db)
        self.assertRaises(
            KeyError,
            acl_manager.space_acl.set_all,
            {
                "space": self.space_id,
                "join_space": False,
                "read_timeline": False,
                "post": False,
                "comment": False,
                "read_wiki": False,
                "write_wiki": False,
                "read_files": False,
                "write_files": False,
            },
        )

    def test_set_all_error_missing_space(self):
        """
        expect: KeyError is raised because "space" attribute is missing from the dict
        """

        acl_manager = ACL(self.db)
        self.assertRaises(
            KeyError,
            acl_manager.space_acl.set_all,
            {
                "username": self.default_acl_entry["username"],
                "join_space": False,
                "read_timeline": False,
                "post": False,
                "comment": False,
                "read_wiki": False,
                "write_wiki": False,
                "read_files": False,
                "write_files": False,
            },
        )

    def test_set_all_error_wrong_key(self):
        """
        expect: KeyError is raised because atleast one of the supplied
        permission keys doesn't exist
        """

        acl_manager = ACL(self.db)
        self.assertRaises(
            KeyError,
            acl_manager.space_acl.set_all,
            {
                "username": self.default_acl_entry["username"],
                "space": self.space_id,
                "test": True,
            },
        )

    def test_delete(self):
        """
        expect: successfully delete acl entries either by role or by space
        """

        acl_manager = ACL(self.db)
        acl_manager.space_acl.delete(self.default_acl_entry["username"], self.space_id)

        # check if entry was deleted
        acl_entry = self.db.space_acl.find_one(
            {"username": self.default_acl_entry["username"], "space": self.space_id}
        )
        self.assertIsNone(acl_entry)


class ACLResourceTest(BaseResourceTestCase):
    def setUp(self) -> None:
        super().setUp()

        # create default space:
        self.space_id = ObjectId()
        self.space_name = "test"
        self.default_space = {
            "_id": self.space_id,
            "name": self.space_name,
            "invisible": False,
            "joinable": True,
            "members": [CURRENT_ADMIN.username],
            "admins": [CURRENT_ADMIN.username],
            "invites": [],
            "requests": [],
            "files": [],
        }
        self.db.spaces.insert_one(self.default_space)

    def tearDown(self) -> None:
        super().tearDown()

        self.db.global_acl.delete_many({})
        self.db.space_acl.delete_many({})
        self.db.spaces.delete_many({})

    def test_ensure_acl_entries(self):
        """
        expect: successfully ensure that all acl entries exist for the given role,
        """

        acl_manager = ACL(self.db)
        acl_manager.ensure_acl_entries("guest")

        # check if the default global acl entry was created
        acl_entry = self.db.global_acl.find_one({"role": "guest"})
        self.assertIsNotNone(acl_entry)
        self.assertEqual(acl_entry["role"], "guest")
        self.assertEqual(acl_entry["create_space"], True)


class PostResourceTest(BaseResourceTestCase):
    def setUp(self) -> None:
        super().setUp()

        self.post_id = ObjectId()
        self.comment_id = ObjectId()
        self.default_comment = {
            "_id": self.comment_id,
            "author": CURRENT_USER.username,
            "creation_date": datetime(2023, 1, 1, 9, 5, 0),
            "text": "test_comment",
            "pinned": False,
        }
        self.default_post = {
            "_id": self.post_id,
            "author": CURRENT_ADMIN.username,
            "creation_date": datetime(2023, 1, 1, 9, 0, 0),
            "text": "test",
            "space": None,
            "pinned": False,
            "isRepost": False,
            "wordpress_post_id": None,
            "tags": ["test"],
            "files": [],
            "comments": [self.default_comment],
            "likers": [],
        }
        self.db.posts.insert_one(self.default_post)

        # insert a default profile for CURRENT_ADMIN (needed for timeline)
        self.db.profiles.insert_one(
            {
                "username": CURRENT_ADMIN.username,
                "role": "admin",
                "follows": [],
                "bio": "",
                "institution": "",
                "profile_pic": "default_profile_pic.jpg",
                "first_name": "",
                "last_name": "",
                "gender": "",
                "address": "",
                "birthday": "",
                "experience": [""],
                "expertise": "",
                "languages": [],
                "ve_ready": True,
                "excluded_from_matching": False,
                "ve_interests": [""],
                "ve_goals": [""],
                "preferred_formats": [""],
                "research_tags": [],
                "courses": [],
                "educations": [],
                "work_experience": [],
                "ve_window": [],
            }
        )

    def tearDown(self) -> None:
        super().tearDown()

        self.db.posts.delete_many({})
        self.db.profiles.delete_many({})
        self.db.spaces.delete_many({})

        # delete all created files in gridfs
        fs = gridfs.GridFS(self.db)
        for fs_file in fs.find():
            fs.delete(fs_file._id)

    def test_get_post(self):
        """
        expect: successfully get post
        """

        post_manager = Posts(self.db)
        post = post_manager.get_post(self.post_id)
        self.assertIsNotNone(post)
        self.assertEqual(post["_id"], self.default_post["_id"])
        self.assertEqual(post["author"], self.default_post["author"])
        self.assertEqual(post["creation_date"], self.default_post["creation_date"])
        self.assertEqual(post["text"], self.default_post["text"])
        self.assertEqual(post["space"], self.default_post["space"])
        self.assertEqual(post["pinned"], self.default_post["pinned"])
        self.assertEqual(post["isRepost"], self.default_post["isRepost"])
        self.assertEqual(
            post["wordpress_post_id"], self.default_post["wordpress_post_id"]
        )
        self.assertEqual(post["tags"], self.default_post["tags"])
        self.assertEqual(post["files"], self.default_post["files"])
        self.assertEqual(post["comments"], self.default_post["comments"])
        self.assertEqual(post["likers"], self.default_post["likers"])

        # again with supplying _id as str
        post = post_manager.get_post(str(self.post_id))
        self.assertIsNotNone(post)
        self.assertEqual(post["_id"], self.default_post["_id"])
        self.assertEqual(post["author"], self.default_post["author"])
        self.assertEqual(post["creation_date"], self.default_post["creation_date"])
        self.assertEqual(post["text"], self.default_post["text"])
        self.assertEqual(post["space"], self.default_post["space"])
        self.assertEqual(post["pinned"], self.default_post["pinned"])
        self.assertEqual(post["isRepost"], self.default_post["isRepost"])
        self.assertEqual(
            post["wordpress_post_id"], self.default_post["wordpress_post_id"]
        )
        self.assertEqual(post["tags"], self.default_post["tags"])
        self.assertEqual(post["files"], self.default_post["files"])
        self.assertEqual(post["comments"], self.default_post["comments"])
        self.assertEqual(post["likers"], self.default_post["likers"])

        # again with projection to only get _id, text, tags and author
        post = post_manager.get_post(
            self.post_id, {"text": True, "tags": True, "author": True}
        )
        self.assertEqual(post["_id"], self.default_post["_id"])
        self.assertEqual(post["author"], self.default_post["author"])
        self.assertEqual(post["tags"], self.default_post["tags"])
        self.assertEqual(post["text"], self.default_post["text"])
        self.assertNotIn("creation_date", post)

    def test_get_post_by_comment_id(self):
        """
        expect: successfully get post by comment id
        """

        post_manager = Posts(self.db)
        post = post_manager.get_post_by_comment_id(self.comment_id)
        self.assertIsNotNone(post)
        self.assertEqual(post["_id"], self.default_post["_id"])
        self.assertEqual(post["author"], self.default_post["author"])
        self.assertEqual(post["creation_date"], self.default_post["creation_date"])
        self.assertEqual(post["text"], self.default_post["text"])
        self.assertEqual(post["space"], self.default_post["space"])
        self.assertEqual(post["pinned"], self.default_post["pinned"])
        self.assertEqual(post["isRepost"], self.default_post["isRepost"])
        self.assertEqual(
            post["wordpress_post_id"], self.default_post["wordpress_post_id"]
        )
        self.assertEqual(post["tags"], self.default_post["tags"])
        self.assertEqual(post["files"], self.default_post["files"])
        self.assertEqual(post["comments"], self.default_post["comments"])
        self.assertEqual(post["likers"], self.default_post["likers"])

        # again with _id as str
        post = post_manager.get_post_by_comment_id(str(self.comment_id))
        self.assertIsNotNone(post)
        self.assertEqual(post["_id"], self.default_post["_id"])
        self.assertEqual(post["author"], self.default_post["author"])
        self.assertEqual(post["creation_date"], self.default_post["creation_date"])
        self.assertEqual(post["text"], self.default_post["text"])
        self.assertEqual(post["space"], self.default_post["space"])
        self.assertEqual(post["pinned"], self.default_post["pinned"])
        self.assertEqual(post["isRepost"], self.default_post["isRepost"])
        self.assertEqual(
            post["wordpress_post_id"], self.default_post["wordpress_post_id"]
        )
        self.assertEqual(post["tags"], self.default_post["tags"])
        self.assertEqual(post["files"], self.default_post["files"])
        self.assertEqual(post["comments"], self.default_post["comments"])
        self.assertEqual(post["likers"], self.default_post["likers"])

    def test_get_posts_by_tags(self):
        """
        expect: successfully get posts that have all of the supplied tags
        """

        # add more posts,
        additional_posts = [
            # this one should be included in the result
            {
                "_id": ObjectId(),
                "author": CURRENT_ADMIN.username,
                "creation_date": datetime(2023, 1, 1, 9, 0, 0),
                "text": "test",
                "space": None,
                "pinned": False,
                "isRepost": False,
                "wordpress_post_id": None,
                "tags": ["test", "test2"],
                "files": [],
                "comments": [],
                "likers": [],
            },
            # this one not
            {
                "_id": ObjectId(),
                "author": CURRENT_ADMIN.username,
                "creation_date": datetime(2023, 1, 1, 9, 0, 0),
                "text": "test",
                "space": None,
                "pinned": False,
                "isRepost": False,
                "wordpress_post_id": None,
                "tags": ["test2", "test3"],
                "files": [],
                "comments": [],
                "likers": [],
            },
        ]

        self.db.posts.insert_many(additional_posts)

        post_manamger = Posts(self.db)
        posts = post_manamger.get_posts_by_tags(["test"])
        self.assertEqual(len(posts), 2)
        _ids = [post["_id"] for post in posts]
        self.assertIn(self.default_post["_id"], _ids)
        self.assertIn(additional_posts[0]["_id"], _ids)

        # test again, searching for two tags
        posts = post_manamger.get_posts_by_tags(["test", "test2"])
        self.assertEqual(len(posts), 1)
        self.assertEqual(posts[0]["_id"], additional_posts[0]["_id"])

    def test_insert_post(self):
        """
        expect: successfully insert new post
        """

        new_post = {
            "author": CURRENT_ADMIN.username,
            "creation_date": datetime(2023, 1, 1, 9, 0, 0),
            "text": "new_test",
            "space": None,
            "pinned": False,
            "isRepost": False,
            "wordpress_post_id": None,
            "tags": ["test"],
            "files": [],
            "comments": [],
            "likers": [],
        }

        post_manager = Posts(self.db)
        post_id = post_manager.insert_post(new_post)

        # check if post was inserted
        post = self.db.posts.find_one({"_id": post_id})
        self.assertIsNotNone(post)
        self.assertEqual(post["author"], new_post["author"])
        self.assertEqual(post["creation_date"], new_post["creation_date"])
        self.assertEqual(post["text"], new_post["text"])
        self.assertEqual(post["space"], new_post["space"])
        self.assertEqual(post["pinned"], new_post["pinned"])
        self.assertEqual(post["isRepost"], new_post["isRepost"])
        self.assertEqual(post["wordpress_post_id"], new_post["wordpress_post_id"])
        self.assertEqual(post["tags"], new_post["tags"])
        self.assertEqual(post["files"], new_post["files"])
        self.assertEqual(post["comments"], new_post["comments"])
        self.assertEqual(post["likers"], new_post["likers"])

    def test_insert_post_error_missing_attributes(self):
        """
        expect: ValueError is raised because post dict is missing an attribute
        """

        # text is missing
        new_post = {
            "author": CURRENT_ADMIN.username,
            "creation_date": datetime(2023, 1, 1, 9, 0, 0),
            "space": None,
            "pinned": False,
            "isRepost": False,
            "wordpress_post_id": None,
            "tags": ["test"],
            "files": [],
            "comments": [],
            "likers": [],
        }

        post_manager = Posts(self.db)
        self.assertRaises(ValueError, post_manager.insert_post, new_post)

    def test_insert_post_update_instead(self):
        """
        expect: since new post dict contains an _id, update the existing post instead,
        but only the text is updateable
        """

        new_post = {
            "_id": self.post_id,
            "author": CURRENT_ADMIN.username,
            "creation_date": datetime(2023, 1, 1, 9, 0, 0),
            "text": "updated_test",
            "space": None,
            "pinned": True,  # change this too, expecting it to not be updated
            "isRepost": False,
            "wordpress_post_id": None,
            "tags": ["test"],
            "files": [],
            "comments": [],  # change this too, expecting it to not be updated
            "likers": [],
        }

        post_manager = Posts(self.db)
        post_manager.insert_post(new_post)

        # check if post was updated
        post = self.db.posts.find_one({"_id": self.post_id})
        self.assertIsNotNone(post)
        self.assertEqual(post["_id"], self.post_id)
        self.assertEqual(post["text"], new_post["text"])
        self.assertNotEqual(post["pinned"], new_post["pinned"])
        self.assertNotEqual(post["comments"], new_post["comments"])
        # rest is just pure sanity checks
        self.assertEqual(post["author"], new_post["author"])
        self.assertEqual(post["creation_date"], new_post["creation_date"])
        self.assertEqual(post["space"], new_post["space"])
        self.assertEqual(post["isRepost"], new_post["isRepost"])
        self.assertEqual(post["wordpress_post_id"], new_post["wordpress_post_id"])
        self.assertEqual(post["tags"], new_post["tags"])
        self.assertEqual(post["files"], new_post["files"])
        self.assertEqual(post["likers"], new_post["likers"])

    def test_insert_post_update_instead_error_missing_attribute(self):
        """
        expect: ValueError is raised because post dict that contains an _id and therefore
        triggers the post text update misses the text attribute
        """

        new_post = {
            "_id": self.post_id,
            "author": CURRENT_ADMIN.username,
            "creation_date": datetime(2023, 1, 1, 9, 0, 0),
            "space": None,
            "pinned": True,
            "isRepost": False,
            "wordpress_post_id": None,
            "tags": ["test"],
            "files": [],
            "comments": [],
            "likers": [],
        }

        post_manager = Posts(self.db)
        self.assertRaises(ValueError, post_manager.insert_post, new_post)

    def test_update_post_text(self):
        """
        expect: successfully update post text
        """

        post_manager = Posts(self.db)
        post_manager.update_post_text(self.post_id, "updated_test")

        # check if post was updated
        post = self.db.posts.find_one({"_id": self.post_id})
        self.assertIsNotNone(post)
        self.assertEqual(post["_id"], self.post_id)
        self.assertEqual(post["text"], "updated_test")

    def test_update_post_text_error_post_doesnt_exist(self):
        """
        expect: PostNotExistingException is raised because post doesn't exist
        """

        post_manager = Posts(self.db)
        self.assertRaises(
            PostNotExistingException, post_manager.update_post_text, ObjectId(), "test"
        )

    def test_delete_post(self):
        """
        expect: successfully delete post
        """

        post_manager = Posts(self.db)
        post_manager.delete_post(self.post_id)

        # check if post was deleted
        post = self.db.posts.find_one({"_id": self.post_id})
        self.assertIsNone(post)

    def test_delete_post_file(self):
        """
        expect: successfully delete post and corresponding files from gridfs
        """

        # first add new post with file
        fs = gridfs.GridFS(self.db)
        file_id = fs.put(b"test", filename="test.txt")
        new_post = {
            "author": CURRENT_ADMIN.username,
            "creation_date": datetime(2023, 1, 1, 9, 0, 0),
            "text": "new_test",
            "space": None,
            "pinned": False,
            "isRepost": False,
            "wordpress_post_id": None,
            "tags": ["test"],
            "files": [{"file_id": file_id, "file_name": "test.txt", "author": CURRENT_ADMIN.username}],
            "comments": [],
            "likers": [],
        }
        self.db.posts.insert_one(new_post)

        post_manager = Posts(self.db)
        post_manager.delete_post(new_post["_id"])

        # check if post was deleted
        post = self.db.posts.find_one({"_id": new_post["_id"]})
        self.assertIsNone(post)

        # check if file was deleted
        self.assertIsNone(fs.find_one({"_id": file_id}))

    def test_delete_post_file_space(self):
        """
        expect: successfully delete post and corresponding files from gridfs and the space's
        repository
        """

        # first add new file
        fs = gridfs.GridFS(self.db)
        file_id = fs.put(b"test", filename="test.txt")

        # create a space
        space_id = ObjectId()
        space_name = "test"
        space = {
            "_id": space_id,
            "name": space_name,
            "invisible": False,
            "joinable": True,
            "members": [CURRENT_ADMIN.username],
            "admins": [CURRENT_ADMIN.username],
            "invites": [],
            "requests": [],
            "files": [
                {
                    "file_id": file_id,
                    "author": CURRENT_ADMIN.username,
                    "manually_uploaded": True,
                }
            ],
        }
        self.db.spaces.insert_one(space)

        # create a post in the space
        post_id = ObjectId()
        post = {
            "_id": post_id,
            "author": CURRENT_ADMIN.username,
            "creation_date": datetime(2023, 1, 1, 9, 0, 0),
            "text": "new_test",
            "space": space_id,
            "pinned": False,
            "isRepost": False,
            "wordpress_post_id": None,
            "tags": ["test"],
            "files": [{"file_id": file_id, "file_name": "test.txt", "author": CURRENT_ADMIN.username}],
            "comments": [],
            "likers": [],
        }
        self.db.posts.insert_one(post)

        post_manager = Posts(self.db)
        post_manager.delete_post(post_id)

        # check if post was deleted
        post = self.db.posts.find_one({"_id": post_id})
        self.assertIsNone(post)

        # check if file was deleted
        self.assertIsNone(fs.find_one({"_id": file_id}))

        # check if file was deleted from space's repository
        space = self.db.spaces.find_one({"_id": space_id})
        self.assertEqual(space["files"], [])

    def test_delete_post_error_post_doesnt_exist(self):
        """
        expect: PostNotExistingException is raised because post doesn't exist
        """

        post_manager = Posts(self.db)
        self.assertRaises(
            PostNotExistingException, post_manager.delete_post, ObjectId()
        )

    def test_delete_post_by_space(self):
        """
        expect: successfully delete all posts in the space
        """

        # add 2 more space posts
        space_id = ObjectId()
        additional_posts = [
            {
                "_id": ObjectId(),
                "author": CURRENT_ADMIN.username,
                "creation_date": datetime(2023, 1, 1, 9, 0, 0),
                "text": "test",
                "space": space_id,
                "pinned": False,
                "isRepost": False,
                "wordpress_post_id": None,
                "tags": ["test"],
                "files": [],
                "comments": [],
                "likers": [],
            },
            {
                "_id": ObjectId(),
                "author": CURRENT_ADMIN.username,
                "creation_date": datetime(2023, 1, 1, 9, 0, 0),
                "text": "test",
                "space": space_id,
                "pinned": False,
                "isRepost": False,
                "wordpress_post_id": None,
                "tags": ["test"],
                "files": [],
                "comments": [],
                "likers": [],
            },
        ]
        self.db.posts.insert_many(additional_posts)

        post_manager = Posts(self.db)
        post_manager.delete_post_by_space(space_id)

        # check if posts were deleted
        posts = list(self.db.posts.find({"space": space_id}))
        self.assertEqual(len(posts), 0)

        # check that default post is still there
        post = self.db.posts.find_one({"_id": self.post_id})
        self.assertIsNotNone(post)

    def test_like_post(self):
        """
        expect: successfully like post
        """

        post_manager = Posts(self.db)
        post_manager.like_post(self.post_id, CURRENT_USER.username)

        # check if post was liked
        post = self.db.posts.find_one({"_id": self.post_id})
        self.assertIsNotNone(post)
        self.assertIn(CURRENT_USER.username, post["likers"])

    def test_like_post_error_post_doesnt_exist(self):
        """
        expect: PostNotExistingException is raised because no post with this _id
        exists
        """

        post_manager = Posts(self.db)
        self.assertRaises(
            PostNotExistingException, post_manager.like_post, ObjectId(), "test"
        )

    def test_like_post_error_already_liker(self):
        """
        expect: AlreadyLikerException is raised because user has already liked this post
        """

        # manually set liker
        self.db.posts.update_one(
            {"_id": self.post_id}, {"$set": {"likers": [CURRENT_ADMIN.username]}}
        )

        post_manager = Posts(self.db)
        self.assertRaises(
            AlreadyLikerException,
            post_manager.like_post,
            self.post_id,
            CURRENT_ADMIN.username,
        )

    def test_unlike_post(self):
        """
        expect: successfully remove like from post
        """

        # manually set liker
        self.db.posts.update_one(
            {"_id": self.post_id}, {"$set": {"likers": [CURRENT_ADMIN.username]}}
        )

        post_manager = Posts(self.db)
        post_manager.unlike_post(self.post_id, CURRENT_ADMIN.username)

        # check if post was unliked
        post = self.db.posts.find_one({"_id": self.post_id})
        self.assertIsNotNone(post)
        self.assertNotIn(CURRENT_ADMIN.username, post["likers"])

    def test_unlike_post_error_post_doesnt_exist(self):
        """
        expect: PostNotExistingException is raised because no post with this _id
        exists
        """

        post_manager = Posts(self.db)
        self.assertRaises(
            PostNotExistingException, post_manager.unlike_post, ObjectId(), "test"
        )

    def test_unlike_post_error_not_liker(self):
        """
        expect: NotLikerException is raised because the user has not previoulsy
        liked thist post
        """

        post_manager = Posts(self.db)
        self.assertRaises(
            NotLikerException,
            post_manager.unlike_post,
            self.post_id,
            CURRENT_ADMIN.username,
        )

    def test_add_comment(self):
        """
        expect: successfully add comment to the post
        """

        comment = {
            "author": CURRENT_ADMIN.username,
            "creation_date": datetime(2023, 1, 1, 9, 5, 0),
            "text": "new_comment",
            "pinned": False,
        }

        post_manager = Posts(self.db)
        comment_id = post_manager.add_comment(self.post_id, comment)

        # check if comment was added
        post = self.db.posts.find_one({"_id": self.post_id})
        self.assertIsNotNone(post)
        self.assertEqual(len(post["comments"]), 2)
        comment_ids = [comment["_id"] for comment in post["comments"]]
        comment_text = [comment["text"] for comment in post["comments"]]
        self.assertIn(comment["text"], comment_text)
        self.assertIn(comment_id, comment_ids)

    def test_add_comment_error_post_doesnt_exist(self):
        """
        expect: PostNotExistingException is raised because no post with this _id
        exists
        """

        comment = {
            "author": CURRENT_ADMIN.username,
            "creation_date": datetime(2023, 1, 1, 9, 5, 0),
            "text": "new_comment",
            "pinned": False,
        }

        post_manager = Posts(self.db)
        self.assertRaises(
            PostNotExistingException, post_manager.add_comment, ObjectId(), comment
        )

    def test_add_comment_error_missing_attributes(self):
        """
        expect: ValueError is raised because comment dict is missing an attribute
        """

        # text is missing
        comment = {
            "author": CURRENT_ADMIN.username,
            "creation_date": datetime(2023, 1, 1, 9, 5, 0),
            "pinned": False,
        }

        post_manager = Posts(self.db)
        self.assertRaises(ValueError, post_manager.add_comment, self.post_id, comment)

    def test_delete_comment(self):
        """
        expect: successfully delete a comment
        """

        post_manager = Posts(self.db)
        post_manager.delete_comment(self.comment_id, self.post_id)

        # check if comment was deleted
        post = self.db.posts.find_one({"_id": self.post_id})
        self.assertIsNotNone(post)
        self.assertEqual(len(post["comments"]), 0)

    def test_delete_comment_no_post_id(self):
        """
        expect: successfully delete a comment without supplying the corresponding
        post id
        """

        post_manager = Posts(self.db)
        post_manager.delete_comment(self.comment_id)

        # check if comment was deleted
        post = self.db.posts.find_one({"_id": self.post_id})
        self.assertIsNotNone(post)
        self.assertEqual(len(post["comments"]), 0)

    def test_delet_comment_error_post_doesnt_exist(self):
        """
        expect: PostNotExistingException is raised because no post with this _id
        exists
        """

        post_manager = Posts(self.db)
        self.assertRaises(
            PostNotExistingException,
            post_manager.delete_comment,
            self.comment_id,
            ObjectId(),
        )

        self.assertRaises(
            PostNotExistingException, post_manager.delete_comment, ObjectId()
        )

    def test_insert_repost(self):
        """
        expect: successuflly insert new repost
        """

        repost = {
            "author": CURRENT_ADMIN.username,
            "creation_date": datetime(2023, 1, 2, 9, 0, 0),
            "text": "test",
            "space": ObjectId(),
            "pinned": False,
            "wordpress_post_id": None,
            "tags": ["test"],
            "files": [],
            "comments": [],
            "likers": [],
            "isRepost": True,
            "repostAuthor": CURRENT_USER.username,
            "originalCreationDate": datetime(2023, 1, 1, 9, 0, 0),
            "repostText": "test_repost",
        }

        post_manager = Posts(self.db)
        repost_id = post_manager.insert_repost(repost)

        # check if repost was added
        post = self.db.posts.find_one({"_id": repost_id})
        self.assertIsNotNone(post)
        self.assertEqual(post["author"], repost["author"])
        self.assertEqual(post["creation_date"], repost["creation_date"])
        self.assertEqual(post["text"], repost["text"])
        self.assertEqual(post["space"], repost["space"])
        self.assertEqual(post["pinned"], repost["pinned"])
        self.assertEqual(post["wordpress_post_id"], repost["wordpress_post_id"])
        self.assertEqual(post["tags"], repost["tags"])
        self.assertEqual(post["files"], repost["files"])
        self.assertEqual(post["comments"], repost["comments"])
        self.assertEqual(post["likers"], repost["likers"])
        self.assertEqual(post["isRepost"], repost["isRepost"])
        self.assertEqual(post["repostAuthor"], repost["repostAuthor"])
        self.assertEqual(post["originalCreationDate"], repost["originalCreationDate"])
        self.assertEqual(post["repostText"], repost["repostText"])

    def test_insert_repost_update_instead(self):
        """
        expect: since new repost dict contains an _id, update the existing repost instead
        """

        # insert a repost into the db
        space_id = ObjectId()
        repost = {
            "_id": ObjectId(),
            "author": CURRENT_ADMIN.username,
            "creation_date": datetime(2023, 1, 2, 9, 0, 0),
            "text": "test",
            "space": space_id,
            "pinned": False,
            "wordpress_post_id": None,
            "tags": ["test"],
            "files": [],
            "comments": [],
            "likers": [],
            "isRepost": True,
            "repostAuthor": CURRENT_USER.username,
            "originalCreationDate": datetime(2023, 1, 1, 9, 0, 0),
            "repostText": "test_repost",
        }
        self.db.posts.insert_one(repost)

        repost = {
            "_id": repost["_id"],
            "author": CURRENT_ADMIN.username,
            "creation_date": datetime(
                2023, 1, 3, 9, 0, 0
            ),  # changed, but shouldnt be updated
            "text": "test",
            "space": space_id,
            "pinned": True,  # changed, but shouldnt be updated
            "wordpress_post_id": None,
            "tags": ["test"],
            "files": [],
            "comments": [],
            "likers": [],
            "isRepost": True,
            "repostAuthor": CURRENT_USER.username,
            "originalCreationDate": datetime(2023, 1, 1, 9, 0, 0),
            "repostText": "updated_test_repost",
        }
        post_manager = Posts(self.db)
        returned_repost_id = post_manager.insert_repost(repost)

        self.assertEqual(returned_repost_id, repost["_id"])

        # check if repost was updated, but only the repostText is updateable
        post = self.db.posts.find_one({"_id": repost["_id"]})
        self.assertIsNotNone(post)
        self.assertEqual(post["_id"], repost["_id"])
        self.assertEqual(post["author"], repost["author"])
        self.assertNotEqual(post["creation_date"], repost["creation_date"])
        self.assertEqual(post["text"], repost["text"])
        self.assertEqual(post["space"], repost["space"])
        self.assertNotEqual(post["pinned"], repost["pinned"])
        self.assertEqual(post["wordpress_post_id"], repost["wordpress_post_id"])
        self.assertEqual(post["tags"], repost["tags"])
        self.assertEqual(post["files"], repost["files"])
        self.assertEqual(post["comments"], repost["comments"])
        self.assertEqual(post["likers"], repost["likers"])
        self.assertEqual(post["isRepost"], repost["isRepost"])
        self.assertEqual(post["repostAuthor"], repost["repostAuthor"])
        self.assertEqual(post["originalCreationDate"], repost["originalCreationDate"])
        self.assertEqual(post["repostText"], repost["repostText"])

    def test_insert_repost_error_missing_attributes(self):
        """
        expect: ValueError is raised because repost dict is missing an attribute
        """

        # first, a normal post attribute is missing: text
        repost = {
            "author": CURRENT_ADMIN.username,
            "creation_date": datetime(2023, 1, 2, 9, 0, 0),
            "space": ObjectId(),
            "pinned": False,
            "wordpress_post_id": None,
            "tags": ["test"],
            "files": [],
            "comments": [],
            "likers": [],
            "isRepost": False,
            "repostAuthor": CURRENT_USER.username,
            "originalCreationDate": datetime(2023, 1, 1, 9, 0, 0),
            "repostText": "test_repost",
        }

        post_manager = Posts(self.db)
        self.assertRaises(ValueError, post_manager.insert_repost, repost)

        # now, a repost attribute is missing: repostText
        repost = {
            "author": CURRENT_ADMIN.username,
            "creation_date": datetime(2023, 1, 2, 9, 0, 0),
            "text": "test",
            "space": ObjectId(),
            "pinned": False,
            "wordpress_post_id": None,
            "tags": ["test"],
            "files": [],
            "comments": [],
            "likers": [],
            "isRepost": False,
            "repostAuthor": CURRENT_USER.username,
            "originalCreationDate": datetime(2023, 1, 1, 9, 0, 0),
        }

        post_manager = Posts(self.db)
        self.assertRaises(ValueError, post_manager.insert_repost, repost)

    def test_update_repost_text(self):
        """
        expect: successfully update repost text
        """

        # insert a repost into the db
        repost = {
            "_id": ObjectId(),
            "author": CURRENT_ADMIN.username,
            "creation_date": datetime(2023, 1, 2, 9, 0, 0),
            "text": "test",
            "space": ObjectId(),
            "pinned": False,
            "wordpress_post_id": None,
            "tags": ["test"],
            "files": [],
            "comments": [],
            "likers": [],
            "isRepost": True,
            "repostAuthor": CURRENT_USER.username,
            "originalCreationDate": datetime(2023, 1, 1, 9, 0, 0),
            "repostText": "test_repost",
        }
        self.db.posts.insert_one(repost)

        post_manager = Posts(self.db)
        post_manager.update_repost_text(repost["_id"], "updated_test_repost")

        # check if repost was updated
        post = self.db.posts.find_one({"_id": repost["_id"]})
        self.assertIsNotNone(post)
        self.assertEqual(post["_id"], repost["_id"])
        self.assertEqual(post["repostText"], "updated_test_repost")

    def test_update_repost_text_error_post_doesnt_exist(self):
        """
        expect: PostNotExistingException is raised because no post with this _id
        exists
        """

        post_manager = Posts(self.db)
        self.assertRaises(
            PostNotExistingException,
            post_manager.update_repost_text,
            ObjectId(),
            "test",
        )

    def test_pin_post(self):
        """
        expect: successfully set pinned attribute of post to True
        """

        post_manager = Posts(self.db)
        post_manager.pin_post(self.post_id)

        # check if post was pinned
        post = self.db.posts.find_one({"_id": self.post_id})
        self.assertIsNotNone(post)
        self.assertTrue(post["pinned"])

    def test_pin_post_error_post_doesnt_exist(self):
        """
        expect: PostNotExistingException is raised because no post with this _id
        exists
        """

        post_manager = Posts(self.db)
        self.assertRaises(PostNotExistingException, post_manager.pin_post, ObjectId())

    def test_unpin_post(self):
        """
        expect: successfully set pinned attribute of post to False
        """

        # manually set pinned to True
        self.db.posts.update_one({"_id": self.post_id}, {"$set": {"pinned": True}})

        post_manager = Posts(self.db)
        post_manager.unpin_post(self.post_id)

        # check if post was unpinned
        post = self.db.posts.find_one({"_id": self.post_id})
        self.assertIsNotNone(post)
        self.assertFalse(post["pinned"])

    def test_unpin_post_error_post_doesnt_exist(self):
        """
        expect: PostNotExistingException is raised because no post with this _id
        exists
        """

        post_manager = Posts(self.db)
        self.assertRaises(PostNotExistingException, post_manager.unpin_post, ObjectId())

    def test_pin_comment(self):
        """
        expect: successfully set pinned attribute of comment to True
        """

        post_manager = Posts(self.db)
        post_manager.pin_comment(self.comment_id)

        # check if comment was pinned
        post = self.db.posts.find_one({"_id": self.post_id})
        self.assertIsNotNone(post)
        self.assertTrue(post["comments"][0]["pinned"])

    def test_pin_comment_error_post_doesnt_exist(self):
        """
        expect: PostNotExistingException is raised because no post with this _id
        exists
        """

        post_manager = Posts(self.db)
        self.assertRaises(
            PostNotExistingException, post_manager.pin_comment, ObjectId()
        )

    def test_unpin_comment(self):
        """
        expect: successfully set pinned attribute of comment to False
        """

        # manually set pinned to True
        self.db.posts.update_one(
            {"_id": self.post_id}, {"$set": {"comments.0.pinned": True}}
        )

        post_manager = Posts(self.db)
        post_manager.unpin_comment(self.comment_id)

        # check if comment was unpinned
        post = self.db.posts.find_one({"_id": self.post_id})
        self.assertIsNotNone(post)
        self.assertFalse(post["comments"][0]["pinned"])

    def test_unpin_comment_error_post_doesnt_exist(self):
        """
        expect: PostNotExistingException is raised because no post with this _id
        exists
        """

        post_manager = Posts(self.db)
        self.assertRaises(
            PostNotExistingException, post_manager.unpin_comment, ObjectId()
        )

    def test_add_new_post_file(self):
        """
        expect: successfully store new file in gridfs
        """

        post_manager = Posts(self.db)
        file_id = post_manager.add_new_post_file(
            "test.txt", b"test", "text/plain", CURRENT_ADMIN.username
        )

        # check if file was stored in gridfs
        fs = gridfs.GridFS(self.db)
        self.assertIsNotNone(fs.find_one({"_id": file_id}))

    def test_get_full_timeline(self):
        """
        expect: successfully get all posts within the time frame
        """

        # add 5 posts with creation date now
        for i in range(5):
            post = {
                "author": CURRENT_ADMIN.username,
                "creation_date": datetime.now(),
                "text": "test",
                "space": None,
                "pinned": False,
                "isRepost": False,
                "wordpress_post_id": None,
                "tags": ["test"],
                "files": [],
                "comments": [],
                "likers": [],
            }
            self.db.posts.insert_one(post)

        post_manager = Posts(self.db)
        # this should include the 5 posts, but not the default one because its creation date is
        # in the past
        posts = post_manager.get_full_timeline(
            datetime.now() - timedelta(days=1), datetime.now()
        )
        self.assertEqual(len(posts), 5)

    def test_get_space_timeline(self):
        """
        expect: successfully get all posts within the time frame and in a space
        """

        # add 5 posts, 3 of them in the space
        space_id = ObjectId()
        for i in range(5):
            post = {
                "author": CURRENT_ADMIN.username,
                "creation_date": datetime.now(),
                "text": "test",
                "space": None,
                "pinned": False,
                "isRepost": False,
                "wordpress_post_id": None,
                "tags": ["test"],
                "files": [],
                "comments": [],
                "likers": [],
            }
            if i % 2 == 0:
                post["space"] = space_id
            self.db.posts.insert_one(post)

        # add one more space post outside of the time frame (lies in the future to check)
        # that is pinned
        post = {
            "author": CURRENT_ADMIN.username,
            "creation_date": datetime.now() + timedelta(days=1),
            "text": "test",
            "space": space_id,
            "pinned": True,
            "isRepost": False,
            "wordpress_post_id": None,
            "tags": ["test"],
            "files": [],
            "comments": [],
            "likers": [],
        }
        self.db.posts.insert_one(post)

        post_manager = Posts(self.db)

        # this should include only the 3 posts in the space
        # and the pinned post should be in the pinned_posts list
        timeline_posts, pinned_posts = post_manager.get_space_timeline(
            space_id, datetime.now(), 10
        )
        self.assertEqual(len(timeline_posts), 3)
        self.assertEqual(len(pinned_posts), 1)

    def test_get_user_timeline(self):
        """
        expect: successfully get all posts within the time frame and of a user
        """

        # add 5 posts, 3 of them by the user
        for i in range(5):
            post = {
                "author": CURRENT_ADMIN.username,
                "creation_date": datetime.now(),
                "text": "test",
                "space": None,
                "pinned": False,
                "isRepost": False,
                "wordpress_post_id": None,
                "tags": ["test"],
                "files": [],
                "comments": [],
                "likers": [],
            }
            if i % 2 == 0:
                post["author"] = CURRENT_USER.username
            self.db.posts.insert_one(post)

        post_manager = Posts(self.db)
        # this should include only the 3 posts by the user
        posts = post_manager.get_user_timeline(
            CURRENT_USER.username, datetime.now(), 10
        )
        self.assertEqual(len(posts), 3)

    def test_get_personal_timeline(self):
        """
        expect: successfully get all posts that are in the time frame and match the criteria (OR match):
        - from people that the user follows,
        - in spaces that the user is a member of
        - the users own posts
        """

        # follow CURRENT_USER.username
        self.db.profiles.update_one(
            {"username": CURRENT_ADMIN.username},
            {"$push": {"follows": CURRENT_USER.username}},
        )

        # add one post of CURRENT_USER.username and one of a different username
        post1 = {
            "_id": ObjectId(),
            "author": CURRENT_USER.username,
            "creation_date": datetime.now(),
            "text": "test",
            "space": None,
            "pinned": False,
            "isRepost": False,
            "wordpress_post_id": None,
            "tags": ["test"],
            "files": [],
            "comments": [],
            "likers": [],
        }
        post2 = {
            "_id": ObjectId(),
            "author": "non_following_user",
            "creation_date": datetime.now(),
            "text": "test",
            "space": None,
            "pinned": False,
            "isRepost": False,
            "wordpress_post_id": None,
            "tags": ["test"],
            "files": [],
            "comments": [],
            "likers": [],
        }

        # create space test_space
        space_id = ObjectId()
        space = {
            "_id": space_id,
            "name": "test_space",
            "invisible": False,
            "joinable": True,
            "members": [CURRENT_ADMIN.username],
            "admins": [CURRENT_ADMIN.username],
            "invites": [],
            "requests": [],
            "files": [],
        }
        self.db.spaces.insert_one(space)

        # add one post in a space that CURRENT_USER.username is a member of and one in a space that
        # he is not a member of
        post3 = {
            "_id": ObjectId(),
            "author": "doesnt_matter",
            "creation_date": datetime.now(),
            "text": "test",
            "space": space_id,
            "pinned": False,
            "isRepost": False,
            "wordpress_post_id": None,
            "tags": ["test"],
            "files": [],
            "comments": [],
            "likers": [],
        }
        post4 = {
            "_id": ObjectId(),
            "author": "doesnt_matter",
            "creation_date": datetime.now(),
            "text": "test",
            "space": ObjectId(),
            "pinned": False,
            "isRepost": False,
            "wordpress_post_id": None,
            "tags": ["test"],
            "files": [],
            "comments": [],
            "likers": [],
        }

        # add one post by the user himself
        post5 = {
            "_id": ObjectId(),
            "author": CURRENT_ADMIN.username,
            "creation_date": datetime.now(),
            "text": "test",
            "space": None,
            "pinned": False,
            "isRepost": False,
            "wordpress_post_id": None,
            "tags": ["test"],
            "files": [],
            "comments": [],
            "likers": [],
        }

        # add one post that is out of the time frame (lies in the future to check
        # the time frame constraint, because backwards it would include up to <limit> posts)
        post6 = {
            "_id": ObjectId(),
            "author": CURRENT_ADMIN.username,
            "creation_date": datetime.now() + timedelta(days=1),
            "text": "test",
            "space": None,
            "pinned": False,
            "isRepost": False,
            "wordpress_post_id": None,
            "tags": ["test"],
            "files": [],
            "comments": [],
            "likers": [],
        }

        self.db.posts.insert_many([post1, post2, post3, post4, post5, post6])

        post_manager = Posts(self.db)
        # this should include post1 because it is from a user that the user follows,
        # post3 because it is from a space that the user is a member of,
        # and post5 and the default post because it is the users own post
        # but not the default post because it is out of time frame
        posts = post_manager.get_personal_timeline(
            CURRENT_ADMIN.username, datetime.now()
        )
        self.assertEqual(len(posts), 4)
        post_ids = [post["_id"] for post in posts]
        self.assertIn(post1["_id"], post_ids)
        self.assertIn(post3["_id"], post_ids)
        self.assertIn(post5["_id"], post_ids)
        self.assertIn(self.post_id, post_ids)

    def test_get_personal_timeline_legacy(self):
        """
        expect: successfully get all posts that are in the time frame and match the criteria (OR match):
        - from people that the user follows,
        - in spaces that the user is a member of
        - the users own posts
        """

        # follow CURRENT_USER.username
        self.db.profiles.update_one(
            {"username": CURRENT_ADMIN.username},
            {"$push": {"follows": CURRENT_USER.username}},
        )

        # add one post of CURRENT_USER.username and one of a different username
        post1 = {
            "_id": ObjectId(),
            "author": CURRENT_USER.username,
            "creation_date": datetime.now(),
            "text": "test",
            "space": None,
            "pinned": False,
            "isRepost": False,
            "wordpress_post_id": None,
            "tags": ["test"],
            "files": [],
            "comments": [],
            "likers": [],
        }
        post2 = {
            "_id": ObjectId(),
            "author": "non_following_user",
            "creation_date": datetime.now(),
            "text": "test",
            "space": None,
            "pinned": False,
            "isRepost": False,
            "wordpress_post_id": None,
            "tags": ["test"],
            "files": [],
            "comments": [],
            "likers": [],
        }

        # create space test_space
        space_id = ObjectId()
        space = {
            "_id": space_id,
            "name": "test_space",
            "invisible": False,
            "joinable": True,
            "members": [CURRENT_ADMIN.username],
            "admins": [CURRENT_ADMIN.username],
            "invites": [],
            "requests": [],
            "files": [],
        }
        self.db.spaces.insert_one(space)

        # add one post in a space that CURRENT_USER.username is a member of and one in a space that
        # he is not a member of
        post3 = {
            "_id": ObjectId(),
            "author": "doesnt_matter",
            "creation_date": datetime.now(),
            "text": "testgydfgdfg",
            "space": space_id,
            "pinned": False,
            "isRepost": False,
            "wordpress_post_id": None,
            "tags": ["test"],
            "files": [],
            "comments": [],
            "likers": [],
        }
        post4 = {
            "_id": ObjectId(),
            "author": "doesnt_matter",
            "creation_date": datetime.now(),
            "text": "test",
            "space": ObjectId(),
            "pinned": False,
            "isRepost": False,
            "wordpress_post_id": None,
            "tags": ["test"],
            "files": [],
            "comments": [],
            "likers": [],
        }

        # add one post by the user himself
        post5 = {
            "_id": ObjectId(),
            "author": CURRENT_ADMIN.username,
            "creation_date": datetime.now(),
            "text": "test",
            "space": None,
            "pinned": False,
            "isRepost": False,
            "wordpress_post_id": None,
            "tags": ["test"],
            "files": [],
            "comments": [],
            "likers": [],
        }

        self.db.posts.insert_many([post1, post2, post3, post4, post5])

        post_manager = Posts(self.db)
        # this should include post1 because it is from a user that the user follows,
        # post3 because it is from a space that the user is a member of,
        # and post5 because it is the users own post
        # but not the default post because it is out of time frame
        posts = post_manager.get_personal_timeline_legacy(
            CURRENT_ADMIN.username, datetime.now() - timedelta(days=1), datetime.now()
        )
        self.assertEqual(len(posts), 3)
        post_ids = [post["_id"] for post in posts]
        self.assertIn(post1["_id"], post_ids)
        self.assertIn(post3["_id"], post_ids)
        self.assertIn(post5["_id"], post_ids)

    def test_check_new_posts_since_timestamp(self):
        """
        expect: successfully query for new posts within a timeframe
        """

        post_manager = Posts(self.db)
        # this timeframe should return True (default post after that)
        self.assertTrue(
            post_manager.check_new_posts_since_timestamp(datetime(2022, 12, 31))
        )
        # this timeframe should return False (default post before that)
        self.assertFalse(
            post_manager.check_new_posts_since_timestamp(datetime(2023, 1, 2))
        )


class ProfileResourceTest(BaseResourceTestCase):
    def setUp(self) -> None:
        super().setUp()

        self.profile_id = ObjectId()
        self.default_profile = self.create_profile(
            CURRENT_ADMIN.username, self.profile_id
        )
        self.default_profile["follows"] = [CURRENT_USER.username]
        self.db.profiles.insert_one(self.default_profile)

    def tearDown(self) -> None:
        super().tearDown()

        self.db.profiles.delete_many({})
        self.db.global_acl.delete_many({})
        self.db.space_acl.delete_many({})

        # delete all created files in gridfs
        fs = gridfs.GridFS(self.db)
        for fs_file in fs.find():
            fs.delete(fs_file._id)

    @classmethod
    def tearDownClass(cls) -> None:
        super().tearDownClass()

        # clear out elastisearch index, only once after all tests
        # because otherwise there would be too many http requests
        response = requests.delete(
            "{}/test".format(global_vars.elasticsearch_base_url),
            auth=(
                global_vars.elasticsearch_username,
                global_vars.elasticsearch_password,
            ),
        )
        if response.status_code != 200:
            print(response.content)

    def create_profile(self, username: str, user_id: ObjectId) -> dict:
        return {
            "_id": user_id,
            "username": username,
            "role": "guest",
            "follows": [],
            "bio": "test",
            "institution": "test",
            "profile_pic": "default_profile_pic.jpg",
            "first_name": "Test",
            "last_name": "Admin",
            "gender": "male",
            "address": "test",
            "birthday": "2023-01-01",
            "experience": ["test", "test"],
            "expertise": "test",
            "languages": ["german", "english"],
            "ve_ready": True,
            "excluded_from_matching": False,
            "ve_interests": ["test", "test"],
            "ve_contents": ["test", "test"],
            "ve_goals": ["test", "test"],
            "interdisciplinary_exchange": True,
            "preferred_format": "test",
            "research_tags": ["test"],
            "courses": [
                {"title": "test", "academic_course": "test", "semester": "test"}
            ],
            "lms": ["test"],
            "tools": ["test"],
            "educations": [
                {
                    "institution": "test",
                    "degree": "test",
                    "department": "test",
                    "timestamp_from": "2023-01-01",
                    "timestamp_to": "2023-02-01",
                    "additional_info": "test",
                }
            ],
            "work_experience": [
                {
                    "position": "test",
                    "institution": "test",
                    "department": "test",
                    "timestamp_from": "2023-01-01",
                    "timestamp_to": "2023-02-01",
                    "city": "test",
                    "country": "test",
                    "additional_info": "test",
                }
            ],
            "ve_window": [
                {
                    "plan_id": ObjectId(),
                    "title": "test",
                    "description": "test",
                }
            ],
        }

    def test_get_profile(self):
        """
        expect: successfully request profile
        """

        profile_manager = Profiles(self.db)
        profile = profile_manager.get_profile(CURRENT_ADMIN.username)
        self.assertIsNotNone(profile)
        self.assertEqual(profile["username"], self.default_profile["username"])
        self.assertEqual(profile["role"], self.default_profile["role"])
        self.assertEqual(profile["follows"], self.default_profile["follows"])
        self.assertEqual(profile["bio"], self.default_profile["bio"])
        self.assertEqual(profile["institution"], self.default_profile["institution"])
        self.assertEqual(profile["profile_pic"], self.default_profile["profile_pic"])
        self.assertEqual(profile["first_name"], self.default_profile["first_name"])
        self.assertEqual(profile["last_name"], self.default_profile["last_name"])
        self.assertEqual(profile["gender"], self.default_profile["gender"])
        self.assertEqual(profile["address"], self.default_profile["address"])
        self.assertEqual(profile["birthday"], self.default_profile["birthday"])
        self.assertEqual(profile["experience"], self.default_profile["experience"])
        self.assertEqual(profile["expertise"], self.default_profile["expertise"])
        self.assertEqual(profile["languages"], self.default_profile["languages"])
        self.assertEqual(profile["ve_ready"], self.default_profile["ve_ready"])
        self.assertEqual(
            profile["excluded_from_matching"],
            self.default_profile["excluded_from_matching"],
        )
        self.assertEqual(profile["ve_interests"], self.default_profile["ve_interests"])
        self.assertEqual(profile["ve_contents"], self.default_profile["ve_contents"])
        self.assertEqual(profile["ve_goals"], self.default_profile["ve_goals"])
        self.assertEqual(
            profile["interdisciplinary_exchange"],
            self.default_profile["interdisciplinary_exchange"],
        )
        self.assertEqual(
            profile["preferred_format"], self.default_profile["preferred_format"]
        )
        self.assertEqual(
            profile["research_tags"], self.default_profile["research_tags"]
        )
        self.assertEqual(profile["courses"], self.default_profile["courses"])
        self.assertEqual(profile["lms"], self.default_profile["lms"])
        self.assertEqual(profile["tools"], self.default_profile["tools"])
        self.assertEqual(profile["educations"], self.default_profile["educations"])
        self.assertEqual(
            profile["work_experience"], self.default_profile["work_experience"]
        )
        self.assertEqual(profile["ve_window"], self.default_profile["ve_window"])

        # test again, but specify a projection of only first_name, last_name and expertise
        profile = profile_manager.get_profile(
            CURRENT_ADMIN.username,
            projection={"first_name": True, "last_name": True, "expertise": True},
        )
        self.assertIsNotNone(profile)
        self.assertIn("first_name", profile)
        self.assertIn("last_name", profile)
        self.assertIn("expertise", profile)
        self.assertNotIn("username", profile)
        self.assertNotIn("role", profile)
        self.assertNotIn("follows", profile)
        self.assertNotIn("bio", profile)
        self.assertNotIn("institution", profile)
        self.assertNotIn("profile_pic", profile)
        self.assertNotIn("gender", profile)
        self.assertNotIn("address", profile)
        self.assertNotIn("birthday", profile)
        self.assertNotIn("experience", profile)
        self.assertNotIn("languages", profile)
        self.assertNotIn("ve_ready", profile)
        self.assertNotIn("excluded_from_matching", profile)
        self.assertNotIn("ve_interests", profile)
        self.assertNotIn("ve_contents", profile)
        self.assertNotIn("ve_goals", profile)
        self.assertNotIn("interdisciplinary_exchange", profile)
        self.assertNotIn("preferred_format", profile)
        self.assertNotIn("research_tags", profile)
        self.assertNotIn("courses", profile)
        self.assertNotIn("lms", profile)
        self.assertNotIn("tools", profile)
        self.assertNotIn("educations", profile)
        self.assertNotIn("work_experience", profile)
        self.assertNotIn("ve_window", profile)
        self.assertEqual(profile["first_name"], self.default_profile["first_name"])
        self.assertEqual(profile["last_name"], self.default_profile["last_name"])
        self.assertEqual(profile["expertise"], self.default_profile["expertise"])

    def test_get_profile_error_profile_doesnt_exist(self):
        """
        expect: ProfileDoesntExistException is raised because no profile with this username exists
        """

        profile_manager = Profiles(self.db)
        self.assertRaises(
            ProfileDoesntExistException, profile_manager.get_profile, "non_existing"
        )

    def test_get_all_profiles(self):
        """
        expect: successfully request all profiles
        """

        # add 2 more profiles
        profile1 = self.create_profile("test1", ObjectId())
        profile2 = self.create_profile("test2", ObjectId())
        self.db.profiles.insert_many([profile1, profile2])

        profile_manager = Profiles(self.db)
        profiles = profile_manager.get_all_profiles()
        self.assertEqual(len(profiles), 3)
        self.assertIn(self.default_profile, profiles)
        self.assertIn(profile1, profiles)
        self.assertIn(profile2, profiles)

    def test_get_bulk_profiles(self):
        """
        expect: successfully request some profiles
        """

        # add 2 more profiles
        profile1 = self.create_profile("test1", ObjectId())
        profile2 = self.create_profile("test2", ObjectId())
        self.db.profiles.insert_many([profile1, profile2])

        # request profiles of CURRENT_ADMIN.username and test1
        profile_manager = Profiles(self.db)
        profiles = profile_manager.get_bulk_profiles([CURRENT_ADMIN.username, "test1"])
        self.assertEqual(len(profiles), 2)
        self.assertIn(self.default_profile, profiles)
        self.assertIn(profile1, profiles)
        self.assertNotIn(profile2, profiles)

        # request profiles where one of them doesnt exist, so it should be skipped
        profiles = profile_manager.get_bulk_profiles(
            [CURRENT_ADMIN.username, "test1", "non_existing"]
        )
        self.assertEqual(len(profiles), 2)
        self.assertIn(self.default_profile, profiles)
        self.assertIn(profile1, profiles)
        self.assertNotIn(profile2, profiles)

    def test_insert_default_profile(self):
        """
        expect: successfully create a default profile
        """

        profile_manager = Profiles(self.db)
        result = profile_manager.insert_default_profile(
            CURRENT_USER.username, "Test", "User", "test"
        )

        # check if profile was created
        profile = self.db.profiles.find_one({"_id": result["_id"]})
        self.assertIsNotNone(profile)
        self.assertEqual(profile["username"], CURRENT_USER.username)
        self.assertEqual(profile["role"], "guest")
        self.assertEqual(profile["follows"], [])
        self.assertEqual(profile["bio"], "")
        self.assertEqual(profile["institution"], "")
        self.assertEqual(profile["profile_pic"], "default_profile_pic.jpg")
        self.assertEqual(profile["first_name"], "Test")
        self.assertEqual(profile["last_name"], "User")
        self.assertEqual(profile["gender"], "")
        self.assertEqual(profile["address"], "")
        self.assertEqual(profile["birthday"], "")
        self.assertEqual(profile["experience"], [""])
        self.assertEqual(profile["expertise"], "")
        self.assertEqual(profile["languages"], [])
        self.assertEqual(profile["ve_ready"], True)
        self.assertEqual(profile["excluded_from_matching"], False)
        self.assertEqual(profile["ve_interests"], [""])
        self.assertEqual(profile["ve_contents"], [""])
        self.assertEqual(profile["ve_goals"], [""])
        self.assertEqual(profile["interdisciplinary_exchange"], True)
        self.assertEqual(profile["preferred_format"], "")
        self.assertEqual(profile["research_tags"], [])
        self.assertEqual(profile["courses"], [])
        self.assertEqual(profile["lms"], [])
        self.assertEqual(profile["tools"], [])
        self.assertEqual(profile["educations"], [])
        self.assertEqual(profile["work_experience"], [])
        self.assertEqual(profile["ve_window"], [])

        # check that the profile was also replicated to elasticsearch
        response = requests.get(
            "{}/{}/_doc/{}".format(
                global_vars.elasticsearch_base_url, "test", result["_id"]
            ),
            auth=(
                global_vars.elasticsearch_username,
                global_vars.elasticsearch_password,
            ),
        )
        self.assertEqual(response.status_code, 200)

    def test_insert_default_admin_profile(self):
        """
        expect: successfully create profile that has role "admin"
        """

        profile_manager = Profiles(self.db)
        result = profile_manager.insert_default_admin_profile(
            "test_admin2", "Test", "Admin2", "test"
        )

        # check if profile was created
        profile = self.db.profiles.find_one({"_id": result["_id"]})
        self.assertIsNotNone(profile)
        self.assertEqual(profile["username"], "test_admin2")
        self.assertEqual(profile["role"], "admin")
        self.assertEqual(profile["follows"], [])
        self.assertEqual(profile["bio"], "")
        self.assertEqual(profile["institution"], "")
        self.assertEqual(profile["profile_pic"], "default_profile_pic.jpg")
        self.assertEqual(profile["first_name"], "Test")
        self.assertEqual(profile["last_name"], "Admin2")
        self.assertEqual(profile["gender"], "")
        self.assertEqual(profile["address"], "")
        self.assertEqual(profile["birthday"], "")
        self.assertEqual(profile["experience"], [""])
        self.assertEqual(profile["expertise"], "")
        self.assertEqual(profile["languages"], [])
        self.assertEqual(profile["ve_ready"], True)
        self.assertEqual(profile["excluded_from_matching"], False)
        self.assertEqual(profile["ve_interests"], [""])
        self.assertEqual(profile["ve_contents"], [""])
        self.assertEqual(profile["ve_goals"], [""])
        self.assertEqual(profile["interdisciplinary_exchange"], True)
        self.assertEqual(profile["preferred_format"], "")
        self.assertEqual(profile["research_tags"], [])
        self.assertEqual(profile["courses"], [])
        self.assertEqual(profile["lms"], [])
        self.assertEqual(profile["tools"], [])
        self.assertEqual(profile["educations"], [])
        self.assertEqual(profile["work_experience"], [])
        self.assertEqual(profile["ve_window"], [])

        # check that the profile was also replicated to elasticsearch
        response = requests.get(
            "{}/{}/_doc/{}".format(
                global_vars.elasticsearch_base_url, "test", result["_id"]
            ),
            auth=(
                global_vars.elasticsearch_username,
                global_vars.elasticsearch_password,
            ),
        )
        self.assertEqual(response.status_code, 200)

    def test_ensure_profile_exists(self):
        """
        expect: successfully create a default profile if it doesnt exist
        """

        # test with already existing profile
        profile_manager = Profiles(self.db)
        result = profile_manager.ensure_profile_exists(CURRENT_ADMIN.username)
        self.assertEqual(result["_id"], self.default_profile["_id"])

        # test with non existing username
        result = profile_manager.ensure_profile_exists("non_existing_user")
        self.assertIsNotNone(result)
        self.assertEqual(result["username"], "non_existing_user")
        self.assertEqual(result["role"], "guest")
        self.assertEqual(result["follows"], [])
        self.assertEqual(result["bio"], "")
        self.assertEqual(result["institution"], "")
        self.assertEqual(result["profile_pic"], "default_profile_pic.jpg")
        self.assertEqual(result["first_name"], "")
        self.assertEqual(result["last_name"], "")
        self.assertEqual(result["gender"], "")
        self.assertEqual(result["address"], "")
        self.assertEqual(result["birthday"], "")
        self.assertEqual(result["experience"], [""])
        self.assertEqual(result["expertise"], "")
        self.assertEqual(result["languages"], [])
        self.assertEqual(result["ve_ready"], True)
        self.assertEqual(result["excluded_from_matching"], False)
        self.assertEqual(result["ve_interests"], [""])
        self.assertEqual(result["ve_contents"], [""])
        self.assertEqual(result["ve_goals"], [""])
        self.assertEqual(result["interdisciplinary_exchange"], True)
        self.assertEqual(result["preferred_format"], "")
        self.assertEqual(result["research_tags"], [])
        self.assertEqual(result["courses"], [])
        self.assertEqual(result["lms"], [])
        self.assertEqual(result["tools"], [])
        self.assertEqual(result["educations"], [])
        self.assertEqual(result["work_experience"], [])
        self.assertEqual(result["ve_window"], [])

        # also test that in this case an acl entry for "guest" was created if it not
        # already existed
        global_acl = self.db.global_acl.find_one({"role": "guest"})
        self.assertIsNotNone(global_acl)

    def test_get_follows(self):
        """
        expect: successfully get follows
        """

        profile_manager = Profiles(self.db)
        follows = profile_manager.get_follows(CURRENT_ADMIN.username)
        self.assertEqual(len(follows), 1)
        self.assertEqual(follows[0], CURRENT_USER.username)

    def test_get_follow_error_profile_doesnt_exist(self):
        """
        expect: ProfileDoesntExistException is raised because no profile with this username exists
        """

        profile_manager = Profiles(self.db)
        self.assertRaises(
            ProfileDoesntExistException, profile_manager.get_follows, "non_existing"
        )

    def test_add_follows(self):
        """
        expect: successfully follow the user
        """

        profile_manager = Profiles(self.db)
        profile_manager.add_follows(CURRENT_ADMIN.username, "another_test_user")

        # check if the user is now followed
        follows = profile_manager.get_follows(CURRENT_ADMIN.username)
        self.assertIn("another_test_user", follows)

    def test_add_follows_error_profile_doesnt_exist(self):
        """
        expect: ProfileDoesntExistException is raised because no profile with this username exists
        """

        profile_manager = Profiles(self.db)
        self.assertRaises(
            ProfileDoesntExistException,
            profile_manager.add_follows,
            "non_existing",
            "another_test_user",
        )

    def test_add_follows_error_already_followed(self):
        """
        expect: AlreadyFollowedException is raised because the user already follows this user
        """

        profile_manager = Profiles(self.db)
        self.assertRaises(
            AlreadyFollowedException,
            profile_manager.add_follows,
            CURRENT_ADMIN.username,
            CURRENT_USER.username,
        )

    def test_remove_follows(self):
        """
        expect: successfully unfollow the user
        """

        profile_manager = Profiles(self.db)
        profile_manager.remove_follows(CURRENT_ADMIN.username, CURRENT_USER.username)

        # check if the user is now unfollowed
        follows = profile_manager.get_follows(CURRENT_ADMIN.username)
        self.assertNotIn(CURRENT_USER.username, follows)

    def test_remove_follows_error_profile_doesnt_exist(self):
        """
        expect: ProfileDoesntExistException is raised because no profile with this username exists
        """

        profile_manager = Profiles(self.db)
        self.assertRaises(
            ProfileDoesntExistException,
            profile_manager.remove_follows,
            "non_existing",
            CURRENT_USER.username,
        )

    def test_remove_follows_error_not_followed(self):
        """
        expect: NotFollowedException is raised because the user doesnt follow this user
        """

        profile_manager = Profiles(self.db)
        self.assertRaises(
            NotFollowedException,
            profile_manager.remove_follows,
            CURRENT_ADMIN.username,
            "another_test_user",
        )

    def test_get_followers(self):
        """
        expect: successfully list of users that follow this user
        """

        profile_manager = Profiles(self.db)
        followers = profile_manager.get_followers(CURRENT_USER.username)
        self.assertEqual(len(followers), 1)
        self.assertEqual(followers[0], CURRENT_ADMIN.username)

    def test_get_role(self):
        """
        expect: successfully get role
        """

        profile_manager = Profiles(self.db)
        role = profile_manager.get_role(CURRENT_ADMIN.username)
        self.assertEqual(role, self.default_profile["role"])

    def test_get_role_error_profile_doesnt_exist(self):
        """
        expect: ProfileDoesntExistException is raised because no profile with this username exists
        """

        profile_manager = Profiles(self.db)
        self.assertRaises(
            ProfileDoesntExistException, profile_manager.get_role, "non_existing"
        )

    def test_set_role(self):
        """
        expect: successfully set role of the user
        """

        profile_manager = Profiles(self.db)
        profile_manager.set_role(CURRENT_ADMIN.username, "a_different_role")

        # check if the role was set
        result = self.db.profiles.find_one({"username": CURRENT_ADMIN.username})
        self.assertEqual(result["role"], "a_different_role")

    def test_set_role_error_profile_doesnt_exist(self):
        """
        expect: ProfileDoesntExistException is raised because no profile with this username exists
        """

        profile_manager = Profiles(self.db)
        self.assertRaises(
            ProfileDoesntExistException,
            profile_manager.set_role,
            "non_existing",
            "a_different_role",
        )

    def test_check_role_exists(self):
        """
        expect: successfully check if a role exists or not
        """

        profile_manager = Profiles(self.db)
        self.assertTrue(profile_manager.check_role_exists(self.default_profile["role"]))
        self.assertFalse(profile_manager.check_role_exists("non_existing_role"))

    def test_get_all_roles(self):
        """
        expect: successfully retrieve a list of all username <-> role mappings
        """

        # add another user with a different role
        profile = self.create_profile("test1", ObjectId())
        profile["role"] = "a_different_role"
        self.db.profiles.insert_one(profile)

        profile_manager = Profiles(self.db)
        roles = profile_manager.get_all_roles(
            [{"username": i} for i in [CURRENT_ADMIN.username, "test1"]]
        )
        self.assertEqual(len(roles), 2)
        self.assertIn(
            {"username": CURRENT_ADMIN.username, "role": self.default_profile["role"]},
            roles,
        )
        self.assertIn({"username": "test1", "role": "a_different_role"}, roles)

    def test_get_all_roles_auto_create(self):
        """
        expect: since the supplied keycloak user list contains users that
        are not yet in mongodb, they get automatically created with default profiles
        """

        profile_manager = Profiles(self.db)
        roles = profile_manager.get_all_roles(
            [{"username": i} for i in [CURRENT_ADMIN.username, "test1"]], "test"
        )
        self.assertEqual(len(roles), 2)
        self.assertIn(
            {"username": CURRENT_ADMIN.username, "role": self.default_profile["role"]},
            roles,
        )
        self.assertIn({"username": "test1", "role": "guest"}, roles)

        # check that the "test1" profile was also created
        profile = self.db.profiles.find_one({"username": "test1"})
        self.assertIsNotNone(profile)
        self.assertEqual(profile["username"], "test1")
        self.assertEqual(profile["role"], "guest")
        self.assertEqual(profile["follows"], [])
        self.assertEqual(profile["bio"], "")
        self.assertEqual(profile["institution"], "")
        self.assertEqual(profile["profile_pic"], "default_profile_pic.jpg")
        self.assertEqual(profile["first_name"], "")
        self.assertEqual(profile["last_name"], "")
        self.assertEqual(profile["gender"], "")
        self.assertEqual(profile["address"], "")
        self.assertEqual(profile["birthday"], "")
        self.assertEqual(profile["experience"], [""])
        self.assertEqual(profile["expertise"], "")
        self.assertEqual(profile["languages"], [])
        self.assertEqual(profile["ve_ready"], True)
        self.assertEqual(profile["excluded_from_matching"], False)
        self.assertEqual(profile["ve_interests"], [""])
        self.assertEqual(profile["ve_contents"], [""])
        self.assertEqual(profile["ve_goals"], [""])
        self.assertEqual(profile["interdisciplinary_exchange"], True)
        self.assertEqual(profile["preferred_format"], "")
        self.assertEqual(profile["research_tags"], [])
        self.assertEqual(profile["courses"], [])
        self.assertEqual(profile["lms"], [])
        self.assertEqual(profile["tools"], [])
        self.assertEqual(profile["educations"], [])
        self.assertEqual(profile["work_experience"], [])
        self.assertEqual(profile["ve_window"], [])

        # also check that the "test1" profile was replicated to elasticsearch
        response = requests.get(
            "{}/{}/_doc/{}".format(
                global_vars.elasticsearch_base_url, "test", profile["_id"]
            ),
            auth=(
                global_vars.elasticsearch_username,
                global_vars.elasticsearch_password,
            ),
        )
        self.assertEqual(response.status_code, 200)

    def test_get_distinct_roles(self):
        """
        expect: successfully retrieve a list of all distinct roles
        """

        # add another user with a different role
        profile = self.create_profile("test1", ObjectId())
        profile["role"] = "a_different_role"
        self.db.profiles.insert_one(profile)

        profile_manager = Profiles(self.db)
        roles = profile_manager.get_distinct_roles()
        self.assertEqual(len(roles), 2)
        self.assertIn(self.default_profile["role"], roles)
        self.assertIn("a_different_role", roles)

    def test_get_profile_pic(self):
        """
        expect: successfully get profile pic attribute
        """

        profile_manager = Profiles(self.db)
        profile_pic = profile_manager.get_profile_pic(CURRENT_ADMIN.username)
        self.assertEqual(profile_pic, self.default_profile["profile_pic"])

    def test_get_profile_pic_error_profile_doesnt_exist(self):
        """
        expect: ProfileDoesntExistException is raised because no profile with this username exists
        """

        profile_manager = Profiles(self.db)
        self.assertRaises(
            ProfileDoesntExistException,
            profile_manager.get_profile_pic,
            "non_existing",
        )

    def test_update_profile_information(self):
        """
        expect: successfully update profile information
        """

        profile_manager = Profiles(self.db)
        profile_manager.update_profile_information(
            self.default_profile["username"],
            {"bio": "new_bio"},
            elasticsearch_collection="test",
        )

        # check if the profile was updated
        result = self.db.profiles.find_one(
            {"username": self.default_profile["username"]}
        )
        self.assertEqual(result["bio"], "new_bio")

        # check that the update was also replicated to elasticsearch
        response = requests.get(
            "{}/{}/_doc/{}".format(
                global_vars.elasticsearch_base_url, "test", result["_id"]
            ),
            auth=(
                global_vars.elasticsearch_username,
                global_vars.elasticsearch_password,
            ),
        )
        self.assertEqual(response.status_code, 200)
        self.assertEqual(response.json()["_source"]["bio"], "new_bio")

        # try again with updating the profile pic
        profile_pic_id = profile_manager.update_profile_information(
            CURRENT_ADMIN.username,
            {"profile_pic": "new_profile_pic.jpg", "bio": "newbio2"},
            b"test",
            "image/jpg",
            "test",
        )
        profile_pic_id = ObjectId(profile_pic_id)

        # check if the profile was updated
        result = self.db.profiles.find_one({"username": CURRENT_ADMIN.username})
        self.assertEqual(result["bio"], "newbio2")
        self.assertEqual(result["profile_pic"], profile_pic_id)

        # check that the profile pic was also replicated to gridfs
        fs = gridfs.GridFS(self.db)
        fs_file = fs.get(profile_pic_id)
        self.assertIsNotNone(fs_file)

    def test_update_profile_information_upsert(self):
        """
        expect: successfully upsert if no profile exists yet
        """

        profile_manager = Profiles(self.db)
        profile_manager.update_profile_information(
            "non_existing", {"bio": "new_bio"}, elasticsearch_collection="test"
        )

        # check if the profile was created
        result = self.db.profiles.find_one({"username": "non_existing"})
        self.assertIsNotNone(result)
        self.assertEqual(result["bio"], "new_bio")

        # check that the update was also replicated to elasticsearch
        response = requests.get(
            "{}/{}/_doc/{}".format(
                global_vars.elasticsearch_base_url, "test", result["_id"]
            ),
            auth=(
                global_vars.elasticsearch_username,
                global_vars.elasticsearch_password,
            ),
        )
        self.assertEqual(response.status_code, 200)
        self.assertEqual(response.json()["_source"]["bio"], "new_bio")

    def test_update_profile_information_error_type_error(self):
        """
        expect: TypeError is raised because some of the updated profile attributes
        have a wrong value
        """

        profile_manager = Profiles(self.db)
        self.assertRaises(
            TypeError,
            profile_manager.update_profile_information,
            self.default_profile["username"],
            {"bio": 123},
        )

    def test_get_profile_snippets(self):
        """
        expect: successfully get snippets
        (username, first_name, last_name, institution, profile_pic)
        of the supplied users
        """

        # add one more profile
        profile1 = self.create_profile("test1", ObjectId())
        self.db.profiles.insert_one(profile1)

        profile_manager = Profiles(self.db)
        snippets = profile_manager.get_profile_snippets(
            [self.default_profile["username"], "test1"]
        )
        self.assertEqual(len(snippets), 2)
        self.assertIn(
            {
                "username": self.default_profile["username"],
                "first_name": self.default_profile["first_name"],
                "last_name": self.default_profile["last_name"],
                "institution": self.default_profile["institution"],
                "profile_pic": self.default_profile["profile_pic"],
            },
            snippets,
        )
        self.assertIn(
            {
                "username": profile1["username"],
                "first_name": profile1["first_name"],
                "last_name": profile1["last_name"],
                "institution": profile1["institution"],
                "profile_pic": profile1["profile_pic"],
            },
            snippets,
        )

        # try again, but this time request a user that doesnt exist, expecting it
        # to be skipped
        snippets = profile_manager.get_profile_snippets(
            [self.default_profile["username"], "non_existing"]
        )
        self.assertEqual(len(snippets), 1)
        self.assertIn(
            {
                "username": self.default_profile["username"],
                "first_name": self.default_profile["first_name"],
                "last_name": self.default_profile["last_name"],
                "institution": self.default_profile["institution"],
                "profile_pic": self.default_profile["profile_pic"],
            },
            snippets,
        )

    def test_get_profile_snippets_error_type_error(self):
        """
        expect: TypeError is raised because supplied usernames is not a list
        """

        profile_manager = Profiles(self.db)
        self.assertRaises(TypeError, profile_manager.get_profile_snippets, "test")

    def test_get_matching_exclusion(self):
        """
        expect: successfully retrieve excluded_from_matching attribute
        """

        profile_manager = Profiles(self.db)
        excluded_from_matching = profile_manager.get_matching_exclusion(
            CURRENT_ADMIN.username
        )
        self.assertEqual(
            excluded_from_matching, self.default_profile["excluded_from_matching"]
        )

    def test_get_matching_exclusion_error_profile_doesnt_exist(self):
        """
        expect: ProfileDoesntExistException is raised because no profile with this username exists
        """

        profile_manager = Profiles(self.db)
        self.assertRaises(
            ProfileDoesntExistException,
            profile_manager.get_matching_exclusion,
            "non_existing",
        )

    def test_remove_ve_windows_entry_by_plan_id(self):
        """
        expect: successfully delete all ve_window entries
        that reference the supplied plan_id
        """

        # add one more profile, that has a ve_window entry with the same plan_id
        # as the default_profile
        profile1 = self.create_profile("test1", ObjectId())
        profile1["ve_window"].append(self.default_profile["ve_window"][0])
        self.db.profiles.insert_one(profile1)

        profile_manager = Profiles(self.db)
        profile_manager.remove_ve_windows_entry_by_plan_id(
            self.default_profile["ve_window"][0]["plan_id"]
        )

        # check if the ve_window entry was deleted from both profiles,
        # but profile1 should still have one entry left
        result = self.db.profiles.find_one({"username": CURRENT_ADMIN.username})
        self.assertEqual(len(result["ve_window"]), 0)
        result2 = self.db.profiles.find_one({"username": "test1"})
        self.assertEqual(len(result2["ve_window"]), 1)
        self.assertIn(profile1["ve_window"][0], result2["ve_window"])


class SpaceResourceTest(BaseResourceTestCase):
    def setUp(self) -> None:
        super().setUp()

        self.space_id = ObjectId()
        self.space_name = "test"
        self.default_space = {
            "_id": self.space_id,
            "name": self.space_name,
            "invisible": False,
            "joinable": True,
            "members": [CURRENT_ADMIN.username],
            "admins": [CURRENT_ADMIN.username],
            "invites": [],
            "requests": [],
            "files": [],
            "space_pic": "default_space_pic.jpg",
            "space_description": "test",
        }

        self.db.spaces.insert_one(self.default_space)

    def tearDown(self) -> None:
        super().tearDown()

        self.db.spaces.delete_many({})

        # delete all created files in gridfs
        fs = gridfs.GridFS(self.db)
        for fs_file in fs.find():
            fs.delete(fs_file._id)

    @classmethod
    def tearDownClass(cls) -> None:
        super().tearDownClass()

        # clear out elastisearch index, only once after all tests
        # because otherwise there would be too many http requests
        response = requests.delete(
            "{}/test".format(global_vars.elasticsearch_base_url),
            auth=(
                global_vars.elasticsearch_username,
                global_vars.elasticsearch_password,
            ),
        )
        if response.status_code != 200:
            print(response.content)

    def test_check_space_exists_success(self):
        """
        expect: True because space exists
        """

        space_manager = Spaces(self.db)
        self.assertTrue(space_manager.check_space_exists(self.space_id))

    def test_check_space_exists_failure(self):
        """
        expect: False because either space doesn't exist or name is None
        """

        space_manager = Spaces(self.db)
        self.assertFalse(space_manager.check_space_exists(ObjectId()))
        self.assertFalse(space_manager.check_space_exists(None))

    def test_check_user_is_space_admin(self):
        """
        expect: True because user is admin in the space
        """

        space_manager = Spaces(self.db)
        self.assertTrue(
            space_manager.check_user_is_space_admin(
                self.space_id, CURRENT_ADMIN.username
            )
        )

    def test_check_user_is_space_admin_failure(self):
        """
        expect: False because user is not admin in the space
        """

        space_manager = Spaces(self.db)
        self.assertFalse(
            space_manager.check_user_is_space_admin(
                self.space_id, CURRENT_USER.username
            )
        )

    def test_check_user_is_space_admin_error(self):
        """
        expect: SpaceDoesntExistError is raised because space name doesnt exist
        """

        space_manager = Spaces(self.db)
        self.assertRaises(
            SpaceDoesntExistError,
            space_manager.check_user_is_space_admin,
            ObjectId(),
            CURRENT_ADMIN.username,
        )

    def test_check_user_is_member(self):
        """
        expect: True because user is member
        """

        space_manager = Spaces(self.db)
        self.assertTrue(
            space_manager.check_user_is_member(self.space_id, CURRENT_ADMIN.username)
        )

    def test_check_user_is_member_failure(self):
        """
        expect: False because user is not member
        """

        space_manager = Spaces(self.db)
        self.assertFalse(
            space_manager.check_user_is_member(self.space_id, CURRENT_USER.username)
        )

    def test_check_user_is_member_error(self):
        """
        expect: SpaceDoesntExistError is raised because space name doesnt exist
        """

        space_manager = Spaces(self.db)
        self.assertRaises(
            SpaceDoesntExistError,
            space_manager.check_user_is_member,
            ObjectId(),
            CURRENT_ADMIN.username,
        )

    def test_get_space(self):
        """
        expect: successfully get space
        """

        space_manager = Spaces(self.db)
        space = space_manager.get_space(self.space_id)
        self.assertIsNotNone(space)
        self.assertEqual(space._id, self.default_space["_id"])
        self.assertEqual(space.name, self.default_space["name"])
        self.assertEqual(space.invisible, self.default_space["invisible"])
        self.assertEqual(space.joinable, self.default_space["joinable"])
        self.assertEqual(space.members, self.default_space["members"])
        self.assertEqual(space.admins, self.default_space["admins"])
        self.assertEqual(space.invites, self.default_space["invites"])
        self.assertEqual(space.requests, self.default_space["requests"])
        self.assertEqual(space.files, self.default_space["files"])
        self.assertEqual(space.space_pic, self.default_space["space_pic"])
        self.assertEqual(
            space.space_description, self.default_space["space_description"]
        )

    def test_get_space_failure(self):
        """
        expect: None returned because no space with this name was found
        """

        space_manager = Spaces(self.db)
        space = space_manager.get_space(ObjectId())
        self.assertIsNone(space)

    def test_get_all_spaces(self):
        """
        expect: successfully get a list of all spaces
        """

        # add one more space
        additional_space = {
            "_id": ObjectId(),
            "name": "test2",
            "invisible": False,
            "joinable": True,
            "members": [CURRENT_ADMIN.username],
            "admins": [CURRENT_ADMIN.username],
            "invites": [],
            "requests": [],
            "files": [],
            "space_pic": "default_space_pic.jpg",
            "space_description": "test",
        }
        self.db.spaces.insert_one(additional_space)

        space_manager = Spaces(self.db)
        spaces = space_manager.get_all_spaces()
        self.assertEqual(len(spaces), 2)

    def test_get_all_spaces_visible_to_user(self):
        """
        expect: successfully get all spaces that are not invisible or where
        the user is a member
        """

        # add 3 more spaces
        additional_spaces = [
            # user can see this one because it is not invisible
            {
                "_id": ObjectId(),
                "name": "test2",
                "invisible": False,
                "joinable": True,
                "members": [],
                "admins": [],
                "invites": [],
                "requests": [],
                "files": [],
                "space_pic": "default_space_pic.jpg",
                "space_description": "test",
            },
            # user can see this one because it is invisible, but he is a member
            {
                "_id": ObjectId(),
                "name": "test3",
                "invisible": True,
                "joinable": True,
                "members": [CURRENT_ADMIN.username],
                "admins": [CURRENT_ADMIN.username],
                "invites": [],
                "requests": [],
                "files": [],
                "space_pic": "default_space_pic.jpg",
                "space_description": "test",
            },
            # user cannot see this one
            {
                "_id": ObjectId(),
                "name": "test4",
                "invisible": True,
                "joinable": True,
                "members": [],
                "admins": [],
                "invites": [],
                "requests": [],
                "files": [],
                "space_pic": "default_space_pic.jpg",
                "space_description": "test",
            },
        ]
        self.db.spaces.insert_many(additional_spaces)

        space_manager = Spaces(self.db)
        spaces = space_manager.get_all_spaces_visible_to_user(CURRENT_ADMIN.username)
        self.assertEqual(len(spaces), 3)
        space_names = [space.name for space in spaces]
        self.assertIn(self.space_name, space_names)
        self.assertIn("test2", space_names)
        self.assertIn("test3", space_names)
        self.assertNotIn("test4", space_names)

    def test_get_space_names(self):
        """
        expect: successfully get a list of all space names
        """

        # add one more space
        additional_space = {
            "_id": ObjectId(),
            "name": "test2",
            "invisible": False,
            "joinable": True,
            "members": [CURRENT_ADMIN.username],
            "admins": [CURRENT_ADMIN.username],
            "invites": [],
            "requests": [],
            "files": [],
            "space_pic": "default_space_pic.jpg",
            "space_description": "test",
        }
        self.db.spaces.insert_one(additional_space)

        space_manager = Spaces(self.db)
        space_names = space_manager.get_space_names()
        self.assertEqual(len(space_names), 2)
        self.assertIn("test", space_names)
        self.assertIn("test2", space_names)

    def test_get_space_names_of_user(self):
        """
        expect: successfully get a list of all space names the user is a member of
        """

        # add 2 more space
        additional_spaces = [
            {
                "_id": ObjectId(),
                "name": "test2",
                "invisible": False,
                "joinable": True,
                "members": [CURRENT_ADMIN.username],
                "admins": [CURRENT_ADMIN.username],
                "invites": [],
                "requests": [],
                "files": [],
                "space_pic": "default_space_pic.jpg",
                "space_description": "test",
            },
            {
                "_id": ObjectId(),
                "name": "test3",
                "invisible": False,
                "joinable": True,
                "members": [],
                "admins": [],
                "invites": [],
                "requests": [],
                "files": [],
                "space_pic": "default_space_pic.jpg",
                "space_description": "test",
            },
        ]

        self.db.spaces.insert_many(additional_spaces)

        space_manager = Spaces(self.db)
        spaces = space_manager.get_space_names_of_user(CURRENT_ADMIN.username)
        self.assertEqual(len(spaces), 2)
        self.assertIn("test", spaces)
        self.assertIn("test2", spaces)

    def test_get_spaces_of_user(self):
        """
        expect: successfully get a list of all spaces the user is a member of
        """

        # add 2 more space
        additional_spaces = [
            {
                "_id": ObjectId(),
                "name": "test2",
                "invisible": False,
                "joinable": True,
                "members": [CURRENT_ADMIN.username],
                "admins": [CURRENT_ADMIN.username],
                "invites": [],
                "requests": [],
                "files": [],
                "space_pic": "default_space_pic.jpg",
                "space_description": "test",
            },
            {
                "_id": ObjectId(),
                "name": "test3",
                "invisible": False,
                "joinable": True,
                "members": [],
                "admins": [],
                "invites": [],
                "requests": [],
                "files": [],
                "space_pic": "default_space_pic.jpg",
                "space_description": "test",
            },
        ]

        self.db.spaces.insert_many(additional_spaces)

        space_manager = Spaces(self.db)
        spaces = space_manager.get_spaces_of_user(CURRENT_ADMIN.username)
        self.assertEqual(len(spaces), 2)
        self.assertIn(self.default_space, spaces)
        self.assertIn(additional_spaces[0], spaces)

    def test_get_space_invites_of_user(self):
        """
        expect: successfully get a list of all pending invites that the user has
        """

        space_manager = Spaces(self.db)

        # as default, there should be no invites right now
        invites = space_manager.get_space_invites_of_user(CURRENT_ADMIN.username)
        self.assertEqual(invites, [])

        # add a space and set the user as invited
        additional_space = {
            "_id": ObjectId(),
            "name": "test2",
            "invisible": False,
            "joinable": True,
            "members": [],
            "admins": [],
            "invites": [CURRENT_ADMIN.username],
            "requests": [],
            "files": [],
            "space_pic": "default_space_pic.jpg",
            "space_description": "test",
        }
        self.db.spaces.insert_one(additional_space)

        invites = space_manager.get_space_invites_of_user(CURRENT_ADMIN.username)
        self.assertEqual(invites, [additional_space])

    def test_get_space_requests_of_user(self):
        """
        expect: successfully get a list of all pending requests that the user has
        """

        space_manager = Spaces(self.db)

        # as default, there should be no requests right now
        requests = space_manager.get_space_requests_of_user(CURRENT_ADMIN.username)
        self.assertEqual(requests, [])

        # add a space and set the user as requested
        additional_space = {
            "_id": ObjectId(),
            "name": "test2",
            "invisible": False,
            "joinable": True,
            "members": [],
            "admins": [],
            "invites": [],
            "requests": [CURRENT_ADMIN.username],
            "files": [],
            "space_pic": "default_space_pic.jpg",
            "space_description": "test",
        }
        self.db.spaces.insert_one(additional_space)

        requests = space_manager.get_space_requests_of_user(CURRENT_ADMIN.username)
        self.assertEqual(requests, [additional_space])

    def test_create_space(self):
        """
        expect: successfully create new space
        """

        new_space = {
            "name": "new_space",
            "invisible": False,
            "joinable": True,
            "members": [CURRENT_ADMIN.username],
            "admins": [CURRENT_ADMIN.username],
            "invites": [],
            "requests": [],
            "files": [],
            "space_pic": "default_space_pic.jpg",
            "space_description": "test",
        }

        space_manager = Spaces(self.db)
        _id = space_manager.create_space(new_space.copy(), "test")

        # check if space was created
        space = self.db.spaces.find_one({"name": "new_space"})
        self.assertIsNotNone(space)
        self.assertIsInstance(space["_id"], ObjectId)
        self.assertEqual(space["_id"], _id)
        self.assertEqual(space["name"], new_space["name"])
        self.assertEqual(space["invisible"], new_space["invisible"])
        self.assertEqual(space["joinable"], new_space["joinable"])
        self.assertEqual(space["members"], new_space["members"])
        self.assertEqual(space["admins"], new_space["admins"])
        self.assertEqual(space["invites"], new_space["invites"])
        self.assertEqual(space["requests"], new_space["requests"])
        self.assertEqual(space["files"], new_space["files"])
        self.assertEqual(space["space_pic"], new_space["space_pic"])
        self.assertEqual(space["space_description"], new_space["space_description"])

        # check that the profile was also replicated to elasticsearch
        response = requests.get(
            "{}/{}/_doc/{}".format(
                global_vars.elasticsearch_base_url, "test", space["_id"]
            ),
            auth=(
                global_vars.elasticsearch_username,
                global_vars.elasticsearch_password,
            ),
        )
        self.assertEqual(response.status_code, 200)

    def test_create_space_failure_invalid_attributes(self):
        """
        expect: a) ValueError is raised because space is missing an attribute,
        and b) TypeError is raised because an attribute has the wrong type
        """

        new_space = {
            "name": "new_space",
            "joinable": True,
            "members": [CURRENT_ADMIN.username],
            "admins": [CURRENT_ADMIN.username],
            "invites": [],
            "requests": [],
            "files": [],
            "space_pic": "default_space_pic.jpg",
            "space_description": "test",
        }

        # invisible is missing
        space_manager = Spaces(self.db)
        self.assertRaises(ValueError, space_manager.create_space, new_space, "test")

        # invisible has wrong type
        new_space["invisible"] = "test"
        self.assertRaises(TypeError, space_manager.create_space, new_space, "test")

    def test_delete_space(self):
        """
        expect: successfully delete space
        """

        space_manager = Spaces(self.db)
        space_manager.delete_space(self.space_id, "test")

        # check if space was deleted
        space = self.db.spaces.find_one({"_id": self.space_id})
        self.assertIsNone(space)

    def test_delete_space_error_space_doesnt_exist(self):
        """
        expect: SpaceDoesntExistError is raised because no
        space with this name exists
        """

        space_manager = Spaces(self.db)
        self.assertRaises(
            SpaceDoesntExistError, space_manager.delete_space, ObjectId(), "test"
        )

    def test_is_space_directly_joinable(self):
        """
        expect: successfully retrieve joinable attribute of space
        """

        space_manager = Spaces(self.db)
        joinable = space_manager.is_space_directly_joinable(self.space_id)
        self.assertEqual(joinable, self.default_space["joinable"])

    def test_is_space_directly_joinable_error_space_doesnt_exist(self):
        """
        expect: SpaceDoesntExistError is raised because no
        space with this name exists
        """

        space_manager = Spaces(self.db)
        self.assertRaises(
            SpaceDoesntExistError,
            space_manager.is_space_directly_joinable,
            ObjectId(),
        )

    def test_join_space(self):
        """
        expect: successfully add user to the space members list
        """

        space_manager = Spaces(self.db)
        space_manager.join_space(self.space_id, CURRENT_USER.username)

        # check if user was added to members list
        space = self.db.spaces.find_one({"_id": self.space_id})
        self.assertIn(CURRENT_USER.username, space["members"])

    def test_join_space_error_space_doesnt_exist(self):
        """
        expect: SpaceDoesntExistError is raised because no
        space with this name exists
        """

        space_manager = Spaces(self.db)
        self.assertRaises(
            SpaceDoesntExistError,
            space_manager.join_space,
            ObjectId(),
            CURRENT_USER.username,
        )

    def test_join_space_error_already_member(self):
        """
        expect: AlreadyMemberError is raised because is already a member of
        the space
        """

        space_manager = Spaces(self.db)
        self.assertRaises(
            AlreadyMemberError,
            space_manager.join_space,
            self.space_id,
            CURRENT_ADMIN.username,
        )

    def test_join_space_request(self):
        """
        expect: successfully add the user to the space requests list
        """

        space_manager = Spaces(self.db)
        space_manager.join_space_request(self.space_id, CURRENT_USER.username)

        # check if user was added to requests list
        space = self.db.spaces.find_one({"_id": self.space_id})
        self.assertIn(CURRENT_USER.username, space["requests"])

    def test_join_space_request_error_space_doesnt_exist(self):
        """
        expect: SpaceDoesntExistError is raised because no
        space with this name exists
        """

        space_manager = Spaces(self.db)
        self.assertRaises(
            SpaceDoesntExistError,
            space_manager.join_space_request,
            ObjectId(),
            CURRENT_USER.username,
        )

    def test_join_space_request_error_already_requested_join(self):
        """
        expect: AlreadyRequestJoinError is raised because user already requested
        to join the space previously
        """

        # manually add user to requests list
        self.db.spaces.update_one(
            {"_id": self.space_id},
            {"$push": {"requests": CURRENT_USER.username}},
        )

        space_manager = Spaces(self.db)
        self.assertRaises(
            AlreadyRequestedJoinError,
            space_manager.join_space_request,
            self.space_id,
            CURRENT_USER.username,
        )

    def test_add_space_admin(self):
        """
        expect: successfully set user as space admin
        """

        space_manager = Spaces(self.db)
        space_manager.add_space_admin(self.space_id, CURRENT_USER.username)

        # check if user was added to admins list, which includes being in the members list
        space = self.db.spaces.find_one({"_id": self.space_id})
        self.assertIn(CURRENT_USER.username, space["admins"])
        self.assertIn(CURRENT_USER.username, space["members"])

    def test_add_space_admin_error_space_doesnt_exist(self):
        """
        expect: SpaceDoesntExistError is raised because no
        space with this name exists
        """

        space_manager = Spaces(self.db)
        self.assertRaises(
            SpaceDoesntExistError,
            space_manager.add_space_admin,
            ObjectId(),
            CURRENT_USER.username,
        )

    def test_add_space_admin_error_already_admin(self):
        """
        expect: AlreadyAdminError is raised because user is already an admin in this space
        """

        space_manager = Spaces(self.db)
        self.assertRaises(
            AlreadyAdminError,
            space_manager.add_space_admin,
            self.space_id,
            CURRENT_ADMIN.username,
        )

    def test_set_space_picture(self):
        """
        expect: successfully set picture of space with dummy bytes string
        """

        space_manager = Spaces(self.db)
        space_manager.set_space_picture(self.space_id, "test_pic", b"test", "image/jpg")

        space = self.db.spaces.find_one({"_id": self.space_id})
        space_pic_id = space["space_pic"]

        fs = gridfs.GridFS(self.db)
        space_pic = fs.get(space_pic_id)
        self.assertEqual(space_pic.read(), b"test")

    def test_set_space_picture_error_space_doesnt_exist(self):
        """
        expect: SpaceDoesntExistError is raised because no
        space with this name exists
        """

        space_manager = Spaces(self.db)
        self.assertRaises(
            SpaceDoesntExistError,
            space_manager.set_space_picture,
            ObjectId(),
            "test_pic",
            b"test",
            "image/jpg",
        )

    def test_set_space_description(self):
        """
        expect: successfully set space description
        """

        space_manager = Spaces(self.db)
        space_manager.set_space_description(self.space_id, "test_description", "test")

        space = self.db.spaces.find_one({"_id": self.space_id})
        self.assertEqual(space["space_description"], "test_description")

        # check that the update was replicated to elasticsearch
        response = requests.get(
            "{}/{}/_doc/{}".format(
                global_vars.elasticsearch_base_url, "test", space["_id"]
            ),
            auth=(
                global_vars.elasticsearch_username,
                global_vars.elasticsearch_password,
            ),
        )
        self.assertEqual(response.status_code, 200)
        self.assertEqual(
            response.json()["_source"]["space_description"], "test_description"
        )

    def test_set_space_description_error_space_doesnt_exist(self):
        """
        expect: SpaceDoesntExistError is raised because no
        space with this name exists
        """

        space_manager = Spaces(self.db)
        self.assertRaises(
            SpaceDoesntExistError,
            space_manager.set_space_description,
            ObjectId(),
            "test_description",
            "test",
        )

    def test_invite_user(self):
        """
        expect: successfully add user to invites list
        """

        space_manager = Spaces(self.db)
        space_manager.invite_user(self.space_id, CURRENT_USER.username)

        space = self.db.spaces.find_one({"_id": self.space_id})
        self.assertIn(CURRENT_USER.username, space["invites"])

    def test_invite_user_error_space_doesnt_exist(self):
        """
        expect: SpaceDoesntExistError is raised because no
        space with this name exists
        """

        space_manager = Spaces(self.db)
        self.assertRaises(
            SpaceDoesntExistError,
            space_manager.invite_user,
            ObjectId(),
            CURRENT_USER.username,
        )

    def test_accept_space_invite(self):
        """
        expect: successfully remove user from invites list and
        add him to members list
        """

        # manually add user to invites list
        self.db.spaces.update_one(
            {"_id": self.space_id},
            {"$push": {"invites": CURRENT_USER.username}},
        )

        space_manager = Spaces(self.db)
        space_manager.accept_space_invite(self.space_id, CURRENT_USER.username)

        space = self.db.spaces.find_one({"_id": self.space_id})
        self.assertNotIn(CURRENT_USER.username, space["invites"])
        self.assertIn(CURRENT_USER.username, space["members"])

    def test_accept_space_invite_error_user_not_invited(self):
        """
        expect: UserNotInvitedError is raised because user is not invited to the space
        and can therefore not gain entry by fake-accepting a request
        """

        space_manager = Spaces(self.db)
        self.assertRaises(
            UserNotInvitedError,
            space_manager.accept_space_invite,
            self.space_id,
            CURRENT_USER.username,
        )

    def test_accept_space_invite_error_space_doesnt_exist(self):
        """
        expect: SpaceDoesntExistError is raised because no
        space with this name exists
        """

        space_manager = Spaces(self.db)
        self.assertRaises(
            SpaceDoesntExistError,
            space_manager.accept_space_invite,
            ObjectId(),
            CURRENT_USER.username,
        )

    def test_decline_space_invite(self):
        """
        expect: successfully decline invite to a space, i.e. not get added to members list
        """

        # manually add user to invites list
        self.db.spaces.update_one(
            {"_id": self.space_id},
            {"$push": {"invites": CURRENT_USER.username}},
        )

        space_manager = Spaces(self.db)
        space_manager.decline_space_invite(self.space_id, CURRENT_USER.username)

        space = self.db.spaces.find_one({"_id": self.space_id})
        self.assertNotIn(CURRENT_USER.username, space["invites"])
        self.assertNotIn(CURRENT_USER.username, space["members"])

    def test_decline_space_invite_error_space_doesnt_exist(self):
        """
        expect: SpaceDoesntExistError is raised because no
        space with this name exists
        """

        space_manager = Spaces(self.db)
        self.assertRaises(
            SpaceDoesntExistError,
            space_manager.decline_space_invite,
            ObjectId(),
            CURRENT_USER.username,
        )

    def test_revoke_space_invite(self):
        """
        expect: successfully remove user from invites list
        """

        # manually add user to invites list
        self.db.spaces.update_one(
            {"_id": self.space_id},
            {"$push": {"invites": CURRENT_USER.username}},
        )

        space_manager = Spaces(self.db)
        space_manager.revoke_space_invite(self.space_id, CURRENT_USER.username)

        space = self.db.spaces.find_one({"_id": self.space_id})
        self.assertNotIn(CURRENT_USER.username, space["invites"])
        # for sanity, check that user is not added elsewhere
        self.assertNotIn(CURRENT_USER.username, space["requests"])
        self.assertNotIn(CURRENT_USER.username, space["members"])

    def test_revoke_space_invite_error_space_doesnt_exist(self):
        """
        expect: SpaceDoesntExistError is raised because no
        space with this name exists
        """

        space_manager = Spaces(self.db)
        self.assertRaises(
            SpaceDoesntExistError,
            space_manager.revoke_space_invite,
            ObjectId(),
            CURRENT_USER.username,
        )

    def test_accept_join_request(self):
        """
        expect: successfully accept join request, i.e. get added to members list
        """

        # manually add user to requests list
        self.db.spaces.update_one(
            {"_id": self.space_id},
            {"$push": {"requests": CURRENT_USER.username}},
        )

        space_manager = Spaces(self.db)
        space_manager.accept_join_request(self.space_id, CURRENT_USER.username)

        space = self.db.spaces.find_one({"_id": self.space_id})
        self.assertNotIn(CURRENT_USER.username, space["requests"])
        self.assertIn(CURRENT_USER.username, space["members"])

    def test_accept_join_request_error_space_doesnt_exist(self):
        """
        expect: SpaceDoesntExistError is raised because no
        space with this name exists
        """

        space_manager = Spaces(self.db)
        self.assertRaises(
            SpaceDoesntExistError,
            space_manager.accept_join_request,
            ObjectId(),
            CURRENT_USER.username,
        )

    def test_accept_join_request_error_not_request_to_join(self):
        """
        expect: NotRequestedJoinError is raised because user didnt request
        to join in the first place, so cannot be accepted
        """

        space_manager = Spaces(self.db)
        self.assertRaises(
            NotRequestedJoinError,
            space_manager.accept_join_request,
            self.space_id,
            CURRENT_USER.username,
        )

    def test_reject_join_request(self):
        """
        expect: successfully reject join request, i.e. not get added to members list
        """

        # manually add user to requests list
        self.db.spaces.update_one(
            {"_id": self.space_id},
            {"$push": {"requests": CURRENT_USER.username}},
        )

        space_manager = Spaces(self.db)
        space_manager.reject_join_request(self.space_id, CURRENT_USER.username)

        space = self.db.spaces.find_one({"_id": self.space_id})
        self.assertNotIn(CURRENT_USER.username, space["requests"])
        self.assertNotIn(CURRENT_USER.username, space["members"])

    def test_reject_join_request_error_space_doesnt_exist(self):
        """
        expect: SpaceDoesntExistError is raised because no
        space with this name exists
        """

        space_manager = Spaces(self.db)
        self.assertRaises(
            SpaceDoesntExistError,
            space_manager.reject_join_request,
            ObjectId(),
            CURRENT_USER.username,
        )

    def test_revoke_join_request(self):
        """
        expect: successfully remove user from requests list
        """

        # manually add user to requests list
        self.db.spaces.update_one(
            {"_id": self.space_id},
            {"$push": {"requests": CURRENT_USER.username}},
        )

        space_manager = Spaces(self.db)
        space_manager.revoke_join_request(self.space_id, CURRENT_USER.username)

        space = self.db.spaces.find_one({"_id": self.space_id})
        self.assertNotIn(CURRENT_USER.username, space["requests"])
        # for sanity, check that user is not added elsewhere
        self.assertNotIn(CURRENT_USER.username, space["invites"])
        self.assertNotIn(CURRENT_USER.username, space["members"])

    def test_revoke_join_request_error_space_doesnt_exist(self):
        """
        expect: SpaceDoesntExistError is raised because no
        space with this name exists
        """

        space_manager = Spaces(self.db)
        self.assertRaises(
            SpaceDoesntExistError,
            space_manager.revoke_join_request,
            ObjectId(),
            CURRENT_USER.username,
        )

    def test_toggle_visibility(self):
        """
        expect: set visibility attribute to True if it was False and False if it was True
        """

        current_visibility = self.default_space["invisible"]
        space_manager = Spaces(self.db)
        space_manager.toggle_visibility(self.space_id, "test")

        space = self.db.spaces.find_one({"_id": self.space_id})
        self.assertEqual(space["invisible"], not current_visibility)

        # also check that the change was replicated to elasticsearch
        response = requests.get(
            "{}/{}/_doc/{}".format(
                global_vars.elasticsearch_base_url, "test", space["_id"]
            ),
            auth=(
                global_vars.elasticsearch_username,
                global_vars.elasticsearch_password,
            ),
        )
        self.assertEqual(response.status_code, 200)
        self.assertEqual(
            response.json()["_source"]["invisible"], not current_visibility
        )

        # try again backwards
        space_manager.toggle_visibility(self.space_id, "test")
        space = self.db.spaces.find_one({"_id": self.space_id})
        self.assertEqual(space["invisible"], current_visibility)

        # also check that the change was replicated to elasticsearch
        response = requests.get(
            "{}/{}/_doc/{}".format(
                global_vars.elasticsearch_base_url, "test", space["_id"]
            ),
            auth=(
                global_vars.elasticsearch_username,
                global_vars.elasticsearch_password,
            ),
        )
        self.assertEqual(response.status_code, 200)
        self.assertEqual(response.json()["_source"]["invisible"], current_visibility)

    def test_toggle_visibility_error_space_doesnt_exist(self):
        """
        expect: SpaceDoesntExistError is raised because no
        space with this name exists
        """

        space_manager = Spaces(self.db)
        self.assertRaises(
            SpaceDoesntExistError, space_manager.toggle_visibility, ObjectId(), "test"
        )

    def test_toggle_joinability(self):
        """
        expect: set joinable attribute to True if it was False and False if it was True
        """

        current_joinability = self.default_space["joinable"]
        space_manager = Spaces(self.db)
        space_manager.toggle_joinability(self.space_id, "test")

        space = self.db.spaces.find_one({"_id": self.space_id})
        self.assertEqual(space["joinable"], not current_joinability)

        # also check that the change was replicated to elasticsearch
        response = requests.get(
            "{}/{}/_doc/{}".format(
                global_vars.elasticsearch_base_url, "test", space["_id"]
            ),
            auth=(
                global_vars.elasticsearch_username,
                global_vars.elasticsearch_password,
            ),
        )
        self.assertEqual(response.status_code, 200)
        self.assertEqual(
            response.json()["_source"]["joinable"], not current_joinability
        )

        # try again backwards
        space_manager.toggle_joinability(self.space_id, "test")
        space = self.db.spaces.find_one({"_id": self.space_id})
        self.assertEqual(space["joinable"], current_joinability)

        # also check that the change was replicated to elasticsearch
        response = requests.get(
            "{}/{}/_doc/{}".format(
                global_vars.elasticsearch_base_url, "test", space["_id"]
            ),
            auth=(
                global_vars.elasticsearch_username,
                global_vars.elasticsearch_password,
            ),
        )
        self.assertEqual(response.status_code, 200)
        self.assertEqual(response.json()["_source"]["joinable"], current_joinability)

    def test_toggle_joinability_error_space_doesnt_exist(self):
        """
        expect: SpaceDoesntExistError is raised because no
        space with this name exists
        """

        space_manager = Spaces(self.db)
        self.assertRaises(
            SpaceDoesntExistError, space_manager.toggle_joinability, ObjectId(), "test"
        )

    def test_leave_space_member(self):
        """
        expect: successfully leave space as member
        """

        # manually add other user to space first
        self.db.spaces.update_one(
            {"_id": self.space_id},
            {"$push": {"members": CURRENT_USER.username}},
        )

        space_manager = Spaces(self.db)
        space_manager.leave_space(self.space_id, CURRENT_USER.username)

        space = self.db.spaces.find_one({"_id": self.space_id})
        self.assertNotIn(CURRENT_USER.username, space["members"])

    def test_leave_space_admin(self):
        """
        expect: successfully leave space as admin
        """

        # manually add another admin first, becuase otherwise OnylAdminError should raise
        self.db.spaces.update_one(
            {"_id": self.space_id},
            {
                "$push": {
                    "admins": CURRENT_USER.username,
                    "members": CURRENT_USER.username,
                }
            },
        )

        space_manager = Spaces(self.db)
        space_manager.leave_space(self.space_id, CURRENT_USER.username)

        space = self.db.spaces.find_one({"_id": self.space_id})
        self.assertNotIn(CURRENT_USER.username, space["admins"])
        self.assertNotIn(CURRENT_USER.username, space["members"])

    def test_leave_space_error_only_admin(self):
        """
        expect: OnlyAdminError is raised because user is the only admin of the space,
        and therefore cannot leave without giving admin rights to somebody else before
        """

        space_manager = Spaces(self.db)
        self.assertRaises(
            OnlyAdminError,
            space_manager.leave_space,
            self.space_id,
            CURRENT_ADMIN.username,
        )

    def test_leave_space_error_space_doesnt_exist(self):
        """
        expect: SpaceDoesntExistError is raised because no space with this name exists
        """

        space_manager = Spaces(self.db)
        self.assertRaises(
            SpaceDoesntExistError,
            space_manager.leave_space,
            ObjectId(),
            CURRENT_USER.username,
        )

    def test_kick_user(self):
        """
        expect: successfully kick user from space
        """

        # manually add user to space first
        self.db.spaces.update_one(
            {"_id": self.space_id},
            {"$push": {"members": CURRENT_USER.username}},
        )

        space_manager = Spaces(self.db)
        space_manager.kick_user(self.space_id, CURRENT_USER.username)

        space = self.db.spaces.find_one({"_id": self.space_id})
        self.assertNotIn(CURRENT_USER.username, space["members"])

    def test_kick_user_error_space_doesnt_exist(self):
        """
        expect: SpaceDoesntExistError is raised because no space with this name exists
        """

        space_manager = Spaces(self.db)
        self.assertRaises(
            SpaceDoesntExistError,
            space_manager.kick_user,
            ObjectId(),
            CURRENT_USER.username,
        )

    def test_kick_user_error_user_not_member(self):
        """
        expect: UserNotMemberError is raised because user is not a member of the space
        """

        space_manager = Spaces(self.db)
        self.assertRaises(
            UserNotMemberError,
            space_manager.kick_user,
            self.space_id,
            CURRENT_USER.username,
        )

    def test_revoke_space_admin_privilege(self):
        """
        expect: successfully remove user from admins list
        """

        # manually add user to admins list first
        self.db.spaces.update_one(
            {"_id": self.space_id},
            {
                "$push": {
                    "admins": CURRENT_USER.username,
                    "members": CURRENT_USER.username,
                }
            },
        )

        space_manager = Spaces(self.db)
        space_manager.revoke_space_admin_privilege(self.space_id, CURRENT_USER.username)

        space = self.db.spaces.find_one({"_id": self.space_id})
        self.assertNotIn(CURRENT_USER.username, space["admins"])
        self.assertIn(CURRENT_USER.username, space["members"])

    def test_revoke_space_admin_privileges_error_space_doesnt_exist(self):
        """
        expect: SpaceDoesntExistError is raised because no space with this name exists
        """

        space_manager = Spaces(self.db)
        self.assertRaises(
            SpaceDoesntExistError,
            space_manager.revoke_space_admin_privilege,
            ObjectId(),
            CURRENT_USER.username,
        )

    def test_revoke_space_admin_privileges_error_user_not_admin(self):
        """
        expect: UserNotAdminError is raised because user is not an admin of the space
        """

        space_manager = Spaces(self.db)
        self.assertRaises(
            UserNotAdminError,
            space_manager.revoke_space_admin_privilege,
            self.space_id,
            CURRENT_USER.username,
        )

    def test_revoke_space_admin_privileges_error_only_admin(self):
        """
        expect: OnlyAdminError is raised because the to-be-degraded user is
        the only admin of the space
        """

        space_manager = Spaces(self.db)
        self.assertRaises(
            OnlyAdminError,
            space_manager.revoke_space_admin_privilege,
            self.space_id,
            CURRENT_ADMIN.username,
        )

    def test_get_files(self):
        """
        expect: successfully get all files metadata of the space
        """

        space_manager = Spaces(self.db)

        # default case
        files = space_manager.get_files(self.space_id)
        self.assertEqual(files, self.default_space["files"])

        # add file metadata to space
        additional_file = {
            "author": CURRENT_USER.username,
            "file_id": ObjectId(),
            "manually_uploaded": True,
        }
        self.db.spaces.update_one(
            {"_id": self.space_id},
            {"$push": {"files": additional_file}},
        )
        files = space_manager.get_files(self.space_id)
        self.assertEqual(files, [additional_file])

    def test_get_files_error_space_doesnt_exist(self):
        """
        expect: SpaceDoesntExistError is raised because no space with this name exists
        """

        space_manager = Spaces(self.db)
        self.assertRaises(SpaceDoesntExistError, space_manager.get_files, ObjectId())

    def test_add_new_post_file(self):
        """
        expect: successfully add new file that was originally added from a post,
        therefore only metadata are inserted
        """

        file_id = ObjectId()
        filename = "test"
        space_manager = Spaces(self.db)
        space_manager.add_new_post_file(
            self.space_id, CURRENT_USER.username, file_id, filename
        )

        space = self.db.spaces.find_one({"_id": self.space_id})
        self.assertEqual(
            space["files"],
            [
                {
                    "author": CURRENT_USER.username,
                    "file_id": file_id,
                    "file_name": filename,
                    "manually_uploaded": False,
                }
            ],
        )

    def test_add_new_post_file_error_space_doesnt_exist(self):
        """
        expect: SpaceDoesntExistError is raised because no space with this name exists
        """

        file_id = ObjectId()
        space_manager = Spaces(self.db)
        self.assertRaises(
            SpaceDoesntExistError,
            space_manager.add_new_post_file,
            ObjectId(),
            CURRENT_USER.username,
            file_id,
            "test",
        )

    def test_add_new_post_file_error_file_already_in_repo(self):
        """
        expect: FileAlreadyInRepoError is raised because the same file already exists
        """

        # manually add post file
        file_obj = {
            "author": CURRENT_USER.username,
            "file_id": ObjectId(),
            "file_name": "test",
            "manually_uploaded": False,
        }
        self.db.spaces.update_one(
            {"_id": self.space_id},
            {"$push": {"files": file_obj}},
        )

        space_manager = Spaces(self.db)
        self.assertRaises(
            FileAlreadyInRepoError,
            space_manager.add_new_post_file,
            self.space_id,
            CURRENT_USER.username,
            file_obj["file_id"],
            file_obj["file_name"],
        )

    def test_add_new_repo_file(self):
        """
        expect: successfully add new file to the space repo
        """

        space_manager = Spaces(self.db)
        _id = space_manager.add_new_repo_file(
            self.space_id,
            "test_file",
            b"test",
            "image/jpg",
            CURRENT_ADMIN.username,
        )

        space = self.db.spaces.find_one({"_id": self.space_id})
        self.assertEqual(
            space["files"],
            [
                {
                    "author": CURRENT_ADMIN.username,
                    "file_id": _id,
                    "file_name": "test_file",
                    "manually_uploaded": True,
                }
            ],
        )
        fs = gridfs.GridFS(self.db)
        self.assertEqual(fs.get(_id).read(), b"test")

    def test_add_new_repo_file_error_space_doesnt_exist(self):
        """
        expect: SpaceDoesntExistError is raised because no space with this name exists
        """

        space_manager = Spaces(self.db)
        self.assertRaises(
            SpaceDoesntExistError,
            space_manager.add_new_repo_file,
            ObjectId(),
            "test_file",
            b"test",
            "image/jpg",
            CURRENT_ADMIN.username,
        )

    def test_remove_file(self):
        """
        expect: successfully remove file from space repo
        """

        # manually add file to space repo
        file_id = gridfs.GridFS(self.db).put(b"test")
        file_obj = {
            "author": CURRENT_ADMIN.username,
            "file_id": file_id,
            "manually_uploaded": True,
        }
        self.db.spaces.update_one(
            {"_id": self.space_id},
            {"$push": {"files": file_obj}},
        )

        space_manager = Spaces(self.db)
        space_manager.remove_file(self.space_id, file_id)

        space = self.db.spaces.find_one({"_id": self.space_id})
        self.assertEqual(space["files"], [])
        self.assertFalse(gridfs.GridFS(self.db).exists(file_id))

    def test_remove_file_error_space_doesnt_exist(self):
        """
        expect: SpaceDoesntExistError is raised because no space with this name exists
        """

        file_id = ObjectId()
        space_manager = Spaces(self.db)
        self.assertRaises(
            SpaceDoesntExistError,
            space_manager.remove_file,
            ObjectId(),
            file_id,
        )

    def test_remove_file_error_post_file_not_deletable(self):
        """
        expect: PostFileNotDeleteableError is raised because the file was originally
        added from a post and therefore cannot be deleted manually, only by
        deleting the corresponding post
        """

        # manually add post file metadata
        file_id = ObjectId()
        file_obj = {
            "author": CURRENT_ADMIN.username,
            "file_id": file_id,
            "manually_uploaded": False,
        }
        self.db.spaces.update_one(
            {"_id": self.space_id},
            {"$push": {"files": file_obj}},
        )

        space_manager = Spaces(self.db)
        self.assertRaises(
            PostFileNotDeleteableError,
            space_manager.remove_file,
            self.space_id,
            file_id,
        )

    def test_remove_file_error_file_doesnt_exist(self):
        """
        expect: FileDoesntExistError is raised because no file with this id exists
        """

        space_manager = Spaces(self.db)
        self.assertRaises(
            FileDoesntExistError,
            space_manager.remove_file,
            self.space_id,
            ObjectId(),
        )

    def test_remove_post_file(self):
        """
        expect: successfully remove file, even if it has manually_uploaded=False,
        should only be called in conjunction with deleting the corresponding post
        """

        # manually add post file metadata
        file_id = ObjectId()
        file_obj = {
            "author": CURRENT_ADMIN.username,
            "file_id": file_id,
            "manually_uploaded": False,
        }
        self.db.spaces.update_one(
            {"_id": self.space_id},
            {"$push": {"files": file_obj}},
        )

        space_manager = Spaces(self.db)
        space_manager.remove_post_file(self.space_id, file_id)

        space = self.db.spaces.find_one({"_id": self.space_id})
        self.assertEqual(space["files"], [])

    def test_remove_post_file_error_space_doesnt_exist(self):
        """
        expect: SpaceDoesntExistError is raised because no space with this name exists
        """

        file_id = ObjectId()
        space_manager = Spaces(self.db)
        self.assertRaises(
            SpaceDoesntExistError,
            space_manager.remove_post_file,
            ObjectId(),
            file_id,
        )

    def test_remove_post_file_error_file_doesnt_exist(self):
        """
        expect: FileDoesntExistError is raised because no file with this id exists
        """

        space_manager = Spaces(self.db)
        self.assertRaises(
            FileDoesntExistError,
            space_manager.remove_post_file,
            self.space_id,
            ObjectId(),
        )


class PostSpaceACLResourceIntegrationTest(BaseResourceTestCase):
    def setUp(self) -> None:
        return super().setUp()

    def tearDown(self) -> None:
        return super().tearDown()

    def test_delete_space_side_effects(self):
        """
        expect: when deleting a space, all posts and corresponding ACL
        entries get deleted as well
        """

        # TODO


class PlanResourceTest(BaseResourceTestCase):
    def setUp(self) -> None:
        super().setUp()

        # manually set up a VEPlan in the db
        self.plan_id = ObjectId()
        self.step = self.create_step("test")
        self.target_group = self.create_target_group("test")
        self.institution = self.create_institution("test")
        self.lecture = self.create_lecture("test")
        self.physical_mobility = self.create_physical_mobility("test")
        self.evaluation = self.create_evaluation("test")
        self.default_plan = {
            "_id": self.plan_id,
            "author": "test_user",
            "read_access": ["test_user", "test_admin"],
            "write_access": ["test_user"],
            "creation_timestamp": datetime.now(),
            "last_modified": datetime.now(),
            "name": "test",
            "partners": ["test_admin"],
            "institutions": [self.institution.to_dict()],
            "topics": ["test", "test"],
            "lectures": [self.lecture.to_dict()],
            "learning_goals": ["test", "test"],
            "audience": [self.target_group.to_dict()],
            "languages": ["test", "test"],
            "evaluation": [self.evaluation.to_dict()],
            "timestamp_from": self.step.timestamp_from,
            "timestamp_to": self.step.timestamp_to,
            "involved_parties": ["test", "test"],
            "realization": "test",
            "physical_mobility": True,
            "physical_mobilities": [self.physical_mobility.to_dict()],
            "learning_env": "test",
            "new_content": False,
            "formalities": [
                {
                    "username": "test_user",
                    "technology": False,
                    "exam_regulations": False,
                },
                {
                    "username": "test_admin",
                    "technology": True,
                    "exam_regulations": True,
                },
            ],
            "duration": self.step.duration.total_seconds(),
            "workload": self.step.workload,
            "steps": [self.step.to_dict()],
            "is_good_practise": True,
            "underlying_ve_model": "test",
            "reflection": "test",
            "good_practise_evaluation": "test",
            "progress": {
                "name": "not_started",
                "institutions": "not_started",
                "topics": "not_started",
                "lectures": "not_started",
                "learning_goals": "not_started",
                "audience": "not_started",
                "languages": "not_started",
                "evaluation": "not_started",
                "involved_parties": "not_started",
                "realization": "not_started",
                "learning_env": "not_started",
                "new_content": "not_started",
                "formalities": "not_started",
                "steps": "not_started",
            },
        }
        self.db.plans.insert_one(self.default_plan)

        # initialize planner
        self.planner = VEPlanResource(self.db)

    def tearDown(self) -> None:
        # delete all plans
        self.db.plans.delete_many({})
        return super().tearDown()

    def test_get_plan(self):
        """
        expect: sucessfully get the plan from the db, both by passing the _id as str
        or as an ObjectId
        """

        # test with both input types (str and ObjectId)
        for id_input in [self.plan_id, str(self.plan_id)]:
            with self.subTest(id_input=id_input):
                plan = self.planner.get_plan(id_input)
                self.assertIsInstance(plan, VEPlan)
                self.assertEqual(plan._id, self.default_plan["_id"])
                self.assertEqual(plan.author, self.default_plan["author"])
                self.assertEqual(plan.name, self.default_plan["name"])
                self.assertEqual(plan.partners, self.default_plan["partners"])
                self.assertEqual(
                    [institution.to_dict() for institution in plan.institutions],
                    self.default_plan["institutions"],
                )
                self.assertEqual(plan.topics, self.default_plan["topics"])
                self.assertEqual(
                    [lecture.to_dict() for lecture in plan.lectures],
                    self.default_plan["lectures"],
                )
                self.assertEqual(
                    plan.learning_goals, self.default_plan["learning_goals"]
                )
                self.assertEqual(
                    [target_group.to_dict() for target_group in plan.audience],
                    self.default_plan["audience"],
                )
                self.assertEqual(plan.languages, self.default_plan["languages"])
                self.assertEqual(
                    [evaluation.to_dict() for evaluation in plan.evaluation],
                    self.default_plan["evaluation"],
                )
                self.assertEqual(
                    plan.involved_parties, self.default_plan["involved_parties"]
                )
                self.assertEqual(plan.realization, self.default_plan["realization"])
                self.assertEqual(
                    plan.physical_mobility, self.default_plan["physical_mobility"]
                )
                self.assertEqual(
                    [mobility.to_dict() for mobility in plan.physical_mobilities],
                    self.default_plan["physical_mobilities"],
                )
                self.assertEqual(plan.learning_env, self.default_plan["learning_env"])
                self.assertEqual(plan.new_content, self.default_plan["new_content"])
                self.assertEqual(plan.formalities, self.default_plan["formalities"])
                self.assertEqual(
                    [step.to_dict() for step in plan.steps], self.default_plan["steps"]
                )
                self.assertEqual(
                    plan.is_good_practise, self.default_plan["is_good_practise"]
                )
                self.assertEqual(
                    plan.underlying_ve_model, self.default_plan["underlying_ve_model"]
                )
                self.assertEqual(plan.reflection, self.default_plan["reflection"])
                self.assertEqual(
                    plan.good_practise_evaluation,
                    self.default_plan["good_practise_evaluation"],
                )
                self.assertEqual(plan.timestamp_from, self.step.timestamp_from)
                self.assertEqual(plan.timestamp_to, self.step.timestamp_to)
                self.assertEqual(plan.workload, self.step.workload)
                self.assertEqual(plan.duration, self.step.duration)
                self.assertEqual(plan.progress, self.default_plan["progress"])
                self.assertIsNotNone(plan.creation_timestamp)
                self.assertIsNotNone(plan.last_modified)

    def test_get_plan_with_user(self):
        """
        expect: sucessfully get the plan from the db, both by passing the _id as str
        or as an ObjectId and passing the access checks
        """

        # test with both input types (str and ObjectId)
        for id_input in [self.plan_id, str(self.plan_id)]:
            with self.subTest(id_input=id_input):
                plan = self.planner.get_plan(id_input, "test_user")
                self.assertIsInstance(plan, VEPlan)
                self.assertEqual(plan._id, self.default_plan["_id"])
                self.assertEqual(plan.author, self.default_plan["author"])
                self.assertEqual(plan.name, self.default_plan["name"])
                self.assertEqual(plan.partners, self.default_plan["partners"])
                self.assertEqual(
                    [institution.to_dict() for institution in plan.institutions],
                    self.default_plan["institutions"],
                )
                self.assertEqual(plan.topics, self.default_plan["topics"])
                self.assertEqual(
                    [lecture.to_dict() for lecture in plan.lectures],
                    self.default_plan["lectures"],
                )
                self.assertEqual(
                    plan.learning_goals, self.default_plan["learning_goals"]
                )
                self.assertEqual(
                    [target_group.to_dict() for target_group in plan.audience],
                    self.default_plan["audience"],
                )
                self.assertEqual(plan.languages, self.default_plan["languages"])
                self.assertEqual(
                    [evaluation.to_dict() for evaluation in plan.evaluation],
                    self.default_plan["evaluation"],
                )
                self.assertEqual(
                    plan.involved_parties, self.default_plan["involved_parties"]
                )
                self.assertEqual(plan.realization, self.default_plan["realization"])
                self.assertEqual(
                    plan.physical_mobility, self.default_plan["physical_mobility"]
                )
                self.assertEqual(
                    [mobility.to_dict() for mobility in plan.physical_mobilities],
                    self.default_plan["physical_mobilities"],
                )
                self.assertEqual(plan.learning_env, self.default_plan["learning_env"])
                self.assertEqual(plan.new_content, self.default_plan["new_content"])
                self.assertEqual(plan.formalities, self.default_plan["formalities"])
                self.assertEqual(
                    [step.to_dict() for step in plan.steps], self.default_plan["steps"]
                )
                self.assertEqual(
                    plan.is_good_practise, self.default_plan["is_good_practise"]
                )
                self.assertEqual(
                    plan.underlying_ve_model, self.default_plan["underlying_ve_model"]
                )
                self.assertEqual(plan.reflection, self.default_plan["reflection"])
                self.assertEqual(plan.progress, self.default_plan["progress"])
                self.assertEqual(plan.timestamp_from, self.step.timestamp_from)
                self.assertEqual(plan.timestamp_to, self.step.timestamp_to)
                self.assertEqual(plan.workload, self.step.workload)
                self.assertEqual(plan.duration, self.step.duration)
                self.assertIsNotNone(plan.creation_timestamp)
                self.assertIsNotNone(plan.last_modified)

    def test_get_plan_error_plan_doesnt_exist(self):
        """
        expect: PlanDoesntExistError is raised because no plan with the given _id
        exists
        """
        non_existing_id = ObjectId()

        # test with both input types (str and ObjectId)
        for id_input in [non_existing_id, str(non_existing_id)]:
            with self.subTest(id_input=id_input):
                self.assertRaises(PlanDoesntExistError, self.planner.get_plan, id_input)

    def test_get_plan_error_no_read_access(self):
        """
        expect: fail message because username has no read access
        """

        # test with both input types (str and ObjectId)
        for id_input in [self.plan_id, str(self.plan_id)]:
            with self.subTest(id_input=id_input):
                self.assertRaises(
                    NoReadAccessError,
                    self.planner.get_plan,
                    id_input,
                    "user_with_no_access",
                )

    def test_get_plan_error_plan_doesnt_exist_invalid_id(self):
        """
        expect: PlanDoesntExistError is raised because the given _id is not a valid
        ObjectId, therefore no plan can exist with this _id
        """

        wrong_id_format = "123"
        self.assertRaises(PlanDoesntExistError, self.planner.get_plan, wrong_id_format)

    def test_get_all_plans(self):
        """
        expect: a list with exactly one VEPlan object inside
        (the one inserted by `setUp()`)
        """

        plans = self.planner.get_all()
        self.assertIsInstance(plans, list)
        self.assertEqual(len(plans), 1)
        plan = plans[0]
        self.assertIsInstance(plan, VEPlan)
        self.assertEqual(plan._id, self.default_plan["_id"])
        self.assertEqual(plan.author, self.default_plan["author"])
        self.assertEqual(plan.name, self.default_plan["name"])
        self.assertEqual(plan.partners, self.default_plan["partners"])
        self.assertEqual(
            [institution.to_dict() for institution in plan.institutions],
            self.default_plan["institutions"],
        )
        self.assertEqual(plan.topics, self.default_plan["topics"])
        self.assertEqual(
            [lecture.to_dict() for lecture in plan.lectures],
            self.default_plan["lectures"],
        )
        self.assertEqual(plan.learning_goals, self.default_plan["learning_goals"])
        self.assertEqual(
            [target_group.to_dict() for target_group in plan.audience],
            self.default_plan["audience"],
        )
        self.assertEqual(plan.languages, self.default_plan["languages"])
        self.assertEqual(
            [evaluation.to_dict() for evaluation in plan.evaluation],
            self.default_plan["evaluation"],
        )
        self.assertEqual(plan.involved_parties, self.default_plan["involved_parties"])
        self.assertEqual(plan.realization, self.default_plan["realization"])
        self.assertEqual(plan.physical_mobility, self.default_plan["physical_mobility"])
        self.assertEqual(
            [mobility.to_dict() for mobility in plan.physical_mobilities],
            self.default_plan["physical_mobilities"],
        )
        self.assertEqual(plan.learning_env, self.default_plan["learning_env"])
        self.assertEqual(plan.new_content, self.default_plan["new_content"])
        self.assertEqual(plan.formalities, self.default_plan["formalities"])
        self.assertEqual(
            [step.to_dict() for step in plan.steps], self.default_plan["steps"]
        )
        self.assertEqual(plan.is_good_practise, self.default_plan["is_good_practise"])
        self.assertEqual(
            plan.underlying_ve_model, self.default_plan["underlying_ve_model"]
        )
        self.assertEqual(plan.reflection, self.default_plan["reflection"])
        self.assertEqual(plan.progress, self.default_plan["progress"])
        self.assertEqual(plan.timestamp_from, self.step.timestamp_from)
        self.assertEqual(plan.timestamp_to, self.step.timestamp_to)
        self.assertEqual(plan.workload, self.step.workload)
        self.assertEqual(plan.duration, self.step.duration)
        self.assertIsNotNone(plan.creation_timestamp)
        self.assertIsNotNone(plan.last_modified)

    def test_get_plans_for_user(self):
        """
        expect: only show plans that the user is allowed to see, i.e. their
        own and those with read/write permissions.
        """

        # insert 2 more plans with different authorships
        additional_plans = [
            {
                "_id": ObjectId(),
                "author": "test_admin",
                "creation_timestamp": datetime.now(),
                "last_modified": datetime.now(),
                "name": "admin",
                "partners": ["test_user"],
                "institutions": [self.institution.to_dict()],
                "topics": ["test"],
                "lectures": [self.lecture.to_dict()],
                "learning_goals": ["test", "test"],
                "audience": [self.target_group.to_dict()],
                "languages": ["test", "test"],
                "evaluation": [self.evaluation.to_dict()],
                "timestamp_from": self.step.timestamp_from,
                "timestamp_to": self.step.timestamp_to,
                "involved_parties": ["test", "test"],
                "realization": "test",
                "physical_mobility": True,
                "physical_mobilities": [self.physical_mobility.to_dict()],
                "learning_env": "test",
                "new_content": False,
                "formalities": [
                    {
                        "username": "test_user",
                        "technology": False,
                        "exam_regulations": False,
                    }
                ],
                "duration": self.step.duration.total_seconds(),
                "workload": self.step.workload,
                "steps": [self.step.to_dict()],
                "is_good_practise": True,
                "underlying_ve_model": "test",
                "reflection": "test",
                "good_practise_evaluation": "test",
                "progress": {
                    "name": "not_started",
                    "institutions": "not_started",
                    "topics": "not_started",
                    "lectures": "not_started",
                    "learning_goals": "not_started",
                    "audience": "not_started",
                    "languages": "not_started",
                    "evaluation": "not_started",
                    "involved_parties": "not_started",
                    "realization": "not_started",
                    "learning_env": "not_started",
                    "new_content": "not_started",
                    "formalities": "not_started",
                    "steps": "not_started",
                },
            },
            {
                "_id": ObjectId(),
                "creation_timestamp": datetime.now(),
                "last_modified": datetime.now(),
                "name": "user",
                "partners": ["test_user"],
                "institutions": [self.institution.to_dict()],
                "topics": ["test"],
                "lectures": [self.lecture.to_dict()],
                "learning_goals": ["test", "test"],
                "audience": [self.target_group.to_dict()],
                "languages": ["test", "test"],
                "evaluation": [self.evaluation.to_dict()],
                "timestamp_from": self.step.timestamp_from,
                "timestamp_to": self.step.timestamp_to,
                "involved_parties": ["test", "test"],
                "realization": "test",
                "physical_mobility": True,
                "physical_mobilities": [self.physical_mobility.to_dict()],
                "learning_env": "test",
                "new_content": False,
                "formalities": [
                    {
                        "username": "test_user",
                        "technology": False,
                        "exam_regulations": False,
                    }
                ],
                "duration": self.step.duration.total_seconds(),
                "workload": self.step.workload,
                "steps": [self.step.to_dict()],
                "is_good_practise": True,
                "underlying_ve_model": "test",
                "reflection": "test",
                "good_practise_evaluation": "test",
                "progress": {
                    "name": "not_started",
                    "institutions": "not_started",
                    "topics": "not_started",
                    "lectures": "not_started",
                    "learning_goals": "not_started",
                    "audience": "not_started",
                    "languages": "not_started",
                    "evaluation": "not_started",
                    "involved_parties": "not_started",
                    "realization": "not_started",
                    "learning_env": "not_started",
                    "new_content": "not_started",
                    "formalities": "not_started",
                    "steps": "not_started",
                },
            },
        ]
        self.db.plans.insert_many(additional_plans)

        plans = self.planner.get_plans_for_user("test_admin")
        # since one of the plans belong to the user and he has read_access to the default one,
        # we expect the result to be filtered accordingly (2 results here)
        self.assertEqual(len(plans), 2)
        plan = plans[0]
        for plan in plans:
            self.assertIn(
                plan._id, [self.default_plan["_id"], additional_plans[0]["_id"]]
            )

    def test_insert_plan(self):
        """
        expect: successfully insert a new plan into the db
        """

        # don't supply a _id, letting the system create a fresh one
        plan = {
            "name": "new plan",
            "partners": ["test_admin"],
            "author": "test_user",
            "read_access": ["test_user"],
            "write_access": ["test_user"],
            "institutions": [self.institution.to_dict()],
            "topics": ["test"],
            "lectures": [self.lecture.to_dict()],
            "learning_goals": ["test", "test"],
            "audience": [self.target_group.to_dict()],
            "languages": ["test", "test"],
            "evaluation": [self.evaluation.to_dict()],
            "timestamp_from": self.step.timestamp_from,
            "timestamp_to": self.step.timestamp_to,
            "involved_parties": ["test", "test"],
            "realization": "test",
            "physical_mobility": True,
            "physical_mobilities": [self.physical_mobility.to_dict()],
            "learning_env": "test",
            "new_content": False,
            "formalities": [
                {
                    "username": "test_user",
                    "technology": False,
                    "exam_regulations": False,
                }
            ],
            "duration": self.step.duration.total_seconds(),
            "workload": self.step.workload,
            "steps": [self.step.to_dict()],
            "is_good_practise": True,
            "underlying_ve_model": "test",
            "reflection": "test",
            "good_practise_evaluation": "test",
            "progress": {
                "name": "not_started",
                "institutions": "not_started",
                "topics": "not_started",
                "lectures": "not_started",
                "learning_goals": "not_started",
                "audience": "not_started",
                "languages": "not_started",
                "evaluation": "not_started",
                "involved_parties": "not_started",
                "realization": "not_started",
                "learning_env": "not_started",
                "new_content": "not_started",
                "formalities": "not_started",
                "steps": "not_started",
            },
        }

        # expect the _id of the freshly inserted plan as a response
        inserted_id = self.planner.insert_plan(VEPlan.from_dict(plan))
        self.assertIsInstance(inserted_id, ObjectId)

        # expect the plan to be in the db
        db_state = self.db.plans.find_one({"_id": inserted_id})
        self.assertIsNotNone(db_state)
        self.assertIn("duration", db_state)
        self.assertIn("workload", db_state)
        self.assertEqual(db_state["duration"], self.step.duration.total_seconds())
        self.assertEqual(db_state["workload"], self.step.workload)
        self.assertEqual(db_state["creation_timestamp"], db_state["last_modified"])

        # this time supply a _id, but if I "know" that it is not already existing,
        # the result will despite that be an insert as expected
        plan_with_id = {
            "_id": ObjectId(),
            "author": "test_user",
            "read_access": ["test_user"],
            "write_access": ["test_user"],
            "name": "new plan",
            "partners": ["test_admin"],
            "institutions": [self.institution.to_dict()],
            "topics": ["test"],
            "lectures": [self.lecture.to_dict()],
            "learning_goals": ["test", "test"],
            "audience": [self.target_group.to_dict()],
            "languages": ["test", "test"],
            "evaluation": [self.evaluation.to_dict()],
            "timestamp_from": self.step.timestamp_from,
            "timestamp_to": self.step.timestamp_to,
            "involved_parties": ["test", "test"],
            "realization": "test",
            "physical_mobility": True,
            "physical_mobilities": [self.physical_mobility.to_dict()],
            "learning_env": "test",
            "new_content": False,
            "formalities": [
                {
                    "username": "test_user",
                    "technology": False,
                    "exam_regulations": False,
                }
            ],
            "duration": self.step.duration.total_seconds(),
            "workload": self.step.workload,
            "steps": [self.step.to_dict()],
            "is_good_practise": True,
            "underlying_ve_model": "test",
            "reflection": "test",
            "good_practise_evaluation": "test",
            "progress": {
                "name": "not_started",
                "institutions": "not_started",
                "topics": "not_started",
                "lectures": "not_started",
                "learning_goals": "not_started",
                "audience": "not_started",
                "languages": "not_started",
                "evaluation": "not_started",
                "involved_parties": "not_started",
                "realization": "not_started",
                "learning_env": "not_started",
                "new_content": "not_started",
                "formalities": "not_started",
                "steps": "not_started",
            },
        }

        # expect an "inserted" response
        result_with_id = self.planner.insert_plan(VEPlan.from_dict(plan_with_id))
        self.assertIsInstance(result_with_id, ObjectId)

        # expect the plan to be in the db
        db_state_with_id = self.db.plans.find_one({"_id": result_with_id})
        self.assertIsNotNone(db_state_with_id)
        self.assertIn("duration", db_state_with_id)
        self.assertIn("workload", db_state_with_id)
        self.assertEqual(
            db_state_with_id["duration"], self.step.duration.total_seconds()
        )
        self.assertEqual(db_state_with_id["workload"], self.step.workload)
        self.assertEqual(db_state["creation_timestamp"], db_state["last_modified"])

    def test_insert_plan_error_plan_already_exists(self):
        """
        expect: PlanAlreadyExistsError is raised because a plan with the specified _id
        already exists in the db
        """

        plan = VEPlan(_id=self.plan_id)
        self.assertRaises(PlanAlreadyExistsError, self.planner.insert_plan, plan)

    def test_update_plan(self):
        """
        expect: successfully update a plan by supplying one with a _id that already exists
        """

        # we need to delay our execution here just a little bit, because otherwise
        # the update would happen too fast relative to the setup, which would result
        # in creation_timestamp and last_modified being equal, despite correctly being
        # executed after each other
        time.sleep(0.1)

        # use the default plan, but change its name and topic
        existing_plan = VEPlan.from_dict(self.default_plan)
        existing_plan.name = "updated_name"
        existing_plan.topics = ["new_topic", "test"]

        # expect an "updated" response
        result = self.planner.update_full_plan(existing_plan)
        self.assertIsInstance(result, ObjectId)
        self.assertEqual(result, existing_plan._id)

        # expect that the name and topic was updated in the db, but other values
        # remain the same
        db_state = self.db.plans.find_one({"_id": existing_plan._id})
        self.assertIsNotNone(db_state)
        self.assertEqual(db_state["name"], existing_plan.name)
        self.assertEqual(db_state["topics"], existing_plan.topics)
        self.assertEqual(db_state["realization"], self.default_plan["realization"])
        self.assertGreater(db_state["last_modified"], db_state["creation_timestamp"])

    def test_update_plan_with_user(self):
        """
        expect: successfully update a plan by supplying one with a _id that already exists and passing
        access checks
        """

        # we need to delay our execution here just a little bit, because otherwise
        # the update would happen too fast relative to the setup, which would result
        # in creation_timestamp and last_modified being equal, despite correctly being
        # executed after each other
        time.sleep(0.1)

        # use the default plan, but change its name and topic
        existing_plan = VEPlan.from_dict(self.default_plan)
        existing_plan.name = "updated_name"
        existing_plan.topics = ["new_topic", "test"]

        # expect an "updated" response
        result = self.planner.update_full_plan(
            existing_plan, requesting_username="test_user"
        )
        self.assertIsInstance(result, ObjectId)
        self.assertEqual(result, existing_plan._id)

        # expect that the name and topic was updated in the db, but other values
        # remain the same
        db_state = self.db.plans.find_one({"_id": existing_plan._id})
        self.assertIsNotNone(db_state)
        self.assertEqual(db_state["name"], existing_plan.name)
        self.assertEqual(db_state["topics"], existing_plan.topics)
        self.assertEqual(db_state["realization"], self.default_plan["realization"])
        self.assertGreater(db_state["last_modified"], db_state["creation_timestamp"])

    def test_update_plan_upsert(self):
        """
        expect: even though the update function is called, a new plan is inserted
        because the upsert flag was set to True
        """

        plan = VEPlan(name="upsert_test")

        result = self.planner.update_full_plan(plan, upsert=True)
        self.assertIsInstance(result, ObjectId)
        self.assertEqual(result, plan._id)

        # expect the plan to be in the db
        db_state = self.db.plans.find_one({"_id": plan._id})
        self.assertIsNotNone(db_state)
        self.assertEqual(db_state["name"], plan.name)
        self.assertEqual(db_state["creation_timestamp"], db_state["last_modified"])

    def test_update_plan_upsert_with_user(self):
        """
        expect: even though the update function is called, a new plan is inserted
        because the upsert flag was set to True. write access checks don't matter, since
        the plan gets inserted freshly.
        """

        plan = VEPlan(name="upsert_test")

        result = self.planner.update_full_plan(
            plan,
            upsert=True,
            requesting_username="access_doesnt_matter_in_this_case_user",
        )
        self.assertIsInstance(result, ObjectId)
        self.assertEqual(result, plan._id)

        # expect the plan to be in the db
        db_state = self.db.plans.find_one({"_id": plan._id})
        self.assertIsNotNone(db_state)
        self.assertEqual(db_state["name"], plan.name)
        self.assertEqual(db_state["creation_timestamp"], db_state["last_modified"])

    def test_update_plan_error_plan_doesnt_exist(self):
        """
        expect: PlanDoesntExistError is raised because no plan with the specified
        _id is present in the db and the upsert flag is set to False
        """

        self.assertRaises(PlanDoesntExistError, self.planner.update_full_plan, VEPlan())

    def test_update_plan_error_no_write_access(self):
        """
        expect: NoWriteAccessError is raised because user has no write permission
        """

        self.assertRaises(
            NoWriteAccessError,
            self.planner.update_full_plan,
            VEPlan(_id=self.default_plan["_id"], name="trying_to_update"),
            False,
            "user_with_no_write_access",
        )

    def test_update_field(self):
        """
        expect: successfully update a single field of a VEPlan
        """

        self.planner.update_field(self.plan_id, "topics", ["updated_topic"])
        self.planner.update_field(
            self.plan_id, "involved_parties", ["update1", "update2"]
        )
        self.planner.update_field(self.plan_id, "realization", "updated_realization")
        self.planner.update_field(self.plan_id, "physical_mobility", False)
        self.planner.update_field(self.plan_id, "physical_mobilities", [])
        self.planner.update_field(self.plan_id, "learning_env", "updated_learning_env")
        self.planner.update_field(self.plan_id, "new_content", True)
        self.planner.update_field(
            self.plan_id, "learning_goals", ["update1", "update2"]
        )
        self.planner.update_field(
            self.plan_id,
            "formalities",
            [{"username": "test_user", "technology": True, "exam_regulations": True}],
        )
        self.planner.update_field(self.plan_id, "is_good_practise", False)
        self.planner.update_field(self.plan_id, "underlying_ve_model", "updated_model")
        self.planner.update_field(self.plan_id, "reflection", "updated_reflection")
        self.planner.update_field(
            self.plan_id, "good_practise_evaluation", "updated_good_practise_evaluation"
        )
        self.planner.update_field(
            self.plan_id,
            "progress",
            {
                "name": "completed",
                "institutions": "not_started",
                "topics": "not_started",
                "lectures": "not_started",
                "audience": "not_started",
                "languages": "not_started",
                "evaluation": "not_started",
                "involved_parties": "not_started",
                "realization": "not_started",
                "learning_env": "not_started",
                "new_content": "not_started",
                "formalities": "not_started",
                "steps": "not_started",
            },
        )

        db_state = self.db.plans.find_one({"_id": self.plan_id})
        self.assertIsNotNone(db_state)
        self.assertEqual(db_state["topics"], ["updated_topic"])
        self.assertEqual(db_state["involved_parties"], ["update1", "update2"])
        self.assertEqual(db_state["realization"], "updated_realization")
        self.assertEqual(db_state["physical_mobility"], False)
        self.assertEqual(db_state["physical_mobilities"], [])
        self.assertEqual(db_state["learning_env"], "updated_learning_env")
        self.assertEqual(db_state["new_content"], True)
        self.assertEqual(db_state["learning_goals"], ["update1", "update2"])
        self.assertEqual(
            db_state["formalities"],
            [{"username": "test_user", "technology": True, "exam_regulations": True}],
        )
        self.assertEqual(db_state["is_good_practise"], False)
        self.assertEqual(db_state["underlying_ve_model"], "updated_model")
        self.assertEqual(db_state["reflection"], "updated_reflection")
        self.assertEqual(
            db_state["good_practise_evaluation"], "updated_good_practise_evaluation"
        )
        self.assertEqual(db_state["progress"]["name"], "completed")
        self.assertGreater(db_state["last_modified"], db_state["creation_timestamp"])

    def test_update_field_with_user(self):
        """
        expect: successfully update a single field of a VEPlan and passing access checks
        """

        self.planner.update_field(
            self.plan_id, "topics", ["updated_topic"], requesting_username="test_user"
        )
        self.planner.update_field(
            self.plan_id,
            "involved_parties",
            ["update1", "update2"],
            requesting_username="test_user",
        )
        self.planner.update_field(
            self.plan_id,
            "realization",
            "updated_realization",
            requesting_username="test_user",
        )
        self.planner.update_field(
            self.plan_id,
            "learning_env",
            "updated_learning_env",
            requesting_username="test_user",
        )
        self.planner.update_field(
            self.plan_id, "new_content", True, requesting_username="test_user"
        )
        self.planner.update_field(
            self.plan_id,
            "learning_goals",
            ["update1", "update2"],
            requesting_username="test_user",
        )
        self.planner.update_field(
            self.plan_id,
            "formalities",
            [{"username": "test_user", "technology": True, "exam_regulations": True}],
            requesting_username="test_user",
        )
        self.planner.update_field(
            self.plan_id,
            "progress",
            {
                "name": "completed",
                "institutions": "not_started",
                "topics": "not_started",
                "lectures": "not_started",
                "learning_goals": "not_started",
                "audience": "not_started",
                "languages": "not_started",
                "evaluation": "not_started",
                "involved_parties": "not_started",
                "realization": "not_started",
                "learning_env": "not_started",
                "new_content": "not_started",
                "formalities": "not_started",
                "steps": "not_started",
            },
            requesting_username="test_user",
        )

        db_state = self.db.plans.find_one({"_id": self.plan_id})
        self.assertIsNotNone(db_state)
        self.assertEqual(db_state["topics"], ["updated_topic"])
        self.assertEqual(db_state["involved_parties"], ["update1", "update2"])
        self.assertEqual(db_state["realization"], "updated_realization")
        self.assertEqual(db_state["learning_env"], "updated_learning_env")
        self.assertEqual(db_state["new_content"], True)
        self.assertEqual(db_state["learning_goals"], ["update1", "update2"])
        self.assertEqual(
            db_state["formalities"],
            [{"username": "test_user", "technology": True, "exam_regulations": True}],
        )
        self.assertEqual(db_state["progress"]["name"], "completed")
        self.assertGreater(db_state["last_modified"], db_state["creation_timestamp"])

    def test_update_field_object(self):
        """
        expect: successfully update a single field of a VEPlan that
        is not a primitive type
        """

        tg = TargetGroup(
            name="updated_name",
            age_min=10,
            age_max=20,
            experience="updated_experience",
            academic_course="updated_academic_course",
            mother_tongue="de",
            foreign_languages={"en": "c1"},
        )
        # we need to delay our execution here just a little bit, because otherwise
        # the updated would happen too fast relative to the setup, which would result
        # in creation_timestamp and last_modified being equal, despite correctly being
        # executed after each other
        time.sleep(0.1)
        self.planner.update_field(self.plan_id, "audience", [tg.to_dict()])

        db_state = self.db.plans.find_one({"_id": self.plan_id})
        self.assertIsNotNone(db_state)
        self.assertIsInstance(db_state["audience"][0]["_id"], ObjectId)
        self.assertEqual(db_state["audience"][0]["name"], tg.name)
        self.assertEqual(db_state["audience"][0]["age_min"], str(tg.age_min))
        self.assertEqual(db_state["audience"][0]["experience"], tg.experience)
        self.assertEqual(db_state["audience"][0]["academic_course"], tg.academic_course)
        self.assertEqual(db_state["audience"][0]["mother_tongue"], tg.mother_tongue)
        self.assertEqual(
            db_state["audience"][0]["foreign_languages"], tg.foreign_languages
        )
        self.assertGreater(db_state["last_modified"], db_state["creation_timestamp"])

        # same, but this time manually specify a _id
        tg2 = TargetGroup(
            _id=ObjectId(),
            name="updated_name2",
            age_min=10,
            age_max=20,
            experience="updated_experience2",
            academic_course="updated_academic_course2",
            mother_tongue="de2",
            foreign_languages={"en": "c1"},
        )
        # we need to delay our execution here just a little bit, because otherwise
        # the updated would happen too fast relative to the setup, which would result
        # in creation_timestamp and last_modified being equal, despite correctly being
        # executed after each other
        time.sleep(0.1)
        self.planner.update_field(self.plan_id, "audience", [tg2.to_dict()])

        db_state = self.db.plans.find_one({"_id": self.plan_id})
        self.assertIsNotNone(db_state)
        self.assertEqual(db_state["audience"][0]["_id"], tg2._id)
        self.assertEqual(db_state["audience"][0]["name"], tg2.name)
        self.assertEqual(db_state["audience"][0]["age_min"], str(tg2.age_min))
        self.assertEqual(db_state["audience"][0]["experience"], tg2.experience)
        self.assertEqual(
            db_state["audience"][0]["academic_course"], tg2.academic_course
        )
        self.assertEqual(db_state["audience"][0]["mother_tongue"], tg2.mother_tongue)
        self.assertEqual(
            db_state["audience"][0]["foreign_languages"], tg2.foreign_languages
        )
        self.assertGreater(db_state["last_modified"], db_state["creation_timestamp"])

    def test_update_field_object_with_user(self):
        """
        expect: successfully update a single field of a VEPlan that
        is not a primitive type and passing access checks
        """

        tg = TargetGroup(
            name="updated_name",
            age_min=10,
            age_max=20,
            experience="updated_experience",
            academic_course="updated_academic_course",
            mother_tongue="de",
            foreign_languages={"en": "c1"},
        )
        # we need to delay our execution here just a little bit, because otherwise
        # the updated would happen too fast relative to the setup, which would result
        # in creation_timestamp and last_modified being equal, despite correctly being
        # executed after each other
        time.sleep(0.1)
        self.planner.update_field(
            self.plan_id, "audience", [tg.to_dict()], requesting_username="test_user"
        )

        db_state = self.db.plans.find_one({"_id": self.plan_id})
        self.assertIsNotNone(db_state)
        self.assertIsInstance(db_state["audience"][0]["_id"], ObjectId)
        self.assertEqual(db_state["audience"][0]["name"], tg.name)
        self.assertEqual(db_state["audience"][0]["age_min"], str(tg.age_min))
        self.assertEqual(db_state["audience"][0]["experience"], tg.experience)
        self.assertEqual(db_state["audience"][0]["academic_course"], tg.academic_course)
        self.assertEqual(db_state["audience"][0]["mother_tongue"], tg.mother_tongue)
        self.assertEqual(
            db_state["audience"][0]["foreign_languages"], tg.foreign_languages
        )
        self.assertGreater(db_state["last_modified"], db_state["creation_timestamp"])

        # same, but this time manually specify a _id
        tg2 = TargetGroup(
            _id=ObjectId(),
            name="updated_name2",
            age_min=10,
            age_max=20,
            experience="updated_experience2",
            academic_course="updated_academic_course2",
            mother_tongue="de2",
            foreign_languages={"en": "c1"},
        )
        # we need to delay our execution here just a little bit, because otherwise
        # the updated would happen too fast relative to the setup, which would result
        # in creation_timestamp and last_modified being equal, despite correctly being
        # executed after each other
        time.sleep(0.1)
        self.planner.update_field(
            self.plan_id, "audience", [tg2.to_dict()], requesting_username="test_user"
        )

        db_state = self.db.plans.find_one({"_id": self.plan_id})
        self.assertIsNotNone(db_state)
        self.assertEqual(db_state["audience"][0]["_id"], tg2._id)
        self.assertEqual(db_state["audience"][0]["name"], tg2.name)
        self.assertEqual(db_state["audience"][0]["age_min"], str(tg2.age_min))
        self.assertEqual(db_state["audience"][0]["experience"], tg2.experience)
        self.assertEqual(
            db_state["audience"][0]["academic_course"], tg2.academic_course
        )
        self.assertEqual(db_state["audience"][0]["mother_tongue"], tg2.mother_tongue)
        self.assertEqual(
            db_state["audience"][0]["foreign_languages"], tg2.foreign_languages
        )
        self.assertGreater(db_state["last_modified"], db_state["creation_timestamp"])

    def test_update_field_upsert(self):
        """
        expect: successfully upsert field, i.e. create new plan with only this field set
        to non-default
        """

        _id = ObjectId()

        # first try a primitve attribute
        self.planner.update_field(
            _id, "realization", "updated_realization", upsert=True
        )
        db_state = self.db.plans.find_one({"_id": _id})
        self.assertIsNotNone(db_state)
        self.assertEqual(db_state["realization"], "updated_realization")
        self.assertIsNone(db_state["name"])
        self.assertEqual(db_state["creation_timestamp"], db_state["last_modified"])

        # now same test, but with a complex attribute
        self.db.plans.delete_one({"_id": _id})

        institution = Institution(
            name="updated_institution_name",
            departments=["updated", "updated"],
            academic_courses=["updated", "updated"],
        )
        institution_dict = institution.to_dict()

        self.planner.update_field(_id, "institutions", [institution_dict], upsert=True)
        db_state = self.db.plans.find_one({"_id": _id})
        self.assertIsNotNone(db_state)
        self.assertIsNone(db_state["realization"])
        self.assertIsInstance(db_state["institutions"][0]["_id"], ObjectId)
        self.assertEqual(
            db_state["institutions"][0]["name"], "updated_institution_name"
        )
        self.assertEqual(
            db_state["institutions"][0]["departments"], ["updated", "updated"]
        )
        self.assertEqual(
            db_state["institutions"][0]["academic_courses"],
            ["updated", "updated"],
        )
        self.assertEqual(db_state["creation_timestamp"], db_state["last_modified"])

    def test_update_field_upsert_with_user(self):
        """
        expect: successfully upsert field, i.e. create new plan with only this field set
        to non-default
        """

        _id = ObjectId()

        # first try a primitve attribute
        self.planner.update_field(
            _id,
            "realization",
            "updated_realization",
            upsert=True,
            requesting_username="doesnt_matter",
        )
        db_state = self.db.plans.find_one({"_id": _id})
        self.assertIsNotNone(db_state)
        self.assertEqual(db_state["realization"], "updated_realization")
        self.assertIsNone(db_state["name"])
        self.assertEqual(db_state["creation_timestamp"], db_state["last_modified"])

        # now same test, but with a complex attribute
        self.db.plans.delete_one({"_id": _id})

        institution = Institution(
            name="updated_institution_name",
            departments=["updated", "updated"],
            academic_courses=["updated", "updated"],
        )
        institution_dict = institution.to_dict()

        self.planner.update_field(
            _id,
            "institutions",
            [institution_dict],
            upsert=True,
            requesting_username="doesnt_matter",
        )
        db_state = self.db.plans.find_one({"_id": _id})
        self.assertIsNotNone(db_state)
        self.assertIsNone(db_state["realization"])
        self.assertIsInstance(db_state["institutions"][0]["_id"], ObjectId)
        self.assertEqual(
            db_state["institutions"][0]["name"], "updated_institution_name"
        )
        self.assertEqual(
            db_state["institutions"][0]["departments"], ["updated", "updated"]
        )
        self.assertEqual(
            db_state["institutions"][0]["academic_courses"],
            ["updated", "updated"],
        )
        self.assertEqual(db_state["creation_timestamp"], db_state["last_modified"])

    def test_update_field_error_wrong_type(self):
        """
        expect: TypeError is raised because either primitive or complex attribute
        has a wrong type
        """

        # primitive attribute
        self.assertRaises(
            TypeError, self.planner.update_field, self.plan_id, "topics", "123"
        )

        # object_like_attribute
        lecture = Lecture().to_dict()
        # not enclosed by list
        self.assertRaises(
            TypeError, self.planner.update_field, self.plan_id, "lectures", lecture
        )
        # wrong attribute type
        lecture["name"] = 123
        self.assertRaises(
            TypeError, self.planner.update_field, self.plan_id, "lectures", [lecture]
        )
        # attribute not in dict representation
        self.assertRaises(
            TypeError,
            self.planner.update_field,
            self.plan_id,
            "lectures",
            ["wrong_type"],
        )

    def test_update_field_object_error_model_error(self):
        """
        expect: semantic error from underlying models is thrown (e.g. non unique task names)
        """

        step = Step(name="test").to_dict()
        step["tasks"] = [Task(title="test").to_dict(), Task(title="test").to_dict()]

        self.assertRaises(
            NonUniqueTasksError,
            self.planner.update_field,
            self.plan_id,
            "steps",
            [step],
        )

        del step["tasks"]

        self.assertRaises(
            MissingKeyError,
            self.planner.update_field,
            self.plan_id,
            "steps",
            [step],
        )

    def test_update_field_error_invalid_attribute(self):
        """
        expect: ValueError is thrown because attribute is not valid
        (i.e. not recognized by model)
        """

        self.assertRaises(
            ValueError,
            self.planner.update_field,
            self.plan_id,
            "not_existing_attr",
            "value",
        )

    def test_update_field_error_plan_doesnt_exist(self):
        """
        expect: PlanDoesntExistError is thrown because no match was found and
        upsert is False
        """

        self.assertRaises(
            PlanDoesntExistError,
            self.planner.update_field,
            ObjectId(),
            "realization",
            "updated",
        )

    def test_update_field_error_no_write_access(self):
        """
        expect: NoWriteAccessError is raised because user has no write access to
        the plan
        """

        self.assertRaises(
            NoWriteAccessError,
            self.planner.update_field,
            self.plan_id,
            "name",
            "trying_update",
            False,
            "user_with_no_access_rights",
        )

    def test_set_read_permission(self):
        """
        expect: successfully set read permission for the user
        """

        self.planner.set_read_permissions(str(self.plan_id), "another_test_user")

        # expect the user to be in the read_permission list
        db_state = self.db.plans.find_one({"_id": self.plan_id})
        self.assertIsNotNone(db_state)
        self.assertIn("another_test_user", db_state["read_access"])
        self.assertNotIn("another_test_user", db_state["write_access"])

    def test_set_write_permission(self):
        """
        expect: successfully set write permission for the user, which also includes read
        permissions
        """

        self.planner.set_write_permissions(str(self.plan_id), "another_test_user")

        # expect the user to be in the read_access and write_access list
        db_state = self.db.plans.find_one({"_id": self.plan_id})
        self.assertIsNotNone(db_state)
        self.assertIn("another_test_user", db_state["read_access"])
        self.assertIn("another_test_user", db_state["write_access"])

    def test_revoke_read_permission(self):
        """
        expect: successfully revoke read permission of user, which includes revoking read permissions
        """

        # manually add another user
        self.db.plans.update_one(
            {"_id": self.plan_id},
            {
                "$addToSet": {
                    "read_access": "another_test_user",
                    "write_access": "another_test_user",
                }
            },
        )

        self.planner.revoke_read_permissions(str(self.plan_id), "another_test_user")
        # expect the user not to be in the read_access nor write_access list
        db_state = self.db.plans.find_one({"_id": self.plan_id})
        self.assertIsNotNone(db_state)
        self.assertNotIn("another_test_user", db_state["read_access"])
        self.assertNotIn("another_test_user", db_state["write_access"])

    def test_revoke_write_permission(self):
        """
        expect: successfully revoke write permission of user, but keep read permissions
        """

        # manually add another user
        self.db.plans.update_one(
            {"_id": self.plan_id},
            {
                "$addToSet": {
                    "read_access": "another_test_user",
                    "write_access": "another_test_user",
                }
            },
        )

        self.planner.revoke_write_permissions(str(self.plan_id), "another_test_user")
        # expect the user not to be in the write_access, but still in the read_access list
        db_state = self.db.plans.find_one({"_id": self.plan_id})
        self.assertIsNotNone(db_state)
        self.assertIn("another_test_user", db_state["read_access"])
        self.assertNotIn("another_test_user", db_state["write_access"])

    def test_delete_plan_str(self):
        """
        expect: successfully delete plan by passing _id as str
        """

        self.planner.delete_plan(str(self.plan_id))

        # expect no record with this _id after deletion
        db_state = self.db.plans.find_one({"_id": self.plan_id})
        self.assertIsNone(db_state)

    def test_delete_plan_oid(self):
        """
        expect: successfully delete plan by passing _id as ObjectId
        """

        self.planner.delete_plan(self.plan_id)

        # expect no record with this _id after deletion
        db_state = self.db.plans.find_one({"_id": self.plan_id})
        self.assertIsNone(db_state)

    def test_delete_plan_error_plan_doesnt_exist(self):
        """
        expect: PlanDoesntExistError is raised because no plan exists with the given _id
        """

        self.assertRaises(PlanDoesntExistError, self.planner.delete_plan, ObjectId())
        self.assertRaises(
            PlanDoesntExistError, self.planner.delete_plan, str(ObjectId())
        )

    def test_delete_plan_error_plan_doesnt_exist_invalid_id(self):
        """
        expect: PlanDoesntExistError is raised because the supplied _id is not
        a valid ObjectId, resulting in the fact that no plan can even exist with this _id
        """

        self.assertRaises(PlanDoesntExistError, self.planner.delete_plan, "123")

    def test_delete_step_by_name(self):
        """
        expect: successfully delete step from the plan by name
        """

        self.planner.delete_step_by_name(self.plan_id, self.step.name)

        # expect no step in the plan after deletion
        db_state = self.db.plans.find_one({"_id": self.plan_id})
        self.assertEqual(db_state["steps"], [])

    def test_delete_step_by_name_with_user(self):
        """
        expect: successfully delete step from the plan by name by passing access checks
        """

        self.planner.delete_step_by_name(
            self.plan_id, self.step.name, requesting_username="test_user"
        )

        # expect no step in the plan after deletion
        db_state = self.db.plans.find_one({"_id": self.plan_id})
        self.assertEqual(db_state["steps"], [])

    def test_delete_step_by_id(self):
        """
        expect: successfully delete step from the plan by id
        """

        self.planner.delete_step_by_id(self.plan_id, str(self.step._id))

        # expect no step in the plan after deletion
        db_state = self.db.plans.find_one({"_id": self.plan_id})
        self.assertEqual(db_state["steps"], [])

    def test_delete_step_by_id_with_user(self):
        """
        expect: successfully delete step from the plan by id by passing access checks
        """

        self.planner.delete_step_by_id(
            self.plan_id, str(self.step._id), requesting_username="test_user"
        )

        # expect no step in the plan after deletion
        db_state = self.db.plans.find_one({"_id": self.plan_id})
        self.assertEqual(db_state["steps"], [])

    def test_delete_step_error_invalid_id(self):
        """
        expect: PlanDoesntExistError is raised because an invalid _id is specified
        --> such a plan cannot exist
        """

        self.assertRaises(
            PlanDoesntExistError, self.planner.delete_step_by_id, "123", "123"
        )
        self.assertRaises(
            PlanDoesntExistError, self.planner.delete_step_by_name, "123", "123"
        )

    def test_delete_step_error_plan_doesnt_exist(self):
        """
        expect: PlanDoesntExistError is raised because no plan with the given _id exists
        (step id doesnt matter)
        """

        self.assertRaises(
            PlanDoesntExistError, self.planner.delete_step_by_id, ObjectId(), "123"
        )
        self.assertRaises(
            PlanDoesntExistError, self.planner.delete_step_by_name, ObjectId(), "123"
        )

    def test_delete_step_error_no_write_access(self):
        """
        expect: NoWriteAccessError is raised because user has no write access to the plan
        """

        self.assertRaises(
            NoWriteAccessError,
            self.planner.delete_step_by_id,
            self.plan_id,
            self.step._id,
            "user_without_write_access",
        )

        self.assertRaises(
            NoWriteAccessError,
            self.planner.delete_step_by_id,
            self.plan_id,
            str(self.step._id),
            "user_without_write_access",
        )

        self.assertRaises(
            NoWriteAccessError,
            self.planner.delete_step_by_name,
            self.plan_id,
            self.step.name,
            "user_without_write_access",
        )

    def test_delete_step_step_doesnt_exist(self):
        """
        expect: when an non-existing step_id or step_name is provided no error should appear
        because it is technically a success that no such record exists
        """

        self.planner.delete_step_by_id(self.plan_id, str(ObjectId()))

        # expect step to still be there
        db_state = self.db.plans.find_one({"_id": self.plan_id})
        self.assertEqual(len(db_state["steps"]), 1)

        self.planner.delete_step_by_name(self.plan_id, "not_existing")

        # expect step to still be there
        db_state = self.db.plans.find_one({"_id": self.plan_id})
        self.assertEqual(len(db_state["steps"]), 1)

    def test_insert_plan_invitation(self):
        """
        expect: successfully insert a plan invitation
        """

        inserted_id = self.planner.insert_plan_invitation(
            self.plan_id, "invitation", "test_admin", "test_user"
        )

        # expect invitation to be in the plan
        db_state = self.db.invitations.find_one({"_id": inserted_id})
        self.assertIsNotNone(db_state)
        self.assertEqual(db_state["plan_id"], self.plan_id)
        self.assertEqual(db_state["message"], "invitation")
        self.assertEqual(db_state["sender"], "test_admin")
        self.assertEqual(db_state["recipient"], "test_user")
        self.assertEqual(db_state["accepted"], None)

    def test_insert_plan_invitation_error_plan_doesnt_exist(self):
        """
        expect: PlanDoesntExistError is raised because no plan with this _id exists
        """

        self.assertRaises(
            PlanDoesntExistError,
            self.planner.insert_plan_invitation,
            ObjectId(),
            "invitation",
            "test_admin",
            "test_user",
        )

    def test_get_plan_invitation(self):
        """
        expect: successfully get a plan invitation
        """
        invitation_id = ObjectId()

        self.db.invitations.insert_one(
            {
                "_id": invitation_id,
                "plan_id": self.plan_id,
                "message": "invitation",
                "sender": "test_admin",
                "recipient": "test_user",
                "accepted": None,
            }
        )

        invitation = self.planner.get_plan_invitation(invitation_id)

        # expect invitation to be in the db
        self.assertIsNotNone(invitation)
        self.assertEqual(invitation["plan_id"], self.plan_id)
        self.assertEqual(invitation["message"], "invitation")
        self.assertEqual(invitation["sender"], "test_admin")
        self.assertEqual(invitation["recipient"], "test_user")
        self.assertEqual(invitation["accepted"], None)

        # try again, but this time with a string id
        invitation = self.planner.get_plan_invitation(str(invitation_id))
        self.assertIsNotNone(invitation)
        self.assertEqual(invitation["plan_id"], self.plan_id)
        self.assertEqual(invitation["message"], "invitation")
        self.assertEqual(invitation["sender"], "test_admin")
        self.assertEqual(invitation["recipient"], "test_user")
        self.assertEqual(invitation["accepted"], None)

    def test_get_plan_invitation_error_invitation_doesnt_exist(self):
        """
        expect: PlanDoesntExistError is raised because no invitation
        with this _id exists
        """

        self.assertRaises(
            InvitationDoesntExistError, self.planner.get_plan_invitation, ObjectId()
        )

    def test_set_invitation_reply(self):
        """
        expect: successfully set the reply of an invitation
        """

        invitation_id = ObjectId()

        self.db.invitations.insert_one(
            {
                "_id": invitation_id,
                "plan_id": self.plan_id,
                "message": "invitation",
                "sender": "test_admin",
                "recipient": "test_user",
                "accepted": None,
            }
        )

        self.planner.set_invitation_reply(invitation_id, True)

        # expect invitation's accepted state to be True
        db_state = self.db.invitations.find_one({"_id": invitation_id})
        self.assertIsNotNone(db_state)
        self.assertEqual(db_state["accepted"], True)

        # try again, but this time with a string id and False accept state
        self.planner.set_invitation_reply(str(invitation_id), False)
        db_state = self.db.invitations.find_one({"_id": invitation_id})
        self.assertIsNotNone(db_state)
        self.assertEqual(db_state["accepted"], False)

    def test_set_invitation_reply_error_invitation_doesnt_exist(self):
        """
        expect: InvitationDoesntExistError is raised because no invitation
        with this _id exists
        """

        self.assertRaises(
            InvitationDoesntExistError,
            self.planner.set_invitation_reply,
            ObjectId(),
            True,
        )

    def test_set_invitation_reply_error_invalid_id(self):
        """
        expect: InvitationDoesntExistError is raised because the provided
        id is not a valid ObjectId
        """

        self.assertRaises(
            InvitationDoesntExistError,
            self.planner.set_invitation_reply,
            "invalid_id",
            True,
        )


class ChatResourceTest(BaseResourceTestCase, AsyncTestCase):
    def setUp(self) -> None:
        super().setUp()

        self.chat_manager = Chat(self.db)

        self.room_id = ObjectId()
        self.message_id = ObjectId()
        self.default_message = {
            "_id": self.message_id,
            "message": "test",
            "sender": CURRENT_ADMIN.username,
            "creation_date": datetime(2023, 1, 1, 8, 0, 0),
            "send_states": {
                CURRENT_ADMIN.username: "acknowledged",
                CURRENT_USER.username: "sent",
            },
        }
        self.default_room = {
            "_id": self.room_id,
            "name": "test_room",
            "members": [CURRENT_ADMIN.username, CURRENT_USER.username],
            "messages": [self.default_message],
        }
        self.db.chatrooms.insert_one(self.default_room)

    def tearDown(self) -> None:
        self.db.chatrooms.delete_many({})
        self.chat_manager = None

        super().tearDown()

    def test_get_or_create_room_id(self):
        """
        expect: - successfully get room id if room exists
                - successfully create room and return id if room doesn't exist
        """

        # try for the existing room
        room_id = self.chat_manager.get_or_create_room_id(
            [CURRENT_ADMIN.username, CURRENT_USER.username], self.default_room["name"]
        )
        self.assertEqual(room_id, self.room_id)

        # try creating a new room with the same users, but different name
        room_id = self.chat_manager.get_or_create_room_id(
            [CURRENT_ADMIN.username, CURRENT_USER.username], "new_name"
        )
        self.assertNotEqual(room_id, self.room_id)
        self.assertIsNotNone(room_id)
        # expect the room to be in the db
        db_state = self.db.chatrooms.find_one({"_id": room_id})
        self.assertIsNotNone(db_state)
        self.assertEqual(db_state["name"], "new_name")
        self.assertEqual(
            db_state["members"], [CURRENT_ADMIN.username, CURRENT_USER.username]
        )
        self.assertEqual(db_state["messages"], [])

        # also try creating a new room with the same users, but no name, which should
        # be just another room as well
        room_id = self.chat_manager.get_or_create_room_id(
            [CURRENT_ADMIN.username, CURRENT_USER.username]
        )
        self.assertNotEqual(room_id, self.room_id)
        self.assertIsNotNone(room_id)
        # expect the room to be in the db
        db_state = self.db.chatrooms.find_one({"_id": room_id})
        self.assertIsNotNone(db_state)
        self.assertEqual(db_state["name"], None)
        self.assertEqual(
            db_state["members"], [CURRENT_ADMIN.username, CURRENT_USER.username]
        )
        self.assertEqual(db_state["messages"], [])

    def test_get_room_snippets_for_user(self):
        """
        expect: successfully get snippets of all rooms the user is a member of
        """

        # create two more rooms, one where the user is a member and one where not
        room1 = {
            "_id": ObjectId(),
            "name": "room1",
            "members": [CURRENT_ADMIN.username, CURRENT_USER.username],
            "messages": [],
        }
        room2 = {
            "_id": ObjectId(),
            "name": "room2",
            "members": [CURRENT_USER.username, "some_other_user"],
            "messages": [],
        }
        self.db.chatrooms.insert_many([room1, room2])

        # expect snippets of the default room and room1
        snippets = self.chat_manager.get_room_snippets_for_user(CURRENT_ADMIN.username)
        self.assertEqual(len(snippets), 2)
        self.assertIn(
            self.default_room["_id"], [snippet["_id"] for snippet in snippets]
        )
        self.assertIn(room1["_id"], [snippet["_id"] for snippet in snippets])

        # expect the snippet is of the correct form
        for snippet in snippets:
            if snippet["_id"] == self.room_id:
                self.assertEqual(snippet["name"], self.default_room["name"])
                self.assertEqual(snippet["members"], self.default_room["members"])
                self.assertEqual(snippet["last_message"], self.default_message)
            elif snippet["_id"] == room1["_id"]:
                self.assertEqual(snippet["name"], room1["name"])
                self.assertEqual(snippet["members"], room1["members"])
                self.assertEqual(snippet["last_message"], None)

    def test_check_is_user_chatroom_member(self):
        """
        expect: successfully check if user is member of the room
        """

        # expect True because user is member
        self.assertTrue(
            self.chat_manager.check_is_user_chatroom_member(
                self.room_id, CURRENT_USER.username
            )
        )

        # expect False
        self.assertFalse(
            self.chat_manager.check_is_user_chatroom_member(
                self.room_id, "non_member_user"
            )
        )

    def test_check_is_user_chatroom_member_error_room_doesnt_exist(self):
        """
        expect: RoomDoesntExistError is raised because no room with this _id exists
        """

        self.assertRaises(
            RoomDoesntExistError,
            self.chat_manager.check_is_user_chatroom_member,
            ObjectId(),
            CURRENT_USER.username,
        )

    def test_get_all_messages_of_room(self):
        """
        expect: successfully get all messages of the room
        """

        # add one more message to the default room
        message = {
            "_id": ObjectId(),
            "message": "test2",
            "sender": CURRENT_USER.username,
            "creation_date": datetime(2023, 1, 1, 9, 0, 0),
            "send_states": {
                CURRENT_ADMIN.username: "sent",
                CURRENT_USER.username: "acknowledged",
            },
        }
        self.db.chatrooms.update_one(
            {"_id": self.room_id}, {"$push": {"messages": message}}
        )

        # expect both messages to be returned
        messages = self.chat_manager.get_all_messages_of_room(self.room_id)
        self.assertEqual(len(messages), 2)
        self.assertIn(self.default_message, messages)
        self.assertIn(message, messages)

    def test_get_all_messages_of_room_error_room_doesnt_exist(self):
        """
        expect: RoomDoesntExistError is raised because no room with this _id exists
        """

        self.assertRaises(
            RoomDoesntExistError, self.chat_manager.get_all_messages_of_room, ObjectId()
        )

    def test_store_message(self):
        """
        expect: successfully add a message to the room
        """

        message = {
            "_id": ObjectId(),
            "message": "test2",
            "sender": CURRENT_USER.username,
            "creation_date": datetime(2023, 1, 1, 9, 0, 0),
            "send_states": {
                CURRENT_ADMIN.username: "sent",
                CURRENT_USER.username: "acknowledged",
            },
        }

        self.chat_manager.store_message(self.room_id, message)

        # expect the message to be in the db
        db_state = self.db.chatrooms.find_one({"_id": self.room_id})
        self.assertIsNotNone(db_state)
        self.assertIn(message, db_state["messages"])

    def test_store_message_error_malformed_message(self):
        """
        expect: ValueError or TypeError is raised if message is missing required keys
                or has wrong types
        """

        # missing keys
        message = {
            "_id": ObjectId(),
            "message": "test2",
            "sender": CURRENT_USER.username,
            "creation_date": datetime(2023, 1, 1, 9, 0, 0),
        }
        self.assertRaises(
            ValueError, self.chat_manager.store_message, self.room_id, message
        )

        # wrong types
        message["send_states"] = "wrong_type"
        self.assertRaises(
            TypeError, self.chat_manager.store_message, self.room_id, message
        )

    def test_store_message_error_room_doesnt_exist(self):
        """
        expect: RoomDoesntExistError is raised because no room with this _id exists
        """

        message = {
            "_id": ObjectId(),
            "message": "test2",
            "sender": CURRENT_USER.username,
            "creation_date": datetime(2023, 1, 1, 9, 0, 0),
            "send_states": {
                CURRENT_ADMIN.username: "sent",
                CURRENT_USER.username: "acknowledged",
            },
        }

        self.assertRaises(
            RoomDoesntExistError,
            self.chat_manager.store_message,
            ObjectId(),
            message,
        )

    @gen_test
    async def test_send_message(self):
        """
        expect: successfully send message. since the recipients are not currently online,
                expect them to be stored in the db with a send_state of "pending"
        """
        message_content = "test_message"
        await self.chat_manager.send_message(
            self.room_id, message_content, CURRENT_ADMIN.username
        )

        # expect the message to be in the db
        db_state = self.db.chatrooms.find_one({"_id": self.room_id})
        self.assertIsNotNone(db_state)
        self.assertIn(
            message_content, [message["message"] for message in db_state["messages"]]
        )
        self.assertEqual(
            db_state["messages"][1]["send_states"][CURRENT_ADMIN.username],
            "acknowledged",
        )
        self.assertEqual(
            db_state["messages"][1]["send_states"][CURRENT_USER.username], "pending"
        )

    @gen_test
    async def test_send_message_error_room_doesnt_exist(self):
        """
        expect: RoomDoesntExistError is raised because no room with this _id exists
        """

        with self.assertRaises(RoomDoesntExistError):
            await self.chat_manager.send_message(
                ObjectId(), "test_message", CURRENT_ADMIN.username
            )

    @gen_test
    async def test_send_message_error_user_not_room_member(self):
        """
        expect: UserNotMemberError is raised because the user is not a member of the room
        """

        with self.assertRaises(UserNotMemberError):
            await self.chat_manager.send_message(
                self.room_id, "test_message", "non_member_user"
            )

    def test_acknowledge_message(self):
        """
        expect: successfully acknowledge a message, i.e. set the send_state of the user
                to "acknowledged"
        """

        self.chat_manager.acknowledge_message(
            self.room_id, self.message_id, CURRENT_USER.username
        )

        # expect the send_state to be acknowledged now (was "sent" before)
        db_state = self.db.chatrooms.find_one({"_id": self.room_id})
        self.assertIsNotNone(db_state)
        self.assertEqual(
            db_state["messages"][0]["send_states"][CURRENT_USER.username],
            "acknowledged",
        )

    def test_acknowledge_message_error_room_doesnt_exist(self):
        """
        expect: RoomDoesntExistError is raised because no room with this _id exists
        """

        self.assertRaises(
            RoomDoesntExistError,
            self.chat_manager.acknowledge_message,
            ObjectId(),
            self.message_id,
            CURRENT_USER.username,
        )

    def test_acknowledge_message_error_user_not_room_member(self):
        """
        expect: UserNotMemberError is raised because the user is not a member of the room
        """

        self.assertRaises(
            UserNotMemberError,
            self.chat_manager.acknowledge_message,
            self.room_id,
            self.message_id,
            "non_member_user",
        )

    def test_acknowledge_message_error_message_doesnt_exist(self):
        """
        expect: MessageDoesntExistError is raised because no message with this _id exists
        """

        self.assertRaises(
            MessageDoesntExistError,
            self.chat_manager.acknowledge_message,
            self.room_id,
            ObjectId(),
            CURRENT_USER.username,
        )

    def test_get_rooms_with_unacknowledged_messages_for_user(self):
        """
        expect: successfully get all rooms where the user has unacknowledged messages
        """

        # add one more room where the user is not even a member and one where he is a member
        # but has no unacknowledged messages
        room1 = {
            "_id": ObjectId(),
            "name": "room1",
            "members": [CURRENT_ADMIN.username, "some_other_user"],
            "messages": [
                {
                    "_id": ObjectId(),
                    "message": "test2",
                    "sender": CURRENT_USER.username,
                    "creation_date": datetime(2023, 1, 1, 9, 0, 0),
                    "send_states": {
                        "some_other_user": "sent",
                        CURRENT_ADMIN.username: "acknowledged",
                    },
                }
            ],
        }
        room2 = {
            "_id": ObjectId(),
            "name": "room1",
            "members": [CURRENT_ADMIN.username, CURRENT_USER.username],
            "messages": [
                {
                    "_id": ObjectId(),
                    "message": "test2",
                    "sender": CURRENT_USER.username,
                    "creation_date": datetime(2023, 1, 1, 9, 0, 0),
                    "send_states": {
                        CURRENT_ADMIN.username: "acknowledged",
                        CURRENT_USER.username: "acknowledged",
                    },
                }
            ],
        }
        self.db.chatrooms.insert_many([room1, room2])

        # also add one more acknowledged message to the default room
        # that should not be included in the result
        message = {
            "_id": ObjectId(),
            "message": "test2",
            "sender": CURRENT_ADMIN.username,
            "creation_date": datetime(2023, 1, 1, 9, 0, 0),
            "send_states": {
                CURRENT_ADMIN.username: "acknowledged",
                CURRENT_USER.username: "acknowledged",
            },
        }
        self.db.chatrooms.update_one(
            {"_id": self.room_id}, {"$push": {"messages": message}}
        )

        # expect only the default room to be returned
        rooms = self.chat_manager.get_rooms_with_unacknowledged_messages_for_user(
            CURRENT_USER.username
        )
        self.assertEqual(len(rooms), 1)
        self.assertEqual(rooms[0]["_id"], self.room_id)
        self.assertEqual(len(rooms[0]["messages"]), 1)

    def test_bulk_sent_message_sent_state(self):
        """
        expect: successfully update message send state
        """

        # add one more message to the default room
        message = {
            "_id": ObjectId(),
            "message": "test2",
            "sender": CURRENT_USER.username,
            "creation_date": datetime(2023, 1, 1, 9, 0, 0),
            "send_states": {
                CURRENT_ADMIN.username: "pending",
                CURRENT_USER.username: "acknowledged",
            },
        }
        self.db.chatrooms.update_one(
            {"_id": self.room_id}, {"$push": {"messages": message}}
        )

        # add one more room with two messages, one acknowledged and one pending
        room1 = {
            "_id": ObjectId(),
            "name": "room1",
            "members": [CURRENT_ADMIN.username, CURRENT_USER.username],
            "messages": [
                {
                    "_id": ObjectId(),
                    "message": "test2",
                    "sender": CURRENT_USER.username,
                    "creation_date": datetime(2023, 1, 1, 9, 0, 0),
                    "send_states": {
                        CURRENT_ADMIN.username: "acknowledged",
                        CURRENT_USER.username: "acknowledged",
                    },
                },
                {
                    "_id": ObjectId(),
                    "message": "test2",
                    "sender": CURRENT_USER.username,
                    "creation_date": datetime(2023, 1, 1, 9, 0, 0),
                    "send_states": {
                        CURRENT_ADMIN.username: "pending",
                        CURRENT_USER.username: "acknowledged",
                    },
                },
            ],
        }
        self.db.chatrooms.insert_one(room1)

        self.chat_manager.bulk_set_message_sent_state(
            [self.room_id, room1["_id"]],
            [message["_id"], room1["messages"][1]["_id"]],
            CURRENT_ADMIN.username,
        )

        # expect the new message in the default room and the 2nd message in room1 to be updated
        # to sent
        db_state = self.db.chatrooms.find_one({"_id": self.room_id})
        self.assertIsNotNone(db_state)
        self.assertEqual(
            list(filter(lambda m: m["_id"] == message["_id"], db_state["messages"]))[0][
                "send_states"
            ][CURRENT_ADMIN.username],
            "sent",
        )
        other_room = self.db.chatrooms.find_one({"_id": room1["_id"]})
        self.assertIsNotNone(other_room)
        self.assertEqual(
            list(
                filter(
                    lambda m: m["_id"] == room1["messages"][1]["_id"],
                    other_room["messages"],
                )
            )[0]["send_states"][CURRENT_ADMIN.username],
            "sent",
        )


class ElasticsearchIntegrationTest(BaseResourceTestCase):
    def setUp(self) -> None:
        return super().setUp()

    def tearDown(self) -> None:
        super().tearDown()

        # clean elasticsearch index, if there is one
        response = requests.delete(
            "{}/test?ignore_unavailable=true".format(
                global_vars.elasticsearch_base_url
            ),
            auth=(
                global_vars.elasticsearch_username,
                global_vars.elasticsearch_password,
            ),
        )
        if response.status_code != 200:
            print(response.content)

    def test_dict_or_list_values_to_str(self):
        """
        expect: successfully flatten out dict or list values into a single str,
        effectively removing dict keys.
        """
        es = ElasticsearchConnector()

        # dict
        d = {"key1": "value1", "key2": "value2"}
        self.assertEqual(es._dict_or_list_values_to_str(d), "value1 value2")

        # list
        l = ["value1", "value2"]
        self.assertEqual(es._dict_or_list_values_to_str(l), "value1 value2")

        # mixed
        l = ["value1", {"key1": "value1", "key2": "value2"}]
        self.assertEqual(es._dict_or_list_values_to_str(l), "value1 value1 value2")

    def test_on_insert(self):
        """
        expect: successfully replicate profile document to elasticsearch
        """

        user_id = ObjectId()
        test_profile = {
            "_id": user_id,
            "username": "test_admin",
            "role": "guest",
            "follows": [],
            "bio": "test",
            "institution": "test",
            "profile_pic": "default_profile_pic.jpg",
            "first_name": "Test",
            "last_name": "Admin",
            "gender": "male",
            "address": "test",
            "birthday": "2023-01-01",
            "experience": ["test", "test"],
            "expertise": "test",
            "languages": ["german", "english"],
            "ve_ready": True,
            "excluded_from_matching": False,
            "ve_interests": ["test", "test"],
            "ve_goals": ["test", "test"],
            "preferred_formats": ["test"],
            "research_tags": ["test"],
            "courses": [
                {"title": "test", "academic_course": "test", "semester": "test"}
            ],
            "educations": [
                {
                    "institution": "test",
                    "degree": "test",
                    "department": "test",
                    "timestamp_from": "2023-01-01",
                    "timestamp_to": "2023-02-01",
                    "additional_info": "test",
                }
            ],
            "work_experience": [
                {
                    "position": "test",
                    "institution": "test",
                    "department": "test",
                    "timestamp_from": "2023-01-01",
                    "timestamp_to": "2023-02-01",
                    "city": "test",
                    "country": "test",
                    "additional_info": "test",
                }
            ],
            "ve_window": [
                {
                    "plan_id": ObjectId(),
                    "title": "test",
                    "description": "test",
                }
            ],
        }

        es = ElasticsearchConnector()
        es.on_insert(user_id, test_profile, "test")

        # check that the elastic document exists
        response = requests.get(
            "{}/{}/_doc/{}".format(global_vars.elasticsearch_base_url, "test", user_id),
            auth=(
                global_vars.elasticsearch_username,
                global_vars.elasticsearch_password,
            ),
        )
        self.assertEqual(response.status_code, 200)

    def test_on_update(self):
        """
        expect: successfully update the record of a profile document in elasticsearch
        by overriding it
        """

        # create a profile first
        user_id = ObjectId()
        test_profile = {
            "_id": user_id,
            "username": "test_admin",
            "role": "guest",
            "follows": [],
            "bio": "test",
            "institution": "test",
            "profile_pic": "default_profile_pic.jpg",
            "first_name": "Test",
            "last_name": "Admin",
            "gender": "male",
            "address": "test",
            "birthday": "2023-01-01",
            "experience": ["test", "test"],
            "expertise": "test",
            "languages": ["german", "english"],
            "ve_ready": True,
            "excluded_from_matching": False,
            "ve_interests": ["test", "test"],
            "ve_goals": ["test", "test"],
            "preferred_formats": ["test"],
            "research_tags": ["test"],
            "courses": [
                {"title": "test", "academic_course": "test", "semester": "test"}
            ],
            "educations": [
                {
                    "institution": "test",
                    "degree": "test",
                    "department": "test",
                    "timestamp_from": "2023-01-01",
                    "timestamp_to": "2023-02-01",
                    "additional_info": "test",
                }
            ],
            "work_experience": [
                {
                    "position": "test",
                    "institution": "test",
                    "department": "test",
                    "timestamp_from": "2023-01-01",
                    "timestamp_to": "2023-02-01",
                    "city": "test",
                    "country": "test",
                    "additional_info": "test",
                }
            ],
            "ve_window": [
                {
                    "plan_id": ObjectId(),
                    "title": "test",
                    "description": "test",
                }
            ],
        }
        es = ElasticsearchConnector()
        requests.put(
            "{}/{}/_doc/{}".format(
                global_vars.elasticsearch_base_url, "test", str(user_id)
            ),
            json=util.json_serialize_response(test_profile),
            auth=(
                global_vars.elasticsearch_username,
                global_vars.elasticsearch_password,
            ),
        )

        # now update the profile
        test_profile["username"] = "updated"
        es.on_update(user_id, "test", test_profile)

        # check that the elastic document exists and the username was updated
        response = requests.get(
            "{}/{}/_doc/{}".format(global_vars.elasticsearch_base_url, "test", user_id),
            auth=(
                global_vars.elasticsearch_username,
                global_vars.elasticsearch_password,
            ),
        )
        self.assertEqual(response.status_code, 200)
        self.assertEqual(response.json()["_source"]["username"], "updated")

    def test_on_delete(self):
        """
        expect: successfully remove a profile from the elasticsearch index
        """

        # create a profile first
        user_id = ObjectId()
        test_profile = {
            "_id": user_id,
            "username": "test_admin",
            "role": "guest",
            "follows": [],
            "bio": "test",
            "institution": "test",
            "profile_pic": "default_profile_pic.jpg",
            "first_name": "Test",
            "last_name": "Admin",
            "gender": "male",
            "address": "test",
            "birthday": "2023-01-01",
            "experience": ["test", "test"],
            "expertise": "test",
            "languages": ["german", "english"],
            "ve_ready": True,
            "excluded_from_matching": False,
            "ve_interests": ["test", "test"],
            "ve_goals": ["test", "test"],
            "preferred_formats": ["test"],
            "research_tags": ["test"],
            "courses": [
                {"title": "test", "academic_course": "test", "semester": "test"}
            ],
            "educations": [
                {
                    "institution": "test",
                    "degree": "test",
                    "department": "test",
                    "timestamp_from": "2023-01-01",
                    "timestamp_to": "2023-02-01",
                    "additional_info": "test",
                }
            ],
            "work_experience": [
                {
                    "position": "test",
                    "institution": "test",
                    "department": "test",
                    "timestamp_from": "2023-01-01",
                    "timestamp_to": "2023-02-01",
                    "city": "test",
                    "country": "test",
                    "additional_info": "test",
                }
            ],
            "ve_window": [
                {
                    "plan_id": ObjectId(),
                    "title": "test",
                    "description": "test",
                }
            ],
        }
        es = ElasticsearchConnector()
        requests.put(
            "{}/{}/_doc/{}".format(
                global_vars.elasticsearch_base_url, "test", str(user_id)
            ),
            json=util.json_serialize_response(test_profile),
            auth=(
                global_vars.elasticsearch_username,
                global_vars.elasticsearch_password,
            ),
        )

        # now delete the profile
        es.on_delete(user_id, "test")

        # check that no elastic document with this id exists
        response = requests.get(
            "{}/{}/_doc/{}".format(global_vars.elasticsearch_base_url, "test", user_id),
            auth=(
                global_vars.elasticsearch_username,
                global_vars.elasticsearch_password,
            ),
        )
        self.assertEqual(response.status_code, 404)

    def test_search_profile_match(self):
        pass


class NotificationIntegrationTest(BaseResourceTestCase):
    pass<|MERGE_RESOLUTION|>--- conflicted
+++ resolved
@@ -199,11 +199,7 @@
             participants_amount=10,
         )
 
-<<<<<<< HEAD
     def create_physical_mobility(self, location: str = "test") -> PhysicalMobility:
-=======
-    def create_physical_mobility(slef, location: str = "test") -> PhysicalMobility:
->>>>>>> c0ac1687
         """
         convenience method to create a physical mobility with non-default values
         """
