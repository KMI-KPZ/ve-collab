from bson import ObjectId
from datetime import datetime, timedelta
import os
import time
from unittest import TestCase
from bson import ObjectId
import gridfs

from dotenv import load_dotenv
import pymongo
import requests
from tornado.testing import AsyncTestCase
from tornado.testing import gen_test
from tornado.options import options

from exceptions import (
    AlreadyAdminError,
    AlreadyFollowedException,
    AlreadyLikerException,
    AlreadyMemberError,
    AlreadyRequestedJoinError,
    FileAlreadyInRepoError,
    FileDoesntExistError,
    InvitationDoesntExistError,
    MaximumFilesExceededError,
    MessageDoesntExistError,
    MissingKeyError,
    NoReadAccessError,
    NoWriteAccessError,
    NonUniqueTasksError,
    NotFollowedException,
    NotLikerException,
    NotRequestedJoinError,
    OnlyAdminError,
    PlanAlreadyExistsError,
    PlanDoesntExistError,
    RoomDoesntExistError,
    PostFileNotDeleteableError,
    PostNotExistingException,
    ProfileDoesntExistException,
    SpaceAlreadyExistsError,
    SpaceDoesntExistError,
    UserNotAdminError,
    UserNotInvitedError,
    UserNotMemberError,
)
import global_vars
from main import make_app  # import, otherwise test mode will fail in the app
from model import (
    Evaluation,
    IndividualLearningGoal,
    Institution,
    Lecture,
    PhysicalMobility,
    Step,
    TargetGroup,
    Task,
    User,
    VEPlan,
)
from resources.elasticsearch_integration import ElasticsearchConnector
from resources.network.acl import ACL
from resources.network.chat import Chat
from resources.network.post import Posts
from resources.network.profile import Profiles
from resources.network.space import Spaces
from resources.planner.ve_plan import VEPlanResource
import util

# don't change, these values match with the ones in BaseHandler
CURRENT_ADMIN = User(
    "test_admin", "aaaaaaaa-bbbb-0000-cccc-dddddddddddd", "test_admin@mail.de"
)
CURRENT_USER = User(
    "test_user", "aaaaaaaa-bbbb-0000-cccc-dddddddddddd", "test_user@mail.de"
)

load_dotenv()


def setUpModule():
    """
    initial one time setup that deals with config properties.
    unittest will call this method itself.
    """

    global_vars.mongodb_host = os.getenv("MONGODB_HOST", "localhost")
    global_vars.mongodb_port = int(os.getenv("MONGODB_PORT", "27017"))
    global_vars.mongodb_username = os.getenv("MONGODB_USERNAME")
    global_vars.mongodb_password = os.getenv("MONGODB_PASSWORD")
    global_vars.mongodb_db_name = "ve-collab-unittest"
    global_vars.elasticsearch_base_url = os.getenv(
        "ELASTICSEARCH_BASE_URL", "http://localhost:9200"
    )
    global_vars.elasticsearch_username = os.getenv("ELASTICSEARCH_USERNAME", "elastic")
    global_vars.elasticsearch_password = os.getenv("ELASTICSEARCH_PASSWORD")


def tearDownModule():
    """
    after all tests from all cases have run, wipe the whole db for safety's sake
    in case any of the test cases missed to clean up.
    unittest will call this method itself.
    """

    with util.get_mongodb() as db:
        for collection_name in db.list_collection_names():
            db.drop_collection(collection_name)


class BaseResourceTestCase(TestCase):
    @classmethod
    def setUpClass(cls):
        # initialize mongodb connection
        cls._client = pymongo.MongoClient(
            global_vars.mongodb_host,
            global_vars.mongodb_port,
            username=global_vars.mongodb_username,
            password=global_vars.mongodb_password,
        )
        cls._db = cls._client[global_vars.mongodb_db_name]

    def setUp(self) -> None:
        super().setUp()

        # set test mode to bypass authentication as an admin as default for each test case (test cases where user view is required will set mode themselves)
        options.test_admin = True

        # initialize mongodb connection
        self.client = self.__class__._client
        self.db = self.__class__._db

    def tearDown(self) -> None:
        self.client = None
        super().tearDown()

    @classmethod
    def tearDownClass(cls) -> None:
        # close mongodb connection
        cls._client.close()

    def create_step(
        self,
        name: str,
        timestamp_from: datetime = datetime(2023, 1, 1),
        timestamp_to: datetime = datetime(2023, 1, 8),
    ) -> Step:
        """
        convenience method to create a Step object with non-default values
        """

        return Step(
            name=name,
            workload=10,
            timestamp_from=timestamp_from,
            timestamp_to=timestamp_to,
            learning_goal="test",
            learning_activity="test",
            has_tasks=True,
            tasks=[Task()],
<<<<<<< HEAD
=======
            evaluation_tools=["test", "test"],
            attachments=[ObjectId()],
            custom_attributes={"test": "test"},
            original_plan=ObjectId(),
>>>>>>> 23a0690d
        )

    def create_target_group(self, name: str) -> TargetGroup:
        """
        convenience method to create a TargetGroup object with non-default values
        """
        return TargetGroup(
            name=name,
            age_min=30,
            age_max=40,
            experience="test",
            academic_course="test",
            languages="test",
        )

    def create_institution(self, name: str = "test") -> Institution:
        """
        convenience method to create an institution with non-default values
        """

        return Institution(
            name=name,
            school_type="test",
            country="test",
            department="test",
        )

    def create_lecture(self, name: str = "test") -> Lecture:
        """
        convenience method to create a lecture with non-default values
        """

        return Lecture(
            name=name,
            lecture_format="test",
            lecture_type="test",
            participants_amount=10,
        )

    def create_physical_mobility(self, location: str = "test") -> PhysicalMobility:
        """
        convenience method to create a physical mobility with non-default values
        """

        return PhysicalMobility(
            location=location,
            timestamp_from=datetime(2023, 1, 1),
            timestamp_to=datetime(2023, 1, 8),
        )

    def create_evaluation(self, username: str = "test_admin") -> Evaluation:
        """
        convenience method to create an evaluation with non-default values
        """

        return Evaluation(
            username=username,
            is_graded=True,
            task_type="test",
            assessment_type="test",
            evaluation_while="test",
            evaluation_after="test",
        )

    def create_individual_learning_goal(
        self, username: str = "test_admin"
    ) -> IndividualLearningGoal:
        """
        convenience method to create an individual learning goal with non-default values
        """

        return IndividualLearningGoal(
            username=username,
            learning_goal="test",
        )


class GlobalACLRessourceTest(BaseResourceTestCase):
    def setUp(self) -> None:
        super().setUp()

        self.default_acl_entry = {"role": "guest", "create_space": True}
        self.db.global_acl.insert_one(self.default_acl_entry.copy())

    def tearDown(self) -> None:
        super().tearDown()

        self.db.global_acl.delete_many({})

    def test_get_existing_keys(self):
        """
        expect: successfully get expected keys for each acl entry
        """

        acl_manager = ACL(self.db)
        keys = acl_manager.global_acl.get_existing_keys()
        self.assertEqual(["role", "create_space"], keys)

    def test_insert_default(self):
        """
        expect: successfully insert default rule for given role
        """

        acl_manager = ACL(self.db)
        acl_manager.global_acl.insert_default("another_role")

        # check if default rule was inserted
        acl_entry = self.db.global_acl.find_one({"role": "another_role"})
        self.assertIsNotNone(acl_entry)
        self.assertEqual(acl_entry["role"], "another_role")
        self.assertEqual(acl_entry["create_space"], True)

    def test_insert_admin(self):
        """
        expect: successfully insert an admin rule
        """

        acl_manager = ACL(self.db)
        acl_manager.global_acl.insert_admin()

        # check if admin rule was inserted
        acl_entry = self.db.global_acl.find_one({"role": "admin"})
        self.assertIsNotNone(acl_entry)
        self.assertEqual(acl_entry["role"], "admin")
        self.assertEqual(acl_entry["create_space"], True)

    def test_ask(self):
        """
        expect: successfully ask the acl for a given rolen and permission key
        """

        acl_manager = ACL(self.db)
        self.assertTrue(acl_manager.global_acl.ask("guest", "create_space"))

    def test_ask_error_key_doesnt_exist(self):
        """
        expect: KeyError is raised because the supplied permission key doesn't exist
        """

        acl_manager = ACL(self.db)
        self.assertRaises(KeyError, acl_manager.global_acl.ask, "guest", "test")

    def test_ask_error_role_doesnt_exist(self):
        """
        expect: Value is raised because the supplied role doesn't exist
        """

        acl_manager = ACL(self.db)
        self.assertRaises(
            ValueError, acl_manager.global_acl.ask, "test", "create_space"
        )

    def test_get(self):
        """
        expect: successfully get acl entry for given role
        """

        acl_manager = ACL(self.db)
        acl_entry = acl_manager.global_acl.get("guest")
        self.assertEqual(acl_entry["role"], "guest")
        self.assertEqual(acl_entry["create_space"], True)

    def test_get_error_role_doesnt_exist(self):
        """
        expect: None is returned because the supplied role doesn't exist
        """

        acl_manager = ACL(self.db)
        acl_entry = acl_manager.global_acl.get("test")
        self.assertIsNone(acl_entry)

    def test_get_all(self):
        """
        expect: successfully get all acl rules
        """

        # add one more rule
        test_rule = {"role": "test", "create_space": False}
        self.db.global_acl.insert_one(test_rule.copy())

        acl_manager = ACL(self.db)
        acl_entries = acl_manager.global_acl.get_all()
        self.assertEqual(len(acl_entries), 2)
        self.assertIn(self.default_acl_entry, acl_entries)
        self.assertIn(test_rule, acl_entries)

    def test_set(self):
        """
        expect: successfully set a single permission key value for a given role
        """

        acl_manager = ACL(self.db)
        acl_manager.global_acl.set("guest", "create_space", False)

        # check if value was set
        acl_entry = self.db.global_acl.find_one({"role": "guest"})
        self.assertIsNotNone(acl_entry)
        self.assertEqual(acl_entry["role"], "guest")
        self.assertEqual(acl_entry["create_space"], False)

    def test_set_upsert(self):
        """
        expect: using set, successfully insert a new role with permission key value
        that didn't exist before
        """

        acl_manager = ACL(self.db)
        acl_manager.global_acl.set("test", "create_space", True)

        # check if value was set
        acl_entry = self.db.global_acl.find_one({"role": "test"})
        self.assertIsNotNone(acl_entry)
        self.assertEqual(acl_entry["role"], "test")
        self.assertEqual(acl_entry["create_space"], True)

    def test_set_error_key_doesnt_exist(self):
        """
        expect: KeyError is raised because the supplied permission key doesn't exist
        """

        acl_manager = ACL(self.db)
        self.assertRaises(KeyError, acl_manager.global_acl.set, "guest", "test", True)

    def test_set_all(self):
        """
        expect: successfully set all permission keys with values for a given role
        (not incredibly effective for global acl tho, as there is currently only one key)
        """

        acl_manager = ACL(self.db)
        acl_manager.global_acl.set_all({"role": "guest", "create_space": False})

        # check if value was set
        acl_entry = self.db.global_acl.find_one({"role": "guest"})
        self.assertIsNotNone(acl_entry)
        self.assertEqual(acl_entry["role"], "guest")
        self.assertEqual(acl_entry["create_space"], False)

    def test_set_all_upsert(self):
        """
        expect: using set_all, successfully insert a new role with permission key values
        that didn't exist before
        """

        acl_manager = ACL(self.db)
        acl_manager.global_acl.set_all({"role": "test", "create_space": True})

        # check if value was set
        acl_entry = self.db.global_acl.find_one({"role": "test"})
        self.assertIsNotNone(acl_entry)
        self.assertEqual(acl_entry["role"], "test")
        self.assertEqual(acl_entry["create_space"], True)

    def test_set_all_error_missing_role(self):
        """
        expect: KeyError is raised because "role" attribute is missing from the dict
        """

        acl_manager = ACL(self.db)
        self.assertRaises(KeyError, acl_manager.global_acl.set_all, {"test": True})

    def test_set_all_error_wrong_key(self):
        """
        expect: KeyError is raised because atleast one of the supplied
        permission keys doesn't exist
        """

        acl_manager = ACL(self.db)
        self.assertRaises(
            KeyError, acl_manager.global_acl.set_all, {"role": "guest", "test": True}
        )

    def test_delete(self):
        """
        expect: successfully delete acl entry for given role
        """

        acl_manager = ACL(self.db)
        acl_manager.global_acl.delete("guest")

        # check if entry was deleted
        acl_entry = self.db.global_acl.find_one({"role": "guest"})
        self.assertIsNone(acl_entry)


class SpaceACLResourceTest(BaseResourceTestCase):
    def setUp(self) -> None:
        super().setUp()

        # create default space:
        self.space_id = ObjectId()
        self.space_name = "test"
        self.default_space = {
            "_id": self.space_id,
            "name": self.space_name,
            "invisible": False,
            "joinable": True,
            "members": [CURRENT_ADMIN.username],
            "admins": [CURRENT_ADMIN.username],
            "invites": [],
            "requests": [],
            "files": [],
        }
        self.db.spaces.insert_one(self.default_space)

        self.default_acl_entry = {
            "username": CURRENT_ADMIN.username,
            "space": self.space_id,
            "join_space": True,
            "read_timeline": True,
            "post": True,
            "comment": True,
            "read_wiki": True,
            "write_wiki": True,
            "read_files": True,
            "write_files": True,
        }
        self.db.space_acl.insert_one(self.default_acl_entry.copy())

    def tearDown(self) -> None:
        super().tearDown()

        self.db.spaces.delete_many({})
        self.db.space_acl.delete_many({})

    def test_get_existing_keys(self):
        """
        expect: successfully get expected keys for each acl entry
        """

        acl_manager = ACL(self.db)
        keys = acl_manager.space_acl.get_existing_keys()
        self.assertEqual(
            [
                "username",
                "space",
                "join_space",
                "read_timeline",
                "post",
                "comment",
                "read_wiki",
                "write_wiki",
                "read_files",
                "write_files",
            ],
            keys,
        )

    def test_insert_default(self):
        """
        expect: successfully insert default rule (everything except read_timeline False)
        for the given user in the given space
        """

        acl_manager = ACL(self.db)
        acl_manager.space_acl.insert_default(CURRENT_USER.username, self.space_id)

        # check if default rule was inserted
        acl_entry = self.db.space_acl.find_one(
            {"username": CURRENT_USER.username, "space": self.space_id}
        )
        self.assertIsNotNone(acl_entry)
        self.assertEqual(acl_entry["username"], CURRENT_USER.username)
        self.assertEqual(acl_entry["space"], self.space_id)
        self.assertEqual(acl_entry["join_space"], False)
        self.assertEqual(acl_entry["read_timeline"], True)
        self.assertEqual(acl_entry["post"], False)
        self.assertEqual(acl_entry["comment"], False)
        self.assertEqual(acl_entry["read_wiki"], False)
        self.assertEqual(acl_entry["write_wiki"], False)
        self.assertEqual(acl_entry["read_files"], False)
        self.assertEqual(acl_entry["write_files"], False)

    def test_insert_admin(self):
        """
        expect: successfully insert admin rule (everything True) for the given space
        """

        acl_manager = ACL(self.db)
        acl_manager.space_acl.insert_admin(CURRENT_USER.username, self.space_id)

        # check if admin rule was inserted
        acl_entry = self.db.space_acl.find_one(
            {"username": CURRENT_USER.username, "space": self.space_id}
        )
        self.assertIsNotNone(acl_entry)
        self.assertEqual(acl_entry["username"], CURRENT_USER.username)
        self.assertEqual(acl_entry["space"], self.space_id)
        self.assertEqual(acl_entry["join_space"], True)
        self.assertEqual(acl_entry["read_timeline"], True)
        self.assertEqual(acl_entry["post"], True)
        self.assertEqual(acl_entry["comment"], True)
        self.assertEqual(acl_entry["read_wiki"], True)
        self.assertEqual(acl_entry["write_wiki"], True)
        self.assertEqual(acl_entry["read_files"], True)
        self.assertEqual(acl_entry["write_files"], True)

    def test_insert_default_discussion(self):
        """
        expect: successfully insert default rule (everything except write_wiki True) for given
        user and given discussion space name
        """

        acl_manager = ACL(self.db)
        acl_manager.space_acl.insert_default_discussion(
            CURRENT_USER.username, self.space_id
        )

        # check if default rule was inserted
        acl_entry = self.db.space_acl.find_one(
            {"username": CURRENT_USER.username, "space": self.space_id}
        )
        self.assertIsNotNone(acl_entry)
        self.assertEqual(acl_entry["username"], CURRENT_USER.username)
        self.assertEqual(acl_entry["space"], self.space_id)
        self.assertEqual(acl_entry["join_space"], True)
        self.assertEqual(acl_entry["read_timeline"], True)
        self.assertEqual(acl_entry["post"], True)
        self.assertEqual(acl_entry["comment"], True)
        self.assertEqual(acl_entry["read_wiki"], True)
        self.assertEqual(acl_entry["write_wiki"], False)
        self.assertEqual(acl_entry["read_files"], True)
        self.assertEqual(acl_entry["write_files"], True)

    def test_ask(self):
        """
        expect: successfully ask the acl for a given username/space and permission key
        """

        acl_manager = ACL(self.db)
        self.assertTrue(
            acl_manager.space_acl.ask(
                self.default_acl_entry["username"], self.space_id, "join_space"
            )
        )
        self.assertTrue(
            acl_manager.space_acl.ask(
                self.default_acl_entry["username"], self.space_id, "read_timeline"
            )
        )
        self.assertTrue(
            acl_manager.space_acl.ask(
                self.default_acl_entry["username"], self.space_id, "post"
            )
        )
        self.assertTrue(
            acl_manager.space_acl.ask(
                self.default_acl_entry["username"], self.space_id, "comment"
            )
        )
        self.assertTrue(
            acl_manager.space_acl.ask(
                self.default_acl_entry["username"], self.space_id, "read_wiki"
            )
        )
        self.assertTrue(
            acl_manager.space_acl.ask(
                self.default_acl_entry["username"], self.space_id, "write_wiki"
            )
        )
        self.assertTrue(
            acl_manager.space_acl.ask(
                self.default_acl_entry["username"], self.space_id, "read_files"
            )
        )
        self.assertTrue(
            acl_manager.space_acl.ask(
                self.default_acl_entry["username"], self.space_id, "write_files"
            )
        )

    def test_ask_error_key_doesnt_exist(self):
        """
        expect: KeyError is raised because the supplied permission key doesn't exist
        """

        acl_manager = ACL(self.db)
        self.assertRaises(
            KeyError,
            acl_manager.space_acl.ask,
            self.default_acl_entry["username"],
            self.space_id,
            "test",
        )

    def test_ask_error_role_doesnt_exist(self):
        """
        expect: ValueError is raised because the supplied username doesn't exist
        """

        acl_manager = ACL(self.db)
        self.assertRaises(
            ValueError,
            acl_manager.space_acl.ask,
            "non_existing_user",
            self.space_id,
            "join_space",
        )

    def test_get(self):
        """
        expect: successfully get acl entry for given username/space
        """

        acl_manager = ACL(self.db)
        acl_entry = acl_manager.space_acl.get(
            self.default_acl_entry["username"], self.space_id
        )
        self.assertEqual(acl_entry["username"], self.default_acl_entry["username"])
        self.assertEqual(acl_entry["space"], self.space_id)
        self.assertEqual(acl_entry["join_space"], True)
        self.assertEqual(acl_entry["read_timeline"], True)
        self.assertEqual(acl_entry["post"], True)
        self.assertEqual(acl_entry["comment"], True)
        self.assertEqual(acl_entry["read_wiki"], True)
        self.assertEqual(acl_entry["write_wiki"], True)
        self.assertEqual(acl_entry["read_files"], True)
        self.assertEqual(acl_entry["write_files"], True)

    def test_get_error_username_doesnt_exist(self):
        """
        expect: None is returned because the supplied username doesn't exist
        """

        acl_manager = ACL(self.db)
        acl_entry = acl_manager.space_acl.get("non_existing_user", self.space_id)
        self.assertIsNone(acl_entry)

    def test_get_all(self):
        """
        expect: successfully get all acl rules of a space
        """

        # add one more rule for another space
        another_space_id = ObjectId()
        test_rule = {
            "username": "another_user",
            "space": another_space_id,
            "join_space": False,
            "read_timeline": False,
            "post": False,
            "comment": False,
            "read_wiki": False,
            "write_wiki": False,
            "read_files": False,
            "write_files": False,
        }
        self.db.space_acl.insert_one(test_rule.copy())

        acl_manager = ACL(self.db)
        acl_entries = acl_manager.space_acl.get_all(another_space_id)
        # default rule should not be in, because it is in another space
        self.assertEqual(len(acl_entries), 1)
        self.assertIn(test_rule, acl_entries)

    def test_get_full_list(self):
        """
        expect: successfully get all acl rules of all spaces
        """

        # add one more rule for another space
        test_rule = {
            "username": "another_user",
            "space": ObjectId(),
            "join_space": False,
            "read_timeline": False,
            "post": False,
            "comment": False,
            "read_wiki": False,
            "write_wiki": False,
            "read_files": False,
            "write_files": False,
        }
        self.db.space_acl.insert_one(test_rule.copy())

        acl_manager = ACL(self.db)
        acl_entries = acl_manager.space_acl.get_full_list()
        self.assertEqual(len(acl_entries), 2)
        self.assertIn(self.default_acl_entry, acl_entries)
        self.assertIn(test_rule, acl_entries)

    def test_set(self):
        """
        expect: successfully set a single permission key value for a given username/space
        """

        acl_manager = ACL(self.db)
        acl_manager.space_acl.set(
            self.default_acl_entry["username"], self.space_id, "join_space", False
        )

        # check if value was set
        acl_entry = self.db.space_acl.find_one(
            {"username": self.default_acl_entry["username"], "space": self.space_id}
        )
        self.assertIsNotNone(acl_entry)
        self.assertEqual(acl_entry["username"], self.default_acl_entry["username"])
        self.assertEqual(acl_entry["space"], self.space_id)
        self.assertEqual(acl_entry["join_space"], False)
        self.assertEqual(acl_entry["read_timeline"], True)
        self.assertEqual(acl_entry["post"], True)
        self.assertEqual(acl_entry["comment"], True)
        self.assertEqual(acl_entry["read_wiki"], True)
        self.assertEqual(acl_entry["write_wiki"], True)
        self.assertEqual(acl_entry["read_files"], True)
        self.assertEqual(acl_entry["write_files"], True)

    def test_set_upsert(self):
        """
        expect: using set, successfully insert a new username with permission key value
        that didn't exist before
        """

        acl_manager = ACL(self.db)
        acl_manager.space_acl.set("another_user", self.space_id, "join_space", False)

        # check if value was set
        acl_entry = self.db.space_acl.find_one(
            {"username": "another_user", "space": self.space_id}
        )
        self.assertIsNotNone(acl_entry)
        self.assertEqual(acl_entry["username"], "another_user")
        self.assertEqual(acl_entry["space"], self.space_id)
        self.assertEqual(acl_entry["join_space"], False)

    def test_set_error_key_doesnt_exist(self):
        """
        expect: KeyError is raised because the supplied permission key doesn't exist
        """

        acl_manager = ACL(self.db)
        self.assertRaises(
            KeyError,
            acl_manager.space_acl.set,
            self.default_acl_entry["username"],
            self.space_id,
            "test",
            True,
        )

    def test_set_all(self):
        """
        expect: successfully set all permission keys with values for a given username/space
        """

        acl_manager = ACL(self.db)
        acl_manager.space_acl.set_all(
            {
                "username": self.default_acl_entry["username"],
                "space": self.space_id,
                "join_space": False,
                "read_timeline": False,
                "post": False,
                "comment": False,
                "read_wiki": False,
                "write_wiki": False,
                "read_files": False,
                "write_files": False,
            },
        )

        # check if values were set
        acl_entry = self.db.space_acl.find_one(
            {"username": self.default_acl_entry["username"], "space": self.space_id}
        )
        self.assertIsNotNone(acl_entry)
        self.assertEqual(acl_entry["username"], self.default_acl_entry["username"])
        self.assertEqual(acl_entry["space"], self.space_id)
        self.assertEqual(acl_entry["join_space"], False)
        self.assertEqual(acl_entry["read_timeline"], False)
        self.assertEqual(acl_entry["post"], False)
        self.assertEqual(acl_entry["comment"], False)
        self.assertEqual(acl_entry["read_wiki"], False)
        self.assertEqual(acl_entry["write_wiki"], False)
        self.assertEqual(acl_entry["read_files"], False)
        self.assertEqual(acl_entry["write_files"], False)

    def test_set_all_upsert(self):
        """
        expect: using set_all, successfully insert a new username/space with permission key values
        that didn't exist before
        """

        acl_manager = ACL(self.db)
        acl_manager.space_acl.set_all(
            {
                "username": "test",
                "space": self.space_id,
                "join_space": False,
                "read_timeline": False,
                "post": False,
                "comment": False,
                "read_wiki": False,
                "write_wiki": False,
                "read_files": False,
                "write_files": False,
            },
        )

        # check if values were set
        acl_entry = self.db.space_acl.find_one(
            {"username": "test", "space": self.space_id}
        )
        self.assertIsNotNone(acl_entry)
        self.assertEqual(acl_entry["username"], "test")
        self.assertEqual(acl_entry["space"], self.space_id)
        self.assertEqual(acl_entry["join_space"], False)
        self.assertEqual(acl_entry["read_timeline"], False)
        self.assertEqual(acl_entry["post"], False)
        self.assertEqual(acl_entry["comment"], False)
        self.assertEqual(acl_entry["read_wiki"], False)
        self.assertEqual(acl_entry["write_wiki"], False)
        self.assertEqual(acl_entry["read_files"], False)
        self.assertEqual(acl_entry["write_files"], False)

    def test_set_all_error_missing_username(self):
        """
        expect: KeyError is raised because "username" attribute is missing from the dict
        """

        acl_manager = ACL(self.db)
        self.assertRaises(
            KeyError,
            acl_manager.space_acl.set_all,
            {
                "space": self.space_id,
                "join_space": False,
                "read_timeline": False,
                "post": False,
                "comment": False,
                "read_wiki": False,
                "write_wiki": False,
                "read_files": False,
                "write_files": False,
            },
        )

    def test_set_all_error_missing_space(self):
        """
        expect: KeyError is raised because "space" attribute is missing from the dict
        """

        acl_manager = ACL(self.db)
        self.assertRaises(
            KeyError,
            acl_manager.space_acl.set_all,
            {
                "username": self.default_acl_entry["username"],
                "join_space": False,
                "read_timeline": False,
                "post": False,
                "comment": False,
                "read_wiki": False,
                "write_wiki": False,
                "read_files": False,
                "write_files": False,
            },
        )

    def test_set_all_error_wrong_key(self):
        """
        expect: KeyError is raised because atleast one of the supplied
        permission keys doesn't exist
        """

        acl_manager = ACL(self.db)
        self.assertRaises(
            KeyError,
            acl_manager.space_acl.set_all,
            {
                "username": self.default_acl_entry["username"],
                "space": self.space_id,
                "test": True,
            },
        )

    def test_delete(self):
        """
        expect: successfully delete acl entries either by role or by space
        """

        acl_manager = ACL(self.db)
        acl_manager.space_acl.delete(self.default_acl_entry["username"], self.space_id)

        # check if entry was deleted
        acl_entry = self.db.space_acl.find_one(
            {"username": self.default_acl_entry["username"], "space": self.space_id}
        )
        self.assertIsNone(acl_entry)


class ACLResourceTest(BaseResourceTestCase):
    def setUp(self) -> None:
        super().setUp()

        # create default space:
        self.space_id = ObjectId()
        self.space_name = "test"
        self.default_space = {
            "_id": self.space_id,
            "name": self.space_name,
            "invisible": False,
            "joinable": True,
            "members": [CURRENT_ADMIN.username],
            "admins": [CURRENT_ADMIN.username],
            "invites": [],
            "requests": [],
            "files": [],
        }
        self.db.spaces.insert_one(self.default_space)

    def tearDown(self) -> None:
        super().tearDown()

        self.db.global_acl.delete_many({})
        self.db.space_acl.delete_many({})
        self.db.spaces.delete_many({})

    def test_ensure_acl_entries(self):
        """
        expect: successfully ensure that all acl entries exist for the given role,
        """

        acl_manager = ACL(self.db)
        acl_manager.ensure_acl_entries("guest")

        # check if the default global acl entry was created
        acl_entry = self.db.global_acl.find_one({"role": "guest"})
        self.assertIsNotNone(acl_entry)
        self.assertEqual(acl_entry["role"], "guest")
        self.assertEqual(acl_entry["create_space"], True)


class PostResourceTest(BaseResourceTestCase):
    def setUp(self) -> None:
        super().setUp()

        self.post_id = ObjectId()
        self.comment_id = ObjectId()
        self.default_comment = {
            "_id": self.comment_id,
            "author": CURRENT_USER.username,
            "creation_date": datetime(2023, 1, 1, 9, 5, 0),
            "text": "test_comment",
            "pinned": False,
        }
        self.default_post = {
            "_id": self.post_id,
            "author": CURRENT_ADMIN.username,
            "creation_date": datetime(2023, 1, 1, 9, 0, 0),
            "text": "test",
            "space": None,
            "pinned": False,
            "isRepost": False,
            "wordpress_post_id": None,
            "tags": ["test"],
            "plans": [],
            "files": [],
            "comments": [self.default_comment],
            "likers": [],
        }
        self.db.posts.insert_one(self.default_post)

        # insert a default profile for CURRENT_ADMIN (needed for timeline)
        self.db.profiles.insert_one(
            {
                "username": CURRENT_ADMIN.username,
                "role": "admin",
                "follows": [],
                "bio": "",
                "institution": "",
                "profile_pic": "default_profile_pic.jpg",
                "first_name": "",
                "last_name": "",
                "gender": "",
                "address": "",
                "birthday": "",
                "experience": [""],
                "expertise": "",
                "languages": [],
                "ve_ready": True,
                "excluded_from_matching": False,
                "ve_interests": [""],
                "ve_goals": [""],
                "preferred_formats": [""],
                "research_tags": [],
                "courses": [],
                "educations": [],
                "work_experience": [],
                "ve_window": [],
            }
        )

    def tearDown(self) -> None:
        super().tearDown()

        self.db.posts.delete_many({})
        self.db.profiles.delete_many({})
        self.db.spaces.delete_many({})

        # delete all created files in gridfs
        fs = gridfs.GridFS(self.db)
        for fs_file in fs.find():
            fs.delete(fs_file._id)

    def test_get_post(self):
        """
        expect: successfully get post
        """

        post_manager = Posts(self.db)
        post = post_manager.get_post(self.post_id)
        self.assertIsNotNone(post)
        self.assertEqual(post["_id"], self.default_post["_id"])
        self.assertEqual(post["author"], self.default_post["author"])
        self.assertEqual(post["creation_date"], self.default_post["creation_date"])
        self.assertEqual(post["text"], self.default_post["text"])
        self.assertEqual(post["space"], self.default_post["space"])
        self.assertEqual(post["pinned"], self.default_post["pinned"])
        self.assertEqual(post["isRepost"], self.default_post["isRepost"])
        self.assertEqual(
            post["wordpress_post_id"], self.default_post["wordpress_post_id"]
        )
        self.assertEqual(post["tags"], self.default_post["tags"])
        self.assertEqual(post["plans"], self.default_post["plans"])
        self.assertEqual(post["files"], self.default_post["files"])
        self.assertEqual(post["comments"], self.default_post["comments"])
        self.assertEqual(post["likers"], self.default_post["likers"])

        # again with supplying _id as str
        post = post_manager.get_post(str(self.post_id))
        self.assertIsNotNone(post)
        self.assertEqual(post["_id"], self.default_post["_id"])
        self.assertEqual(post["author"], self.default_post["author"])
        self.assertEqual(post["creation_date"], self.default_post["creation_date"])
        self.assertEqual(post["text"], self.default_post["text"])
        self.assertEqual(post["space"], self.default_post["space"])
        self.assertEqual(post["pinned"], self.default_post["pinned"])
        self.assertEqual(post["isRepost"], self.default_post["isRepost"])
        self.assertEqual(
            post["wordpress_post_id"], self.default_post["wordpress_post_id"]
        )
        self.assertEqual(post["tags"], self.default_post["tags"])
        self.assertEqual(post["plans"], self.default_post["plans"])
        self.assertEqual(post["files"], self.default_post["files"])
        self.assertEqual(post["comments"], self.default_post["comments"])
        self.assertEqual(post["likers"], self.default_post["likers"])

        # again with projection to only get _id, text, tags and author
        post = post_manager.get_post(
            self.post_id, {"text": True, "tags": True, "author": True}
        )
        self.assertEqual(post["_id"], self.default_post["_id"])
        self.assertEqual(post["author"], self.default_post["author"])
        self.assertEqual(post["tags"], self.default_post["tags"])
        self.assertEqual(post["text"], self.default_post["text"])
        self.assertNotIn("creation_date", post)

    def test_get_post_by_comment_id(self):
        """
        expect: successfully get post by comment id
        """

        post_manager = Posts(self.db)
        post = post_manager.get_post_by_comment_id(self.comment_id)
        self.assertIsNotNone(post)
        self.assertEqual(post["_id"], self.default_post["_id"])
        self.assertEqual(post["author"], self.default_post["author"])
        self.assertEqual(post["creation_date"], self.default_post["creation_date"])
        self.assertEqual(post["text"], self.default_post["text"])
        self.assertEqual(post["space"], self.default_post["space"])
        self.assertEqual(post["pinned"], self.default_post["pinned"])
        self.assertEqual(post["isRepost"], self.default_post["isRepost"])
        self.assertEqual(
            post["wordpress_post_id"], self.default_post["wordpress_post_id"]
        )
        self.assertEqual(post["tags"], self.default_post["tags"])
        self.assertEqual(post["plans"], self.default_post["plans"])
        self.assertEqual(post["files"], self.default_post["files"])
        self.assertEqual(post["comments"], self.default_post["comments"])
        self.assertEqual(post["likers"], self.default_post["likers"])

        # again with _id as str
        post = post_manager.get_post_by_comment_id(str(self.comment_id))
        self.assertIsNotNone(post)
        self.assertEqual(post["_id"], self.default_post["_id"])
        self.assertEqual(post["author"], self.default_post["author"])
        self.assertEqual(post["creation_date"], self.default_post["creation_date"])
        self.assertEqual(post["text"], self.default_post["text"])
        self.assertEqual(post["space"], self.default_post["space"])
        self.assertEqual(post["pinned"], self.default_post["pinned"])
        self.assertEqual(post["isRepost"], self.default_post["isRepost"])
        self.assertEqual(
            post["wordpress_post_id"], self.default_post["wordpress_post_id"]
        )
        self.assertEqual(post["tags"], self.default_post["tags"])
        self.assertEqual(post["plans"], self.default_post["plans"])
        self.assertEqual(post["files"], self.default_post["files"])
        self.assertEqual(post["comments"], self.default_post["comments"])
        self.assertEqual(post["likers"], self.default_post["likers"])

    def test_get_posts_by_tags(self):
        """
        expect: successfully get posts that have all of the supplied tags
        """

        # add more posts,
        additional_posts = [
            # this one should be included in the result
            {
                "_id": ObjectId(),
                "author": CURRENT_ADMIN.username,
                "creation_date": datetime(2023, 1, 1, 9, 0, 0),
                "text": "test",
                "space": None,
                "pinned": False,
                "isRepost": False,
                "wordpress_post_id": None,
                "tags": ["test", "test2"],
                "plans": [],
                "files": [],
                "comments": [],
                "likers": [],
            },
            # this one not
            {
                "_id": ObjectId(),
                "author": CURRENT_ADMIN.username,
                "creation_date": datetime(2023, 1, 1, 9, 0, 0),
                "text": "test",
                "space": None,
                "pinned": False,
                "isRepost": False,
                "wordpress_post_id": None,
                "tags": ["test2", "test3"],
                "plans": [],
                "files": [],
                "comments": [],
                "likers": [],
            },
        ]

        self.db.posts.insert_many(additional_posts)

        post_manamger = Posts(self.db)
        posts = post_manamger.get_posts_by_tags(["test"])
        self.assertEqual(len(posts), 2)
        _ids = [post["_id"] for post in posts]
        self.assertIn(self.default_post["_id"], _ids)
        self.assertIn(additional_posts[0]["_id"], _ids)

        # test again, searching for two tags
        posts = post_manamger.get_posts_by_tags(["test", "test2"])
        self.assertEqual(len(posts), 1)
        self.assertEqual(posts[0]["_id"], additional_posts[0]["_id"])

    def test_insert_post(self):
        """
        expect: successfully insert new post
        """

        new_post = {
            "author": CURRENT_ADMIN.username,
            "creation_date": datetime(2023, 1, 1, 9, 0, 0),
            "text": "new_test",
            "space": None,
            "pinned": False,
            "isRepost": False,
            "wordpress_post_id": None,
            "tags": ["test"],
            "plans": [],
            "files": [],
            "comments": [],
            "likers": [],
        }

        post_manager = Posts(self.db)
        post_id = post_manager.insert_post(new_post)

        # check if post was inserted
        post = self.db.posts.find_one({"_id": post_id})
        self.assertIsNotNone(post)
        self.assertEqual(post["author"], new_post["author"])
        self.assertEqual(post["creation_date"], new_post["creation_date"])
        self.assertEqual(post["text"], new_post["text"])
        self.assertEqual(post["space"], new_post["space"])
        self.assertEqual(post["pinned"], new_post["pinned"])
        self.assertEqual(post["isRepost"], new_post["isRepost"])
        self.assertEqual(post["wordpress_post_id"], new_post["wordpress_post_id"])
        self.assertEqual(post["tags"], new_post["tags"])
        self.assertEqual(post["plans"], new_post["plans"])
        self.assertEqual(post["files"], new_post["files"])
        self.assertEqual(post["comments"], new_post["comments"])
        self.assertEqual(post["likers"], new_post["likers"])

    def test_insert_post_error_missing_attributes(self):
        """
        expect: ValueError is raised because post dict is missing an attribute
        """

        # text is missing
        new_post = {
            "author": CURRENT_ADMIN.username,
            "creation_date": datetime(2023, 1, 1, 9, 0, 0),
            "space": None,
            "pinned": False,
            "isRepost": False,
            "wordpress_post_id": None,
            "tags": ["test"],
            "plans": [],
            "files": [],
            "comments": [],
            "likers": [],
        }

        post_manager = Posts(self.db)
        self.assertRaises(ValueError, post_manager.insert_post, new_post)

    def test_insert_post_update_instead(self):
        """
        expect: since new post dict contains an _id, update the existing post instead,
        but only the text is updateable
        """

        new_post = {
            "_id": self.post_id,
            "author": CURRENT_ADMIN.username,
            "creation_date": datetime(2023, 1, 1, 9, 0, 0),
            "text": "updated_test",
            "space": None,
            "pinned": True,  # change this too, expecting it to not be updated
            "isRepost": False,
            "wordpress_post_id": None,
            "tags": ["test"],
            "plans": [],
            "files": [],
            "comments": [],  # change this too, expecting it to not be updated
            "likers": [],
        }

        post_manager = Posts(self.db)
        post_manager.insert_post(new_post)

        # check if post was updated
        post = self.db.posts.find_one({"_id": self.post_id})
        self.assertIsNotNone(post)
        self.assertEqual(post["_id"], self.post_id)
        self.assertEqual(post["text"], new_post["text"])
        self.assertNotEqual(post["pinned"], new_post["pinned"])
        self.assertNotEqual(post["comments"], new_post["comments"])
        # rest is just pure sanity checks
        self.assertEqual(post["author"], new_post["author"])
        self.assertEqual(post["creation_date"], new_post["creation_date"])
        self.assertEqual(post["space"], new_post["space"])
        self.assertEqual(post["isRepost"], new_post["isRepost"])
        self.assertEqual(post["wordpress_post_id"], new_post["wordpress_post_id"])
        self.assertEqual(post["tags"], new_post["tags"])
        self.assertEqual(post["plans"], new_post["plans"])
        self.assertEqual(post["files"], new_post["files"])
        self.assertEqual(post["likers"], new_post["likers"])

    def test_insert_post_update_instead_error_missing_attribute(self):
        """
        expect: ValueError is raised because post dict that contains an _id and therefore
        triggers the post text update misses the text attribute
        """

        new_post = {
            "_id": self.post_id,
            "author": CURRENT_ADMIN.username,
            "creation_date": datetime(2023, 1, 1, 9, 0, 0),
            "space": None,
            "pinned": True,
            "isRepost": False,
            "wordpress_post_id": None,
            "tags": ["test"],
            "plans": [],
            "files": [],
            "comments": [],
            "likers": [],
        }

        post_manager = Posts(self.db)
        self.assertRaises(ValueError, post_manager.insert_post, new_post)

    def test_update_post_text(self):
        """
        expect: successfully update post text
        """

        post_manager = Posts(self.db)
        post_manager.update_post_text(self.post_id, "updated_test")

        # check if post was updated
        post = self.db.posts.find_one({"_id": self.post_id})
        self.assertIsNotNone(post)
        self.assertEqual(post["_id"], self.post_id)
        self.assertEqual(post["text"], "updated_test")

    def test_update_post_text_error_post_doesnt_exist(self):
        """
        expect: PostNotExistingException is raised because post doesn't exist
        """

        post_manager = Posts(self.db)
        self.assertRaises(
            PostNotExistingException, post_manager.update_post_text, ObjectId(), "test"
        )

    def test_delete_post(self):
        """
        expect: successfully delete post
        """

        post_manager = Posts(self.db)
        post_manager.delete_post(self.post_id)

        # check if post was deleted
        post = self.db.posts.find_one({"_id": self.post_id})
        self.assertIsNone(post)

    def test_delete_post_file(self):
        """
        expect: successfully delete post and corresponding files from gridfs
        """

        # first add new post with file
        fs = gridfs.GridFS(self.db)
        file_id = fs.put(b"test", filename="test.txt")
        new_post = {
            "author": CURRENT_ADMIN.username,
            "creation_date": datetime(2023, 1, 1, 9, 0, 0),
            "text": "new_test",
            "space": None,
            "pinned": False,
            "isRepost": False,
            "wordpress_post_id": None,
            "tags": ["test"],
            "plans": [],
            "files": [
                {
                    "file_id": file_id,
                    "file_name": "test.txt",
                    "author": CURRENT_ADMIN.username,
                }
            ],
            "comments": [],
            "likers": [],
        }
        self.db.posts.insert_one(new_post)

        post_manager = Posts(self.db)
        post_manager.delete_post(new_post["_id"])

        # check if post was deleted
        post = self.db.posts.find_one({"_id": new_post["_id"]})
        self.assertIsNone(post)

        # check if file was deleted
        self.assertIsNone(fs.find_one({"_id": file_id}))

    def test_delete_post_file_space(self):
        """
        expect: successfully delete post and corresponding files from gridfs and the space's
        repository
        """

        # first add new file
        fs = gridfs.GridFS(self.db)
        file_id = fs.put(b"test", filename="test.txt")

        # create a space
        space_id = ObjectId()
        space_name = "test"
        space = {
            "_id": space_id,
            "name": space_name,
            "invisible": False,
            "joinable": True,
            "members": [CURRENT_ADMIN.username],
            "admins": [CURRENT_ADMIN.username],
            "invites": [],
            "requests": [],
            "files": [
                {
                    "file_id": file_id,
                    "author": CURRENT_ADMIN.username,
                    "manually_uploaded": True,
                }
            ],
        }
        self.db.spaces.insert_one(space)

        # create a post in the space
        post_id = ObjectId()
        post = {
            "_id": post_id,
            "author": CURRENT_ADMIN.username,
            "creation_date": datetime(2023, 1, 1, 9, 0, 0),
            "text": "new_test",
            "space": space_id,
            "pinned": False,
            "isRepost": False,
            "wordpress_post_id": None,
            "tags": ["test"],
            "plans": [],
            "files": [
                {
                    "file_id": file_id,
                    "file_name": "test.txt",
                    "author": CURRENT_ADMIN.username,
                }
            ],
            "comments": [],
            "likers": [],
        }
        self.db.posts.insert_one(post)

        post_manager = Posts(self.db)
        post_manager.delete_post(post_id)

        # check if post was deleted
        post = self.db.posts.find_one({"_id": post_id})
        self.assertIsNone(post)

        # check if file was deleted
        self.assertIsNone(fs.find_one({"_id": file_id}))

        # check if file was deleted from space's repository
        space = self.db.spaces.find_one({"_id": space_id})
        self.assertEqual(space["files"], [])

    def test_delete_post_error_post_doesnt_exist(self):
        """
        expect: PostNotExistingException is raised because post doesn't exist
        """

        post_manager = Posts(self.db)
        self.assertRaises(
            PostNotExistingException, post_manager.delete_post, ObjectId()
        )

    def test_delete_post_by_space(self):
        """
        expect: successfully delete all posts in the space
        """

        # add 2 more space posts
        space_id = ObjectId()
        additional_posts = [
            {
                "_id": ObjectId(),
                "author": CURRENT_ADMIN.username,
                "creation_date": datetime(2023, 1, 1, 9, 0, 0),
                "text": "test",
                "space": space_id,
                "pinned": False,
                "isRepost": False,
                "wordpress_post_id": None,
                "tags": ["test"],
                "plans": [],
                "files": [],
                "comments": [],
                "likers": [],
            },
            {
                "_id": ObjectId(),
                "author": CURRENT_ADMIN.username,
                "creation_date": datetime(2023, 1, 1, 9, 0, 0),
                "text": "test",
                "space": space_id,
                "pinned": False,
                "isRepost": False,
                "wordpress_post_id": None,
                "tags": ["test"],
                "plans": [],
                "files": [],
                "comments": [],
                "likers": [],
            },
        ]
        self.db.posts.insert_many(additional_posts)

        post_manager = Posts(self.db)
        post_manager.delete_post_by_space(space_id)

        # check if posts were deleted
        posts = list(self.db.posts.find({"space": space_id}))
        self.assertEqual(len(posts), 0)

        # check that default post is still there
        post = self.db.posts.find_one({"_id": self.post_id})
        self.assertIsNotNone(post)

    def test_like_post(self):
        """
        expect: successfully like post
        """

        post_manager = Posts(self.db)
        post_manager.like_post(self.post_id, CURRENT_USER.username)

        # check if post was liked
        post = self.db.posts.find_one({"_id": self.post_id})
        self.assertIsNotNone(post)
        self.assertIn(CURRENT_USER.username, post["likers"])

    def test_like_post_error_post_doesnt_exist(self):
        """
        expect: PostNotExistingException is raised because no post with this _id
        exists
        """

        post_manager = Posts(self.db)
        self.assertRaises(
            PostNotExistingException, post_manager.like_post, ObjectId(), "test"
        )

    def test_like_post_error_already_liker(self):
        """
        expect: AlreadyLikerException is raised because user has already liked this post
        """

        # manually set liker
        self.db.posts.update_one(
            {"_id": self.post_id}, {"$set": {"likers": [CURRENT_ADMIN.username]}}
        )

        post_manager = Posts(self.db)
        self.assertRaises(
            AlreadyLikerException,
            post_manager.like_post,
            self.post_id,
            CURRENT_ADMIN.username,
        )

    def test_unlike_post(self):
        """
        expect: successfully remove like from post
        """

        # manually set liker
        self.db.posts.update_one(
            {"_id": self.post_id}, {"$set": {"likers": [CURRENT_ADMIN.username]}}
        )

        post_manager = Posts(self.db)
        post_manager.unlike_post(self.post_id, CURRENT_ADMIN.username)

        # check if post was unliked
        post = self.db.posts.find_one({"_id": self.post_id})
        self.assertIsNotNone(post)
        self.assertNotIn(CURRENT_ADMIN.username, post["likers"])

    def test_unlike_post_error_post_doesnt_exist(self):
        """
        expect: PostNotExistingException is raised because no post with this _id
        exists
        """

        post_manager = Posts(self.db)
        self.assertRaises(
            PostNotExistingException, post_manager.unlike_post, ObjectId(), "test"
        )

    def test_unlike_post_error_not_liker(self):
        """
        expect: NotLikerException is raised because the user has not previoulsy
        liked thist post
        """

        post_manager = Posts(self.db)
        self.assertRaises(
            NotLikerException,
            post_manager.unlike_post,
            self.post_id,
            CURRENT_ADMIN.username,
        )

    def test_add_comment(self):
        """
        expect: successfully add comment to the post
        """

        comment = {
            "author": CURRENT_ADMIN.username,
            "creation_date": datetime(2023, 1, 1, 9, 5, 0),
            "text": "new_comment",
            "pinned": False,
        }

        post_manager = Posts(self.db)
        comment_id = post_manager.add_comment(self.post_id, comment)

        # check if comment was added
        post = self.db.posts.find_one({"_id": self.post_id})
        self.assertIsNotNone(post)
        self.assertEqual(len(post["comments"]), 2)
        comment_ids = [comment["_id"] for comment in post["comments"]]
        comment_text = [comment["text"] for comment in post["comments"]]
        self.assertIn(comment["text"], comment_text)
        self.assertIn(comment_id, comment_ids)

    def test_add_comment_error_post_doesnt_exist(self):
        """
        expect: PostNotExistingException is raised because no post with this _id
        exists
        """

        comment = {
            "author": CURRENT_ADMIN.username,
            "creation_date": datetime(2023, 1, 1, 9, 5, 0),
            "text": "new_comment",
            "pinned": False,
        }

        post_manager = Posts(self.db)
        self.assertRaises(
            PostNotExistingException, post_manager.add_comment, ObjectId(), comment
        )

    def test_add_comment_error_missing_attributes(self):
        """
        expect: ValueError is raised because comment dict is missing an attribute
        """

        # text is missing
        comment = {
            "author": CURRENT_ADMIN.username,
            "creation_date": datetime(2023, 1, 1, 9, 5, 0),
            "pinned": False,
        }

        post_manager = Posts(self.db)
        self.assertRaises(ValueError, post_manager.add_comment, self.post_id, comment)

    def test_delete_comment(self):
        """
        expect: successfully delete a comment
        """

        post_manager = Posts(self.db)
        post_manager.delete_comment(self.comment_id, self.post_id)

        # check if comment was deleted
        post = self.db.posts.find_one({"_id": self.post_id})
        self.assertIsNotNone(post)
        self.assertEqual(len(post["comments"]), 0)

    def test_delete_comment_no_post_id(self):
        """
        expect: successfully delete a comment without supplying the corresponding
        post id
        """

        post_manager = Posts(self.db)
        post_manager.delete_comment(self.comment_id)

        # check if comment was deleted
        post = self.db.posts.find_one({"_id": self.post_id})
        self.assertIsNotNone(post)
        self.assertEqual(len(post["comments"]), 0)

    def test_delet_comment_error_post_doesnt_exist(self):
        """
        expect: PostNotExistingException is raised because no post with this _id
        exists
        """

        post_manager = Posts(self.db)
        self.assertRaises(
            PostNotExistingException,
            post_manager.delete_comment,
            self.comment_id,
            ObjectId(),
        )

        self.assertRaises(
            PostNotExistingException, post_manager.delete_comment, ObjectId()
        )

    def test_insert_repost(self):
        """
        expect: successuflly insert new repost
        """

        repost = {
            "author": CURRENT_ADMIN.username,
            "creation_date": datetime(2023, 1, 2, 9, 0, 0),
            "text": "test",
            "space": ObjectId(),
            "pinned": False,
            "wordpress_post_id": None,
            "tags": ["test"],
            "plans": [],
            "files": [],
            "comments": [],
            "likers": [],
            "isRepost": True,
            "repostAuthor": CURRENT_USER.username,
            "originalCreationDate": datetime(2023, 1, 1, 9, 0, 0),
            "repostText": "test_repost",
        }

        post_manager = Posts(self.db)
        repost_id = post_manager.insert_repost(repost)

        # check if repost was added
        post = self.db.posts.find_one({"_id": repost_id})
        self.assertIsNotNone(post)
        self.assertEqual(post["author"], repost["author"])
        self.assertEqual(post["creation_date"], repost["creation_date"])
        self.assertEqual(post["text"], repost["text"])
        self.assertEqual(post["space"], repost["space"])
        self.assertEqual(post["pinned"], repost["pinned"])
        self.assertEqual(post["wordpress_post_id"], repost["wordpress_post_id"])
        self.assertEqual(post["tags"], repost["tags"])
        self.assertEqual(post["plans"], repost["plans"])
        self.assertEqual(post["files"], repost["files"])
        self.assertEqual(post["comments"], repost["comments"])
        self.assertEqual(post["likers"], repost["likers"])
        self.assertEqual(post["isRepost"], repost["isRepost"])
        self.assertEqual(post["repostAuthor"], repost["repostAuthor"])
        self.assertEqual(post["originalCreationDate"], repost["originalCreationDate"])
        self.assertEqual(post["repostText"], repost["repostText"])

    def test_insert_repost_update_instead(self):
        """
        expect: since new repost dict contains an _id, update the existing repost instead
        """

        # insert a repost into the db
        space_id = ObjectId()
        repost = {
            "_id": ObjectId(),
            "author": CURRENT_ADMIN.username,
            "creation_date": datetime(2023, 1, 2, 9, 0, 0),
            "text": "test",
            "space": space_id,
            "pinned": False,
            "wordpress_post_id": None,
            "tags": ["test"],
            "plans": [],
            "files": [],
            "comments": [],
            "likers": [],
            "isRepost": True,
            "repostAuthor": CURRENT_USER.username,
            "originalCreationDate": datetime(2023, 1, 1, 9, 0, 0),
            "repostText": "test_repost",
        }
        self.db.posts.insert_one(repost)

        repost = {
            "_id": repost["_id"],
            "author": CURRENT_ADMIN.username,
            "creation_date": datetime(
                2023, 1, 3, 9, 0, 0
            ),  # changed, but shouldnt be updated
            "text": "test",
            "space": space_id,
            "pinned": True,  # changed, but shouldnt be updated
            "wordpress_post_id": None,
            "tags": ["test"],
            "plans": [],
            "files": [],
            "comments": [],
            "likers": [],
            "isRepost": True,
            "repostAuthor": CURRENT_USER.username,
            "originalCreationDate": datetime(2023, 1, 1, 9, 0, 0),
            "repostText": "updated_test_repost",
        }
        post_manager = Posts(self.db)
        returned_repost_id = post_manager.insert_repost(repost)

        self.assertEqual(returned_repost_id, repost["_id"])

        # check if repost was updated, but only the repostText is updateable
        post = self.db.posts.find_one({"_id": repost["_id"]})
        self.assertIsNotNone(post)
        self.assertEqual(post["_id"], repost["_id"])
        self.assertEqual(post["author"], repost["author"])
        self.assertNotEqual(post["creation_date"], repost["creation_date"])
        self.assertEqual(post["text"], repost["text"])
        self.assertEqual(post["space"], repost["space"])
        self.assertNotEqual(post["pinned"], repost["pinned"])
        self.assertEqual(post["wordpress_post_id"], repost["wordpress_post_id"])
        self.assertEqual(post["tags"], repost["tags"])
        self.assertEqual(post["plans"], repost["plans"])
        self.assertEqual(post["files"], repost["files"])
        self.assertEqual(post["comments"], repost["comments"])
        self.assertEqual(post["likers"], repost["likers"])
        self.assertEqual(post["isRepost"], repost["isRepost"])
        self.assertEqual(post["repostAuthor"], repost["repostAuthor"])
        self.assertEqual(post["originalCreationDate"], repost["originalCreationDate"])
        self.assertEqual(post["repostText"], repost["repostText"])

    def test_insert_repost_error_missing_attributes(self):
        """
        expect: ValueError is raised because repost dict is missing an attribute
        """

        # first, a normal post attribute is missing: text
        repost = {
            "author": CURRENT_ADMIN.username,
            "creation_date": datetime(2023, 1, 2, 9, 0, 0),
            "space": ObjectId(),
            "pinned": False,
            "wordpress_post_id": None,
            "tags": ["test"],
            "plans": [],
            "files": [],
            "comments": [],
            "likers": [],
            "isRepost": False,
            "repostAuthor": CURRENT_USER.username,
            "originalCreationDate": datetime(2023, 1, 1, 9, 0, 0),
            "repostText": "test_repost",
        }

        post_manager = Posts(self.db)
        self.assertRaises(ValueError, post_manager.insert_repost, repost)

        # now, a repost attribute is missing: repostText
        repost = {
            "author": CURRENT_ADMIN.username,
            "creation_date": datetime(2023, 1, 2, 9, 0, 0),
            "text": "test",
            "space": ObjectId(),
            "pinned": False,
            "wordpress_post_id": None,
            "tags": ["test"],
            "plans": [],
            "files": [],
            "comments": [],
            "likers": [],
            "isRepost": False,
            "repostAuthor": CURRENT_USER.username,
            "originalCreationDate": datetime(2023, 1, 1, 9, 0, 0),
        }

        post_manager = Posts(self.db)
        self.assertRaises(ValueError, post_manager.insert_repost, repost)

    def test_update_repost_text(self):
        """
        expect: successfully update repost text
        """

        # insert a repost into the db
        repost = {
            "_id": ObjectId(),
            "author": CURRENT_ADMIN.username,
            "creation_date": datetime(2023, 1, 2, 9, 0, 0),
            "text": "test",
            "space": ObjectId(),
            "pinned": False,
            "wordpress_post_id": None,
            "tags": ["test"],
            "plans": [],
            "files": [],
            "comments": [],
            "likers": [],
            "isRepost": True,
            "repostAuthor": CURRENT_USER.username,
            "originalCreationDate": datetime(2023, 1, 1, 9, 0, 0),
            "repostText": "test_repost",
        }
        self.db.posts.insert_one(repost)

        post_manager = Posts(self.db)
        post_manager.update_repost_text(repost["_id"], "updated_test_repost")

        # check if repost was updated
        post = self.db.posts.find_one({"_id": repost["_id"]})
        self.assertIsNotNone(post)
        self.assertEqual(post["_id"], repost["_id"])
        self.assertEqual(post["repostText"], "updated_test_repost")

    def test_update_repost_text_error_post_doesnt_exist(self):
        """
        expect: PostNotExistingException is raised because no post with this _id
        exists
        """

        post_manager = Posts(self.db)
        self.assertRaises(
            PostNotExistingException,
            post_manager.update_repost_text,
            ObjectId(),
            "test",
        )

    def test_pin_post(self):
        """
        expect: successfully set pinned attribute of post to True
        """

        post_manager = Posts(self.db)
        post_manager.pin_post(self.post_id)

        # check if post was pinned
        post = self.db.posts.find_one({"_id": self.post_id})
        self.assertIsNotNone(post)
        self.assertTrue(post["pinned"])

    def test_pin_post_error_post_doesnt_exist(self):
        """
        expect: PostNotExistingException is raised because no post with this _id
        exists
        """

        post_manager = Posts(self.db)
        self.assertRaises(PostNotExistingException, post_manager.pin_post, ObjectId())

    def test_unpin_post(self):
        """
        expect: successfully set pinned attribute of post to False
        """

        # manually set pinned to True
        self.db.posts.update_one({"_id": self.post_id}, {"$set": {"pinned": True}})

        post_manager = Posts(self.db)
        post_manager.unpin_post(self.post_id)

        # check if post was unpinned
        post = self.db.posts.find_one({"_id": self.post_id})
        self.assertIsNotNone(post)
        self.assertFalse(post["pinned"])

    def test_unpin_post_error_post_doesnt_exist(self):
        """
        expect: PostNotExistingException is raised because no post with this _id
        exists
        """

        post_manager = Posts(self.db)
        self.assertRaises(PostNotExistingException, post_manager.unpin_post, ObjectId())

    def test_pin_comment(self):
        """
        expect: successfully set pinned attribute of comment to True
        """

        post_manager = Posts(self.db)
        post_manager.pin_comment(self.comment_id)

        # check if comment was pinned
        post = self.db.posts.find_one({"_id": self.post_id})
        self.assertIsNotNone(post)
        self.assertTrue(post["comments"][0]["pinned"])

    def test_pin_comment_error_post_doesnt_exist(self):
        """
        expect: PostNotExistingException is raised because no post with this _id
        exists
        """

        post_manager = Posts(self.db)
        self.assertRaises(
            PostNotExistingException, post_manager.pin_comment, ObjectId()
        )

    def test_unpin_comment(self):
        """
        expect: successfully set pinned attribute of comment to False
        """

        # manually set pinned to True
        self.db.posts.update_one(
            {"_id": self.post_id}, {"$set": {"comments.0.pinned": True}}
        )

        post_manager = Posts(self.db)
        post_manager.unpin_comment(self.comment_id)

        # check if comment was unpinned
        post = self.db.posts.find_one({"_id": self.post_id})
        self.assertIsNotNone(post)
        self.assertFalse(post["comments"][0]["pinned"])

    def test_unpin_comment_error_post_doesnt_exist(self):
        """
        expect: PostNotExistingException is raised because no post with this _id
        exists
        """

        post_manager = Posts(self.db)
        self.assertRaises(
            PostNotExistingException, post_manager.unpin_comment, ObjectId()
        )

    def test_add_new_post_file(self):
        """
        expect: successfully store new file in gridfs
        """

        post_manager = Posts(self.db)
        file_id = post_manager.add_new_post_file(
            "test.txt", b"test", "text/plain", CURRENT_ADMIN.username
        )

        # check if file was stored in gridfs
        fs = gridfs.GridFS(self.db)
        self.assertIsNotNone(fs.find_one({"_id": file_id}))

    def test_get_full_timeline(self):
        """
        expect: successfully get all posts within the time frame
        """

        # add 5 posts with creation date now
        for i in range(5):
            post = {
                "author": CURRENT_ADMIN.username,
                "creation_date": datetime.now(),
                "text": "test",
                "space": None,
                "pinned": False,
                "isRepost": False,
                "wordpress_post_id": None,
                "tags": ["test"],
                "plans": [],
                "files": [],
                "comments": [],
                "likers": [],
            }
            self.db.posts.insert_one(post)

        # add one more post outside of the time frame (lies in the future just for the test)
        post = {
            "author": CURRENT_ADMIN.username,
            "creation_date": datetime.now() + timedelta(days=1),
            "text": "test",
            "space": None,
            "pinned": False,
            "isRepost": False,
            "wordpress_post_id": None,
            "tags": ["test"],
            "files": [],
            "comments": [],
            "likers": [],
        }
        self.db.posts.insert_one(post)

        post_manager = Posts(self.db)
        # this should include the 5 posts and the default one , but not the
        # future one
        posts = post_manager.get_full_timeline(datetime.now(), 10)
        self.assertEqual(len(posts), 6)

    def test_get_space_timeline(self):
        """
        expect: successfully get all posts within the time frame and in a space
        """

        # add 5 posts, 3 of them in the space
        space_id = ObjectId()
        for i in range(5):
            post = {
                "author": CURRENT_ADMIN.username,
                "creation_date": datetime.now(),
                "text": "test",
                "space": None,
                "pinned": False,
                "isRepost": False,
                "wordpress_post_id": None,
                "tags": ["test"],
                "plans": [],
                "files": [],
                "comments": [],
                "likers": [],
            }
            if i % 2 == 0:
                post["space"] = space_id
            self.db.posts.insert_one(post)

        # add one more space post outside of the time frame (lies in the future to check)
        # that is pinned
        post = {
            "author": CURRENT_ADMIN.username,
            "creation_date": datetime.now() + timedelta(days=1),
            "text": "test",
            "space": space_id,
            "pinned": True,
            "isRepost": False,
            "wordpress_post_id": None,
            "tags": ["test"],
            "plans": [],
            "files": [],
            "comments": [],
            "likers": [],
        }
        self.db.posts.insert_one(post)

        post_manager = Posts(self.db)

        # this should include only the 3 posts in the space
        # and the pinned post should be in the pinned_posts list
        timeline_posts, pinned_posts = post_manager.get_space_timeline(
            space_id, datetime.now(), 10
        )
        self.assertEqual(len(timeline_posts), 3)
        self.assertEqual(len(pinned_posts), 1)

    def test_get_user_timeline(self):
        """
        expect: successfully get all posts within the time frame and of a user
        """

        # add 5 posts, 3 of them by the user
        for i in range(5):
            post = {
                "author": CURRENT_ADMIN.username,
                "creation_date": datetime.now(),
                "text": "test",
                "space": None,
                "pinned": False,
                "isRepost": False,
                "wordpress_post_id": None,
                "tags": ["test"],
                "plans": [],
                "files": [],
                "comments": [],
                "likers": [],
            }
            if i % 2 == 0:
                post["author"] = CURRENT_USER.username
            self.db.posts.insert_one(post)

        post_manager = Posts(self.db)
        # this should include only the 3 posts by the user
        posts = post_manager.get_user_timeline(
            CURRENT_USER.username, datetime.now(), 10
        )
        self.assertEqual(len(posts), 3)

    def test_get_personal_timeline(self):
        """
        expect: successfully get all posts that are in the time frame and match the criteria (OR match):
        - from people that the user follows,
        - in spaces that the user is a member of
        - the users own posts
        """

        # follow CURRENT_USER.username
        self.db.profiles.update_one(
            {"username": CURRENT_ADMIN.username},
            {"$push": {"follows": CURRENT_USER.username}},
        )

        # add one post of CURRENT_USER.username and one of a different username
        post1 = {
            "_id": ObjectId(),
            "author": CURRENT_USER.username,
            "creation_date": datetime.now(),
            "text": "test",
            "space": None,
            "pinned": False,
            "isRepost": False,
            "wordpress_post_id": None,
            "tags": ["test"],
            "plans": [],
            "files": [],
            "comments": [],
            "likers": [],
        }
        post2 = {
            "_id": ObjectId(),
            "author": "non_following_user",
            "creation_date": datetime.now(),
            "text": "test",
            "space": None,
            "pinned": False,
            "isRepost": False,
            "wordpress_post_id": None,
            "tags": ["test"],
            "plans": [],
            "files": [],
            "comments": [],
            "likers": [],
        }

        # create space test_space
        space_id = ObjectId()
        space = {
            "_id": space_id,
            "name": "test_space",
            "invisible": False,
            "joinable": True,
            "members": [CURRENT_ADMIN.username],
            "admins": [CURRENT_ADMIN.username],
            "invites": [],
            "requests": [],
            "files": [],
        }
        self.db.spaces.insert_one(space)

        # add one post in a space that CURRENT_USER.username is a member of and one in a space that
        # he is not a member of
        post3 = {
            "_id": ObjectId(),
            "author": "doesnt_matter",
            "creation_date": datetime.now(),
            "text": "test",
            "space": space_id,
            "pinned": False,
            "isRepost": False,
            "wordpress_post_id": None,
            "tags": ["test"],
            "plans": [],
            "files": [],
            "comments": [],
            "likers": [],
        }
        post4 = {
            "_id": ObjectId(),
            "author": "doesnt_matter",
            "creation_date": datetime.now(),
            "text": "test",
            "space": ObjectId(),
            "pinned": False,
            "isRepost": False,
            "wordpress_post_id": None,
            "tags": ["test"],
            "plans": [],
            "files": [],
            "comments": [],
            "likers": [],
        }

        # add one post by the user himself
        post5 = {
            "_id": ObjectId(),
            "author": CURRENT_ADMIN.username,
            "creation_date": datetime.now(),
            "text": "test",
            "space": None,
            "pinned": False,
            "isRepost": False,
            "wordpress_post_id": None,
            "tags": ["test"],
            "plans": [],
            "files": [],
            "comments": [],
            "likers": [],
        }

        # add one post that is out of the time frame (lies in the future to check
        # the time frame constraint, because backwards it would include up to <limit> posts)
        post6 = {
            "_id": ObjectId(),
            "author": CURRENT_ADMIN.username,
            "creation_date": datetime.now() + timedelta(days=1),
            "text": "test",
            "space": None,
            "pinned": False,
            "isRepost": False,
            "wordpress_post_id": None,
            "tags": ["test"],
            "plans": [],
            "files": [],
            "comments": [],
            "likers": [],
        }

        self.db.posts.insert_many([post1, post2, post3, post4, post5, post6])

        post_manager = Posts(self.db)
        # this should include post1 because it is from a user that the user follows,
        # post3 because it is from a space that the user is a member of,
        # and post5 and the default post because it is the users own post
        # but not the default post because it is out of time frame
        posts = post_manager.get_personal_timeline(
            CURRENT_ADMIN.username, datetime.now()
        )
        self.assertEqual(len(posts), 4)
        post_ids = [post["_id"] for post in posts]
        self.assertIn(post1["_id"], post_ids)
        self.assertIn(post3["_id"], post_ids)
        self.assertIn(post5["_id"], post_ids)
        self.assertIn(self.post_id, post_ids)

    def test_get_personal_timeline_legacy(self):
        """
        expect: successfully get all posts that are in the time frame and match the criteria (OR match):
        - from people that the user follows,
        - in spaces that the user is a member of
        - the users own posts
        """

        # follow CURRENT_USER.username
        self.db.profiles.update_one(
            {"username": CURRENT_ADMIN.username},
            {"$push": {"follows": CURRENT_USER.username}},
        )

        # add one post of CURRENT_USER.username and one of a different username
        post1 = {
            "_id": ObjectId(),
            "author": CURRENT_USER.username,
            "creation_date": datetime.now(),
            "text": "test",
            "space": None,
            "pinned": False,
            "isRepost": False,
            "wordpress_post_id": None,
            "tags": ["test"],
            "plans": [],
            "files": [],
            "comments": [],
            "likers": [],
        }
        post2 = {
            "_id": ObjectId(),
            "author": "non_following_user",
            "creation_date": datetime.now(),
            "text": "test",
            "space": None,
            "pinned": False,
            "isRepost": False,
            "wordpress_post_id": None,
            "tags": ["test"],
            "plans": [],
            "files": [],
            "comments": [],
            "likers": [],
        }

        # create space test_space
        space_id = ObjectId()
        space = {
            "_id": space_id,
            "name": "test_space",
            "invisible": False,
            "joinable": True,
            "members": [CURRENT_ADMIN.username],
            "admins": [CURRENT_ADMIN.username],
            "invites": [],
            "requests": [],
            "files": [],
        }
        self.db.spaces.insert_one(space)

        # add one post in a space that CURRENT_USER.username is a member of and one in a space that
        # he is not a member of
        post3 = {
            "_id": ObjectId(),
            "author": "doesnt_matter",
            "creation_date": datetime.now(),
            "text": "testgydfgdfg",
            "space": space_id,
            "pinned": False,
            "isRepost": False,
            "wordpress_post_id": None,
            "tags": ["test"],
            "plans": [],
            "files": [],
            "comments": [],
            "likers": [],
        }
        post4 = {
            "_id": ObjectId(),
            "author": "doesnt_matter",
            "creation_date": datetime.now(),
            "text": "test",
            "space": ObjectId(),
            "pinned": False,
            "isRepost": False,
            "wordpress_post_id": None,
            "tags": ["test"],
            "plans": [],
            "files": [],
            "comments": [],
            "likers": [],
        }

        # add one post by the user himself
        post5 = {
            "_id": ObjectId(),
            "author": CURRENT_ADMIN.username,
            "creation_date": datetime.now(),
            "text": "test",
            "space": None,
            "pinned": False,
            "isRepost": False,
            "wordpress_post_id": None,
            "tags": ["test"],
            "plans": [],
            "files": [],
            "comments": [],
            "likers": [],
        }

        self.db.posts.insert_many([post1, post2, post3, post4, post5])

        post_manager = Posts(self.db)
        # this should include post1 because it is from a user that the user follows,
        # post3 because it is from a space that the user is a member of,
        # and post5 because it is the users own post
        # but not the default post because it is out of time frame
        posts = post_manager.get_personal_timeline_legacy(
            CURRENT_ADMIN.username, datetime.now() - timedelta(days=1), datetime.now()
        )
        self.assertEqual(len(posts), 3)
        post_ids = [post["_id"] for post in posts]
        self.assertIn(post1["_id"], post_ids)
        self.assertIn(post3["_id"], post_ids)
        self.assertIn(post5["_id"], post_ids)

    def test_check_new_posts_since_timestamp(self):
        """
        expect: successfully query for new posts within a timeframe
        """

        post_manager = Posts(self.db)
        # this timeframe should return True (default post after that)
        self.assertTrue(
            post_manager.check_new_posts_since_timestamp(datetime(2022, 12, 31))
        )
        # this timeframe should return False (default post before that)
        self.assertFalse(
            post_manager.check_new_posts_since_timestamp(datetime(2023, 1, 2))
        )


class ProfileResourceTest(BaseResourceTestCase):
    def setUp(self) -> None:
        super().setUp()

        self.profile_id = ObjectId()
        self.default_profile = self.create_profile(
            CURRENT_ADMIN.username, self.profile_id
        )
        self.default_profile["follows"] = [CURRENT_USER.username]
        self.db.profiles.insert_one(self.default_profile)

    def tearDown(self) -> None:
        super().tearDown()

        self.db.profiles.delete_many({})
        self.db.global_acl.delete_many({})
        self.db.space_acl.delete_many({})

        # delete all created files in gridfs
        fs = gridfs.GridFS(self.db)
        for fs_file in fs.find():
            fs.delete(fs_file._id)

    @classmethod
    def tearDownClass(cls) -> None:
        super().tearDownClass()

        # clear out elastisearch index, only once after all tests
        # because otherwise there would be too many http requests
        response = requests.delete(
            "{}/test".format(global_vars.elasticsearch_base_url),
            auth=(
                global_vars.elasticsearch_username,
                global_vars.elasticsearch_password,
            ),
        )
        if response.status_code != 200:
            print(response.content)

    def create_profile(self, username: str, user_id: ObjectId) -> dict:
        institution_id = ObjectId()
        return {
            "_id": user_id,
            "username": username,
            "role": "guest",
            "follows": [],
            "bio": "test",
            "institutions": [
                {
                    "_id": institution_id,
                    "name": "test",
                    "department": "test",
                    "school_type": "test",
                    "country": "test",
                }
            ],
            "chosen_institution_id": institution_id,
            "profile_pic": "default_profile_pic.jpg",
            "first_name": "Test",
            "last_name": "Admin",
            "gender": "male",
            "address": "test",
            "birthday": "2023-01-01",
            "experience": ["test", "test"],
            "expertise": "test",
            "languages": ["german", "english"],
            "ve_ready": True,
            "excluded_from_matching": False,
            "ve_interests": ["test", "test"],
            "ve_contents": ["test", "test"],
            "ve_goals": ["test", "test"],
            "interdisciplinary_exchange": True,
            "preferred_format": "test",
            "research_tags": ["test"],
            "courses": [
                {"title": "test", "academic_course": "test", "semester": "test"}
            ],
            "lms": ["test"],
            "tools": ["test"],
            "educations": [
                {
                    "institution": "test",
                    "degree": "test",
                    "department": "test",
                    "timestamp_from": "2023-01-01",
                    "timestamp_to": "2023-02-01",
                    "additional_info": "test",
                }
            ],
            "work_experience": [
                {
                    "position": "test",
                    "institution": "test",
                    "department": "test",
                    "timestamp_from": "2023-01-01",
                    "timestamp_to": "2023-02-01",
                    "city": "test",
                    "country": "test",
                    "additional_info": "test",
                }
            ],
            "ve_window": [
                {
                    "plan_id": ObjectId(),
                    "title": "test",
                    "description": "test",
                }
            ],
        }

    def test_get_profile(self):
        """
        expect: successfully request profile
        """

        profile_manager = Profiles(self.db)
        profile = profile_manager.get_profile(CURRENT_ADMIN.username)
        self.assertIsNotNone(profile)
        self.assertEqual(profile["username"], self.default_profile["username"])
        self.assertEqual(profile["role"], self.default_profile["role"])
        self.assertEqual(profile["follows"], self.default_profile["follows"])
        self.assertEqual(profile["bio"], self.default_profile["bio"])
        self.assertEqual(profile["institutions"], self.default_profile["institutions"])
        self.assertEqual(
            profile["chosen_institution_id"],
            self.default_profile["chosen_institution_id"],
        )
        self.assertEqual(profile["profile_pic"], self.default_profile["profile_pic"])
        self.assertEqual(profile["first_name"], self.default_profile["first_name"])
        self.assertEqual(profile["last_name"], self.default_profile["last_name"])
        self.assertEqual(profile["gender"], self.default_profile["gender"])
        self.assertEqual(profile["address"], self.default_profile["address"])
        self.assertEqual(profile["birthday"], self.default_profile["birthday"])
        self.assertEqual(profile["experience"], self.default_profile["experience"])
        self.assertEqual(profile["expertise"], self.default_profile["expertise"])
        self.assertEqual(profile["languages"], self.default_profile["languages"])
        self.assertEqual(profile["ve_ready"], self.default_profile["ve_ready"])
        self.assertEqual(
            profile["excluded_from_matching"],
            self.default_profile["excluded_from_matching"],
        )
        self.assertEqual(profile["ve_interests"], self.default_profile["ve_interests"])
        self.assertEqual(profile["ve_contents"], self.default_profile["ve_contents"])
        self.assertEqual(profile["ve_goals"], self.default_profile["ve_goals"])
        self.assertEqual(
            profile["interdisciplinary_exchange"],
            self.default_profile["interdisciplinary_exchange"],
        )
        self.assertEqual(
            profile["preferred_format"], self.default_profile["preferred_format"]
        )
        self.assertEqual(
            profile["research_tags"], self.default_profile["research_tags"]
        )
        self.assertEqual(profile["courses"], self.default_profile["courses"])
        self.assertEqual(profile["lms"], self.default_profile["lms"])
        self.assertEqual(profile["tools"], self.default_profile["tools"])
        self.assertEqual(profile["educations"], self.default_profile["educations"])
        self.assertEqual(
            profile["work_experience"], self.default_profile["work_experience"]
        )
        self.assertEqual(profile["ve_window"], self.default_profile["ve_window"])

        # test again, but specify a projection of only first_name, last_name and expertise
        profile = profile_manager.get_profile(
            CURRENT_ADMIN.username,
            projection={"first_name": True, "last_name": True, "expertise": True},
        )
        self.assertIsNotNone(profile)
        self.assertIn("first_name", profile)
        self.assertIn("last_name", profile)
        self.assertIn("expertise", profile)
        self.assertNotIn("username", profile)
        self.assertNotIn("role", profile)
        self.assertNotIn("follows", profile)
        self.assertNotIn("bio", profile)
        self.assertNotIn("institutions", profile)
        self.assertNotIn("chosen_institution_id", profile)
        self.assertNotIn("profile_pic", profile)
        self.assertNotIn("gender", profile)
        self.assertNotIn("address", profile)
        self.assertNotIn("birthday", profile)
        self.assertNotIn("experience", profile)
        self.assertNotIn("languages", profile)
        self.assertNotIn("ve_ready", profile)
        self.assertNotIn("excluded_from_matching", profile)
        self.assertNotIn("ve_interests", profile)
        self.assertNotIn("ve_contents", profile)
        self.assertNotIn("ve_goals", profile)
        self.assertNotIn("interdisciplinary_exchange", profile)
        self.assertNotIn("preferred_format", profile)
        self.assertNotIn("research_tags", profile)
        self.assertNotIn("courses", profile)
        self.assertNotIn("lms", profile)
        self.assertNotIn("tools", profile)
        self.assertNotIn("educations", profile)
        self.assertNotIn("work_experience", profile)
        self.assertNotIn("ve_window", profile)
        self.assertEqual(profile["first_name"], self.default_profile["first_name"])
        self.assertEqual(profile["last_name"], self.default_profile["last_name"])
        self.assertEqual(profile["expertise"], self.default_profile["expertise"])

    def test_get_profile_error_profile_doesnt_exist(self):
        """
        expect: ProfileDoesntExistException is raised because no profile with this username exists
        """

        profile_manager = Profiles(self.db)
        self.assertRaises(
            ProfileDoesntExistException, profile_manager.get_profile, "non_existing"
        )

    def test_get_all_profiles(self):
        """
        expect: successfully request all profiles
        """

        # add 2 more profiles
        profile1 = self.create_profile("test1", ObjectId())
        profile2 = self.create_profile("test2", ObjectId())
        self.db.profiles.insert_many([profile1, profile2])

        profile_manager = Profiles(self.db)
        profiles = profile_manager.get_all_profiles()
        self.assertEqual(len(profiles), 3)
        self.assertIn(self.default_profile, profiles)
        self.assertIn(profile1, profiles)
        self.assertIn(profile2, profiles)

    def test_get_bulk_profiles(self):
        """
        expect: successfully request some profiles
        """

        # add 2 more profiles
        profile1 = self.create_profile("test1", ObjectId())
        profile2 = self.create_profile("test2", ObjectId())
        self.db.profiles.insert_many([profile1, profile2])

        # request profiles of CURRENT_ADMIN.username and test1
        profile_manager = Profiles(self.db)
        profiles = profile_manager.get_bulk_profiles([CURRENT_ADMIN.username, "test1"])
        self.assertEqual(len(profiles), 2)
        self.assertIn(self.default_profile, profiles)
        self.assertIn(profile1, profiles)
        self.assertNotIn(profile2, profiles)

        # request profiles where one of them doesnt exist, so it should be skipped
        profiles = profile_manager.get_bulk_profiles(
            [CURRENT_ADMIN.username, "test1", "non_existing"]
        )
        self.assertEqual(len(profiles), 2)
        self.assertIn(self.default_profile, profiles)
        self.assertIn(profile1, profiles)
        self.assertNotIn(profile2, profiles)

    def test_insert_default_profile(self):
        """
        expect: successfully create a default profile
        """

        profile_manager = Profiles(self.db)
        result = profile_manager.insert_default_profile(
            CURRENT_USER.username, "Test", "User", "test"
        )

        # check if profile was created
        profile = self.db.profiles.find_one({"_id": result["_id"]})
        self.assertIsNotNone(profile)
        self.assertEqual(profile["username"], CURRENT_USER.username)
        self.assertEqual(profile["role"], "guest")
        self.assertEqual(profile["follows"], [])
        self.assertEqual(profile["bio"], "")
        self.assertEqual(profile["institutions"], [])
        self.assertEqual(profile["chosen_institution_id"], "")
        self.assertEqual(profile["profile_pic"], "default_profile_pic.jpg")
        self.assertEqual(profile["first_name"], "Test")
        self.assertEqual(profile["last_name"], "User")
        self.assertEqual(profile["gender"], "")
        self.assertEqual(profile["address"], "")
        self.assertEqual(profile["birthday"], "")
        self.assertEqual(profile["experience"], [""])
        self.assertEqual(profile["expertise"], "")
        self.assertEqual(profile["languages"], [])
        self.assertEqual(profile["ve_ready"], True)
        self.assertEqual(profile["excluded_from_matching"], False)
        self.assertEqual(profile["ve_interests"], [""])
        self.assertEqual(profile["ve_contents"], [""])
        self.assertEqual(profile["ve_goals"], [""])
        self.assertEqual(profile["interdisciplinary_exchange"], True)
        self.assertEqual(profile["preferred_format"], "")
        self.assertEqual(profile["research_tags"], [])
        self.assertEqual(profile["courses"], [])
        self.assertEqual(profile["lms"], [])
        self.assertEqual(profile["tools"], [])
        self.assertEqual(profile["educations"], [])
        self.assertEqual(profile["work_experience"], [])
        self.assertEqual(profile["ve_window"], [])

        # check that the profile was also replicated to elasticsearch
        response = requests.get(
            "{}/{}/_doc/{}".format(
                global_vars.elasticsearch_base_url, "test", result["_id"]
            ),
            auth=(
                global_vars.elasticsearch_username,
                global_vars.elasticsearch_password,
            ),
        )
        self.assertEqual(response.status_code, 200)

    def test_insert_default_admin_profile(self):
        """
        expect: successfully create profile that has role "admin"
        """

        profile_manager = Profiles(self.db)
        result = profile_manager.insert_default_admin_profile(
            "test_admin2", "Test", "Admin2", "test"
        )

        # check if profile was created
        profile = self.db.profiles.find_one({"_id": result["_id"]})
        self.assertIsNotNone(profile)
        self.assertEqual(profile["username"], "test_admin2")
        self.assertEqual(profile["role"], "admin")
        self.assertEqual(profile["follows"], [])
        self.assertEqual(profile["bio"], "")
        self.assertEqual(profile["institutions"], [])
        self.assertEqual(profile["chosen_institution_id"], "")
        self.assertEqual(profile["profile_pic"], "default_profile_pic.jpg")
        self.assertEqual(profile["first_name"], "Test")
        self.assertEqual(profile["last_name"], "Admin2")
        self.assertEqual(profile["gender"], "")
        self.assertEqual(profile["address"], "")
        self.assertEqual(profile["birthday"], "")
        self.assertEqual(profile["experience"], [""])
        self.assertEqual(profile["expertise"], "")
        self.assertEqual(profile["languages"], [])
        self.assertEqual(profile["ve_ready"], True)
        self.assertEqual(profile["excluded_from_matching"], False)
        self.assertEqual(profile["ve_interests"], [""])
        self.assertEqual(profile["ve_contents"], [""])
        self.assertEqual(profile["ve_goals"], [""])
        self.assertEqual(profile["interdisciplinary_exchange"], True)
        self.assertEqual(profile["preferred_format"], "")
        self.assertEqual(profile["research_tags"], [])
        self.assertEqual(profile["courses"], [])
        self.assertEqual(profile["lms"], [])
        self.assertEqual(profile["tools"], [])
        self.assertEqual(profile["educations"], [])
        self.assertEqual(profile["work_experience"], [])
        self.assertEqual(profile["ve_window"], [])

        # check that the profile was also replicated to elasticsearch
        response = requests.get(
            "{}/{}/_doc/{}".format(
                global_vars.elasticsearch_base_url, "test", result["_id"]
            ),
            auth=(
                global_vars.elasticsearch_username,
                global_vars.elasticsearch_password,
            ),
        )
        self.assertEqual(response.status_code, 200)

    def test_ensure_profile_exists(self):
        """
        expect: successfully create a default profile if it doesnt exist
        """

        # test with already existing profile
        profile_manager = Profiles(self.db)
        result = profile_manager.ensure_profile_exists(CURRENT_ADMIN.username)
        self.assertEqual(result["_id"], self.default_profile["_id"])

        # test with non existing username
        result = profile_manager.ensure_profile_exists("non_existing_user")
        self.assertIsNotNone(result)
        self.assertEqual(result["username"], "non_existing_user")
        self.assertEqual(result["role"], "guest")
        self.assertEqual(result["follows"], [])
        self.assertEqual(result["bio"], "")
        self.assertEqual(result["institutions"], [])
        self.assertEqual(result["chosen_institution_id"], "")
        self.assertEqual(result["profile_pic"], "default_profile_pic.jpg")
        self.assertEqual(result["first_name"], "")
        self.assertEqual(result["last_name"], "")
        self.assertEqual(result["gender"], "")
        self.assertEqual(result["address"], "")
        self.assertEqual(result["birthday"], "")
        self.assertEqual(result["experience"], [""])
        self.assertEqual(result["expertise"], "")
        self.assertEqual(result["languages"], [])
        self.assertEqual(result["ve_ready"], True)
        self.assertEqual(result["excluded_from_matching"], False)
        self.assertEqual(result["ve_interests"], [""])
        self.assertEqual(result["ve_contents"], [""])
        self.assertEqual(result["ve_goals"], [""])
        self.assertEqual(result["interdisciplinary_exchange"], True)
        self.assertEqual(result["preferred_format"], "")
        self.assertEqual(result["research_tags"], [])
        self.assertEqual(result["courses"], [])
        self.assertEqual(result["lms"], [])
        self.assertEqual(result["tools"], [])
        self.assertEqual(result["educations"], [])
        self.assertEqual(result["work_experience"], [])
        self.assertEqual(result["ve_window"], [])

        # also test that in this case an acl entry for "guest" was created if it not
        # already existed
        global_acl = self.db.global_acl.find_one({"role": "guest"})
        self.assertIsNotNone(global_acl)

    def test_get_follows(self):
        """
        expect: successfully get follows
        """

        profile_manager = Profiles(self.db)
        follows = profile_manager.get_follows(CURRENT_ADMIN.username)
        self.assertEqual(len(follows), 1)
        self.assertEqual(follows[0], CURRENT_USER.username)

    def test_get_follow_error_profile_doesnt_exist(self):
        """
        expect: ProfileDoesntExistException is raised because no profile with this username exists
        """

        profile_manager = Profiles(self.db)
        self.assertRaises(
            ProfileDoesntExistException, profile_manager.get_follows, "non_existing"
        )

    def test_add_follows(self):
        """
        expect: successfully follow the user
        """

        profile_manager = Profiles(self.db)
        profile_manager.add_follows(CURRENT_ADMIN.username, "another_test_user")

        # check if the user is now followed
        follows = profile_manager.get_follows(CURRENT_ADMIN.username)
        self.assertIn("another_test_user", follows)

    def test_add_follows_error_profile_doesnt_exist(self):
        """
        expect: ProfileDoesntExistException is raised because no profile with this username exists
        """

        profile_manager = Profiles(self.db)
        self.assertRaises(
            ProfileDoesntExistException,
            profile_manager.add_follows,
            "non_existing",
            "another_test_user",
        )

    def test_add_follows_error_already_followed(self):
        """
        expect: AlreadyFollowedException is raised because the user already follows this user
        """

        profile_manager = Profiles(self.db)
        self.assertRaises(
            AlreadyFollowedException,
            profile_manager.add_follows,
            CURRENT_ADMIN.username,
            CURRENT_USER.username,
        )

    def test_remove_follows(self):
        """
        expect: successfully unfollow the user
        """

        profile_manager = Profiles(self.db)
        profile_manager.remove_follows(CURRENT_ADMIN.username, CURRENT_USER.username)

        # check if the user is now unfollowed
        follows = profile_manager.get_follows(CURRENT_ADMIN.username)
        self.assertNotIn(CURRENT_USER.username, follows)

    def test_remove_follows_error_profile_doesnt_exist(self):
        """
        expect: ProfileDoesntExistException is raised because no profile with this username exists
        """

        profile_manager = Profiles(self.db)
        self.assertRaises(
            ProfileDoesntExistException,
            profile_manager.remove_follows,
            "non_existing",
            CURRENT_USER.username,
        )

    def test_remove_follows_error_not_followed(self):
        """
        expect: NotFollowedException is raised because the user doesnt follow this user
        """

        profile_manager = Profiles(self.db)
        self.assertRaises(
            NotFollowedException,
            profile_manager.remove_follows,
            CURRENT_ADMIN.username,
            "another_test_user",
        )

    def test_get_followers(self):
        """
        expect: successfully list of users that follow this user
        """

        profile_manager = Profiles(self.db)
        followers = profile_manager.get_followers(CURRENT_USER.username)
        self.assertEqual(len(followers), 1)
        self.assertEqual(followers[0], CURRENT_ADMIN.username)

    def test_get_role(self):
        """
        expect: successfully get role
        """

        profile_manager = Profiles(self.db)
        role = profile_manager.get_role(CURRENT_ADMIN.username)
        self.assertEqual(role, self.default_profile["role"])

    def test_get_role_error_profile_doesnt_exist(self):
        """
        expect: ProfileDoesntExistException is raised because no profile with this username exists
        """

        profile_manager = Profiles(self.db)
        self.assertRaises(
            ProfileDoesntExistException, profile_manager.get_role, "non_existing"
        )

    def test_set_role(self):
        """
        expect: successfully set role of the user
        """

        profile_manager = Profiles(self.db)
        profile_manager.set_role(CURRENT_ADMIN.username, "a_different_role")

        # check if the role was set
        result = self.db.profiles.find_one({"username": CURRENT_ADMIN.username})
        self.assertEqual(result["role"], "a_different_role")

    def test_set_role_error_profile_doesnt_exist(self):
        """
        expect: ProfileDoesntExistException is raised because no profile with this username exists
        """

        profile_manager = Profiles(self.db)
        self.assertRaises(
            ProfileDoesntExistException,
            profile_manager.set_role,
            "non_existing",
            "a_different_role",
        )

    def test_check_role_exists(self):
        """
        expect: successfully check if a role exists or not
        """

        profile_manager = Profiles(self.db)
        self.assertTrue(profile_manager.check_role_exists(self.default_profile["role"]))
        self.assertFalse(profile_manager.check_role_exists("non_existing_role"))

    def test_get_all_roles(self):
        """
        expect: successfully retrieve a list of all username <-> role mappings
        """

        # add another user with a different role
        profile = self.create_profile("test1", ObjectId())
        profile["role"] = "a_different_role"
        self.db.profiles.insert_one(profile)

        profile_manager = Profiles(self.db)
        roles = profile_manager.get_all_roles(
            [{"username": i} for i in [CURRENT_ADMIN.username, "test1"]]
        )
        self.assertEqual(len(roles), 2)
        self.assertIn(
            {"username": CURRENT_ADMIN.username, "role": self.default_profile["role"]},
            roles,
        )
        self.assertIn({"username": "test1", "role": "a_different_role"}, roles)

    def test_get_all_roles_auto_create(self):
        """
        expect: since the supplied keycloak user list contains users that
        are not yet in mongodb, they get automatically created with default profiles
        """

        profile_manager = Profiles(self.db)
        roles = profile_manager.get_all_roles(
            [{"username": i} for i in [CURRENT_ADMIN.username, "test1"]], "test"
        )
        self.assertEqual(len(roles), 2)
        self.assertIn(
            {"username": CURRENT_ADMIN.username, "role": self.default_profile["role"]},
            roles,
        )
        self.assertIn({"username": "test1", "role": "guest"}, roles)

        # check that the "test1" profile was also created
        profile = self.db.profiles.find_one({"username": "test1"})
        self.assertIsNotNone(profile)
        self.assertEqual(profile["username"], "test1")
        self.assertEqual(profile["role"], "guest")
        self.assertEqual(profile["follows"], [])
        self.assertEqual(profile["bio"], "")
        self.assertEqual(profile["institutions"], [])
        self.assertEqual(profile["chosen_institution_id"], "")
        self.assertEqual(profile["profile_pic"], "default_profile_pic.jpg")
        self.assertEqual(profile["first_name"], "")
        self.assertEqual(profile["last_name"], "")
        self.assertEqual(profile["gender"], "")
        self.assertEqual(profile["address"], "")
        self.assertEqual(profile["birthday"], "")
        self.assertEqual(profile["experience"], [""])
        self.assertEqual(profile["expertise"], "")
        self.assertEqual(profile["languages"], [])
        self.assertEqual(profile["ve_ready"], True)
        self.assertEqual(profile["excluded_from_matching"], False)
        self.assertEqual(profile["ve_interests"], [""])
        self.assertEqual(profile["ve_contents"], [""])
        self.assertEqual(profile["ve_goals"], [""])
        self.assertEqual(profile["interdisciplinary_exchange"], True)
        self.assertEqual(profile["preferred_format"], "")
        self.assertEqual(profile["research_tags"], [])
        self.assertEqual(profile["courses"], [])
        self.assertEqual(profile["lms"], [])
        self.assertEqual(profile["tools"], [])
        self.assertEqual(profile["educations"], [])
        self.assertEqual(profile["work_experience"], [])
        self.assertEqual(profile["ve_window"], [])

        # also check that the "test1" profile was replicated to elasticsearch
        response = requests.get(
            "{}/{}/_doc/{}".format(
                global_vars.elasticsearch_base_url, "test", profile["_id"]
            ),
            auth=(
                global_vars.elasticsearch_username,
                global_vars.elasticsearch_password,
            ),
        )
        self.assertEqual(response.status_code, 200)

    def test_get_distinct_roles(self):
        """
        expect: successfully retrieve a list of all distinct roles
        """

        # add another user with a different role
        profile = self.create_profile("test1", ObjectId())
        profile["role"] = "a_different_role"
        self.db.profiles.insert_one(profile)

        profile_manager = Profiles(self.db)
        roles = profile_manager.get_distinct_roles()
        self.assertEqual(len(roles), 2)
        self.assertIn(self.default_profile["role"], roles)
        self.assertIn("a_different_role", roles)

    def test_get_profile_pic(self):
        """
        expect: successfully get profile pic attribute
        """

        profile_manager = Profiles(self.db)
        profile_pic = profile_manager.get_profile_pic(CURRENT_ADMIN.username)
        self.assertEqual(profile_pic, self.default_profile["profile_pic"])

    def test_get_profile_pic_error_profile_doesnt_exist(self):
        """
        expect: ProfileDoesntExistException is raised because no profile with this username exists
        """

        profile_manager = Profiles(self.db)
        self.assertRaises(
            ProfileDoesntExistException,
            profile_manager.get_profile_pic,
            "non_existing",
        )

    def test_update_profile_information(self):
        """
        expect: successfully update profile information
        """

        profile_manager = Profiles(self.db)
        profile_manager.update_profile_information(
            self.default_profile["username"],
            {"bio": "new_bio"},
            elasticsearch_collection="test",
        )

        # check if the profile was updated
        result = self.db.profiles.find_one(
            {"username": self.default_profile["username"]}
        )
        self.assertEqual(result["bio"], "new_bio")

        # check that the update was also replicated to elasticsearch
        response = requests.get(
            "{}/{}/_doc/{}".format(
                global_vars.elasticsearch_base_url, "test", result["_id"]
            ),
            auth=(
                global_vars.elasticsearch_username,
                global_vars.elasticsearch_password,
            ),
        )
        self.assertEqual(response.status_code, 200)
        self.assertEqual(response.json()["_source"]["bio"], "new_bio")

        # try again with updating the profile pic
        profile_pic_id = profile_manager.update_profile_information(
            CURRENT_ADMIN.username,
            {"profile_pic": "new_profile_pic.jpg", "bio": "newbio2"},
            b"test",
            "image/jpg",
            "test",
        )
        profile_pic_id = ObjectId(profile_pic_id)

        # check if the profile was updated
        result = self.db.profiles.find_one({"username": CURRENT_ADMIN.username})
        self.assertEqual(result["bio"], "newbio2")
        self.assertEqual(result["profile_pic"], profile_pic_id)

        # check that the profile pic was also replicated to gridfs
        fs = gridfs.GridFS(self.db)
        fs_file = fs.get(profile_pic_id)
        self.assertIsNotNone(fs_file)

    def test_update_profile_information_upsert(self):
        """
        expect: successfully upsert if no profile exists yet
        """

        profile_manager = Profiles(self.db)
        profile_manager.update_profile_information(
            "non_existing", {"bio": "new_bio"}, elasticsearch_collection="test"
        )

        # check if the profile was created
        result = self.db.profiles.find_one({"username": "non_existing"})
        self.assertIsNotNone(result)
        self.assertEqual(result["bio"], "new_bio")

        # check that the update was also replicated to elasticsearch
        response = requests.get(
            "{}/{}/_doc/{}".format(
                global_vars.elasticsearch_base_url, "test", result["_id"]
            ),
            auth=(
                global_vars.elasticsearch_username,
                global_vars.elasticsearch_password,
            ),
        )
        self.assertEqual(response.status_code, 200)
        self.assertEqual(response.json()["_source"]["bio"], "new_bio")

    def test_update_profile_information_error_type_error(self):
        """
        expect: TypeError is raised because some of the updated profile attributes
        have a wrong value
        """

        profile_manager = Profiles(self.db)
        self.assertRaises(
            TypeError,
            profile_manager.update_profile_information,
            self.default_profile["username"],
            {"bio": 123},
        )

    def test_get_profile_snippets(self):
        """
        expect: successfully get snippets
        (username, first_name, last_name, institution, profile_pic)
        of the supplied users
        """

        # add one more profile, but unset "chosen_institution_id" to test if it is handled correctly:
        # "institution" in the snippet should be an empty string, even though the profile
        # contains institutions
        profile1 = self.create_profile("test1", ObjectId())
        profile1["chosen_institution_id"] = ""
        self.db.profiles.insert_one(profile1)

        profile_manager = Profiles(self.db)
        snippets = profile_manager.get_profile_snippets(
            [self.default_profile["username"], "test1"]
        )
        self.assertEqual(len(snippets), 2)
        self.assertIn(
            {
                "username": self.default_profile["username"],
                "first_name": self.default_profile["first_name"],
                "last_name": self.default_profile["last_name"],
                "institution": next(
                    (
                        inst["name"]
                        for inst in self.default_profile["institutions"]
                        if inst["_id"] == self.default_profile["chosen_institution_id"]
                    ),
                    None,
                ),
                "profile_pic": self.default_profile["profile_pic"],
            },
            snippets,
        )
        self.assertIn(
            {
                "username": profile1["username"],
                "first_name": profile1["first_name"],
                "last_name": profile1["last_name"],
                "institution": "",
                "profile_pic": profile1["profile_pic"],
            },
            snippets,
        )

        # try again, but this time request a user that doesnt exist, expecting it
        # to be skipped
        snippets = profile_manager.get_profile_snippets(
            [self.default_profile["username"], "non_existing"]
        )
        self.assertEqual(len(snippets), 1)
        self.assertIn(
            {
                "username": self.default_profile["username"],
                "first_name": self.default_profile["first_name"],
                "last_name": self.default_profile["last_name"],
                "institution": next(
                    (
                        inst["name"]
                        for inst in self.default_profile["institutions"]
                        if inst["_id"] == self.default_profile["chosen_institution_id"]
                    ),
                    None,
                ),
                "profile_pic": self.default_profile["profile_pic"],
            },
            snippets,
        )

    def test_get_profile_snippets_error_type_error(self):
        """
        expect: TypeError is raised because supplied usernames is not a list
        """

        profile_manager = Profiles(self.db)
        self.assertRaises(TypeError, profile_manager.get_profile_snippets, "test")

    def test_get_matching_exclusion(self):
        """
        expect: successfully retrieve excluded_from_matching attribute
        """

        profile_manager = Profiles(self.db)
        excluded_from_matching = profile_manager.get_matching_exclusion(
            CURRENT_ADMIN.username
        )
        self.assertEqual(
            excluded_from_matching, self.default_profile["excluded_from_matching"]
        )

    def test_get_matching_exclusion_error_profile_doesnt_exist(self):
        """
        expect: ProfileDoesntExistException is raised because no profile with this username exists
        """

        profile_manager = Profiles(self.db)
        self.assertRaises(
            ProfileDoesntExistException,
            profile_manager.get_matching_exclusion,
            "non_existing",
        )

    def test_remove_ve_windows_entry_by_plan_id(self):
        """
        expect: successfully delete all ve_window entries
        that reference the supplied plan_id
        """

        # add one more profile, that has a ve_window entry with the same plan_id
        # as the default_profile
        profile1 = self.create_profile("test1", ObjectId())
        profile1["ve_window"].append(self.default_profile["ve_window"][0])
        self.db.profiles.insert_one(profile1)

        profile_manager = Profiles(self.db)
        profile_manager.remove_ve_windows_entry_by_plan_id(
            self.default_profile["ve_window"][0]["plan_id"]
        )

        # check if the ve_window entry was deleted from both profiles,
        # but profile1 should still have one entry left
        result = self.db.profiles.find_one({"username": CURRENT_ADMIN.username})
        self.assertEqual(len(result["ve_window"]), 0)
        result2 = self.db.profiles.find_one({"username": "test1"})
        self.assertEqual(len(result2["ve_window"]), 1)
        self.assertIn(profile1["ve_window"][0], result2["ve_window"])


class SpaceResourceTest(BaseResourceTestCase):
    def setUp(self) -> None:
        super().setUp()

        self.space_id = ObjectId()
        self.space_name = "test"
        self.default_space = {
            "_id": self.space_id,
            "name": self.space_name,
            "invisible": False,
            "joinable": True,
            "members": [CURRENT_ADMIN.username],
            "admins": [CURRENT_ADMIN.username],
            "invites": [],
            "requests": [],
            "files": [],
            "space_pic": "default_space_pic.jpg",
            "space_description": "test",
        }

        self.db.spaces.insert_one(self.default_space)

    def tearDown(self) -> None:
        super().tearDown()

        self.db.spaces.delete_many({})

        # delete all created files in gridfs
        fs = gridfs.GridFS(self.db)
        for fs_file in fs.find():
            fs.delete(fs_file._id)

    @classmethod
    def tearDownClass(cls) -> None:
        super().tearDownClass()

        # clear out elastisearch index, only once after all tests
        # because otherwise there would be too many http requests
        response = requests.delete(
            "{}/test".format(global_vars.elasticsearch_base_url),
            auth=(
                global_vars.elasticsearch_username,
                global_vars.elasticsearch_password,
            ),
        )
        if response.status_code != 200:
            print(response.content)

    def test_check_space_exists_success(self):
        """
        expect: True because space exists
        """

        space_manager = Spaces(self.db)
        self.assertTrue(space_manager.check_space_exists(self.space_id))

    def test_check_space_exists_failure(self):
        """
        expect: False because either space doesn't exist or name is None
        """

        space_manager = Spaces(self.db)
        self.assertFalse(space_manager.check_space_exists(ObjectId()))
        self.assertFalse(space_manager.check_space_exists(None))

    def test_check_user_is_space_admin(self):
        """
        expect: True because user is admin in the space
        """

        space_manager = Spaces(self.db)
        self.assertTrue(
            space_manager.check_user_is_space_admin(
                self.space_id, CURRENT_ADMIN.username
            )
        )

    def test_check_user_is_space_admin_failure(self):
        """
        expect: False because user is not admin in the space
        """

        space_manager = Spaces(self.db)
        self.assertFalse(
            space_manager.check_user_is_space_admin(
                self.space_id, CURRENT_USER.username
            )
        )

    def test_check_user_is_space_admin_error(self):
        """
        expect: SpaceDoesntExistError is raised because space name doesnt exist
        """

        space_manager = Spaces(self.db)
        self.assertRaises(
            SpaceDoesntExistError,
            space_manager.check_user_is_space_admin,
            ObjectId(),
            CURRENT_ADMIN.username,
        )

    def test_check_user_is_member(self):
        """
        expect: True because user is member
        """

        space_manager = Spaces(self.db)
        self.assertTrue(
            space_manager.check_user_is_member(self.space_id, CURRENT_ADMIN.username)
        )

    def test_check_user_is_member_failure(self):
        """
        expect: False because user is not member
        """

        space_manager = Spaces(self.db)
        self.assertFalse(
            space_manager.check_user_is_member(self.space_id, CURRENT_USER.username)
        )

    def test_check_user_is_member_error(self):
        """
        expect: SpaceDoesntExistError is raised because space name doesnt exist
        """

        space_manager = Spaces(self.db)
        self.assertRaises(
            SpaceDoesntExistError,
            space_manager.check_user_is_member,
            ObjectId(),
            CURRENT_ADMIN.username,
        )

    def test_get_space(self):
        """
        expect: successfully get space
        """

        space_manager = Spaces(self.db)
        space = space_manager.get_space(self.space_id)
        self.assertIsNotNone(space)
        self.assertEqual(space._id, self.default_space["_id"])
        self.assertEqual(space.name, self.default_space["name"])
        self.assertEqual(space.invisible, self.default_space["invisible"])
        self.assertEqual(space.joinable, self.default_space["joinable"])
        self.assertEqual(space.members, self.default_space["members"])
        self.assertEqual(space.admins, self.default_space["admins"])
        self.assertEqual(space.invites, self.default_space["invites"])
        self.assertEqual(space.requests, self.default_space["requests"])
        self.assertEqual(space.files, self.default_space["files"])
        self.assertEqual(space.space_pic, self.default_space["space_pic"])
        self.assertEqual(
            space.space_description, self.default_space["space_description"]
        )

    def test_get_space_failure(self):
        """
        expect: None returned because no space with this name was found
        """

        space_manager = Spaces(self.db)
        space = space_manager.get_space(ObjectId())
        self.assertIsNone(space)

    def test_get_all_spaces(self):
        """
        expect: successfully get a list of all spaces
        """

        # add one more space
        additional_space = {
            "_id": ObjectId(),
            "name": "test2",
            "invisible": False,
            "joinable": True,
            "members": [CURRENT_ADMIN.username],
            "admins": [CURRENT_ADMIN.username],
            "invites": [],
            "requests": [],
            "files": [],
            "space_pic": "default_space_pic.jpg",
            "space_description": "test",
        }
        self.db.spaces.insert_one(additional_space)

        space_manager = Spaces(self.db)
        spaces = space_manager.get_all_spaces()
        self.assertEqual(len(spaces), 2)

    def test_get_all_spaces_visible_to_user(self):
        """
        expect: successfully get all spaces that are not invisible or where
        the user is a member
        """

        # add 3 more spaces
        additional_spaces = [
            # user can see this one because it is not invisible
            {
                "_id": ObjectId(),
                "name": "test2",
                "invisible": False,
                "joinable": True,
                "members": [],
                "admins": [],
                "invites": [],
                "requests": [],
                "files": [],
                "space_pic": "default_space_pic.jpg",
                "space_description": "test",
            },
            # user can see this one because it is invisible, but he is a member
            {
                "_id": ObjectId(),
                "name": "test3",
                "invisible": True,
                "joinable": True,
                "members": [CURRENT_ADMIN.username],
                "admins": [CURRENT_ADMIN.username],
                "invites": [],
                "requests": [],
                "files": [],
                "space_pic": "default_space_pic.jpg",
                "space_description": "test",
            },
            # user cannot see this one
            {
                "_id": ObjectId(),
                "name": "test4",
                "invisible": True,
                "joinable": True,
                "members": [],
                "admins": [],
                "invites": [],
                "requests": [],
                "files": [],
                "space_pic": "default_space_pic.jpg",
                "space_description": "test",
            },
        ]
        self.db.spaces.insert_many(additional_spaces)

        space_manager = Spaces(self.db)
        spaces = space_manager.get_all_spaces_visible_to_user(CURRENT_ADMIN.username)
        self.assertEqual(len(spaces), 3)
        space_names = [space.name for space in spaces]
        self.assertIn(self.space_name, space_names)
        self.assertIn("test2", space_names)
        self.assertIn("test3", space_names)
        self.assertNotIn("test4", space_names)

    def test_get_space_names(self):
        """
        expect: successfully get a list of all space names
        """

        # add one more space
        additional_space = {
            "_id": ObjectId(),
            "name": "test2",
            "invisible": False,
            "joinable": True,
            "members": [CURRENT_ADMIN.username],
            "admins": [CURRENT_ADMIN.username],
            "invites": [],
            "requests": [],
            "files": [],
            "space_pic": "default_space_pic.jpg",
            "space_description": "test",
        }
        self.db.spaces.insert_one(additional_space)

        space_manager = Spaces(self.db)
        space_names = space_manager.get_space_names()
        self.assertEqual(len(space_names), 2)
        self.assertIn("test", space_names)
        self.assertIn("test2", space_names)

    def test_get_space_names_of_user(self):
        """
        expect: successfully get a list of all space names the user is a member of
        """

        # add 2 more space
        additional_spaces = [
            {
                "_id": ObjectId(),
                "name": "test2",
                "invisible": False,
                "joinable": True,
                "members": [CURRENT_ADMIN.username],
                "admins": [CURRENT_ADMIN.username],
                "invites": [],
                "requests": [],
                "files": [],
                "space_pic": "default_space_pic.jpg",
                "space_description": "test",
            },
            {
                "_id": ObjectId(),
                "name": "test3",
                "invisible": False,
                "joinable": True,
                "members": [],
                "admins": [],
                "invites": [],
                "requests": [],
                "files": [],
                "space_pic": "default_space_pic.jpg",
                "space_description": "test",
            },
        ]

        self.db.spaces.insert_many(additional_spaces)

        space_manager = Spaces(self.db)
        spaces = space_manager.get_space_names_of_user(CURRENT_ADMIN.username)
        self.assertEqual(len(spaces), 2)
        self.assertIn("test", spaces)
        self.assertIn("test2", spaces)

    def test_get_spaces_of_user(self):
        """
        expect: successfully get a list of all spaces the user is a member of
        """

        # add 2 more space
        additional_spaces = [
            {
                "_id": ObjectId(),
                "name": "test2",
                "invisible": False,
                "joinable": True,
                "members": [CURRENT_ADMIN.username],
                "admins": [CURRENT_ADMIN.username],
                "invites": [],
                "requests": [],
                "files": [],
                "space_pic": "default_space_pic.jpg",
                "space_description": "test",
            },
            {
                "_id": ObjectId(),
                "name": "test3",
                "invisible": False,
                "joinable": True,
                "members": [],
                "admins": [],
                "invites": [],
                "requests": [],
                "files": [],
                "space_pic": "default_space_pic.jpg",
                "space_description": "test",
            },
        ]

        self.db.spaces.insert_many(additional_spaces)

        space_manager = Spaces(self.db)
        spaces = space_manager.get_spaces_of_user(CURRENT_ADMIN.username)
        self.assertEqual(len(spaces), 2)
        self.assertIn(self.default_space, spaces)
        self.assertIn(additional_spaces[0], spaces)

    def test_get_space_invites_of_user(self):
        """
        expect: successfully get a list of all pending invites that the user has
        """

        space_manager = Spaces(self.db)

        # as default, there should be no invites right now
        invites = space_manager.get_space_invites_of_user(CURRENT_ADMIN.username)
        self.assertEqual(invites, [])

        # add a space and set the user as invited
        additional_space = {
            "_id": ObjectId(),
            "name": "test2",
            "invisible": False,
            "joinable": True,
            "members": [],
            "admins": [],
            "invites": [CURRENT_ADMIN.username],
            "requests": [],
            "files": [],
            "space_pic": "default_space_pic.jpg",
            "space_description": "test",
        }
        self.db.spaces.insert_one(additional_space)

        invites = space_manager.get_space_invites_of_user(CURRENT_ADMIN.username)
        self.assertEqual(invites, [additional_space])

    def test_get_space_requests_of_user(self):
        """
        expect: successfully get a list of all pending requests that the user has
        """

        space_manager = Spaces(self.db)

        # as default, there should be no requests right now
        requests = space_manager.get_space_requests_of_user(CURRENT_ADMIN.username)
        self.assertEqual(requests, [])

        # add a space and set the user as requested
        additional_space = {
            "_id": ObjectId(),
            "name": "test2",
            "invisible": False,
            "joinable": True,
            "members": [],
            "admins": [],
            "invites": [],
            "requests": [CURRENT_ADMIN.username],
            "files": [],
            "space_pic": "default_space_pic.jpg",
            "space_description": "test",
        }
        self.db.spaces.insert_one(additional_space)

        requests = space_manager.get_space_requests_of_user(CURRENT_ADMIN.username)
        self.assertEqual(requests, [additional_space])

    def test_create_space(self):
        """
        expect: successfully create new space
        """

        new_space = {
            "name": "new_space",
            "invisible": False,
            "joinable": True,
            "members": [CURRENT_ADMIN.username],
            "admins": [CURRENT_ADMIN.username],
            "invites": [],
            "requests": [],
            "files": [],
            "space_pic": "default_space_pic.jpg",
            "space_description": "test",
        }

        space_manager = Spaces(self.db)
        _id = space_manager.create_space(new_space.copy(), "test")

        # check if space was created
        space = self.db.spaces.find_one({"name": "new_space"})
        self.assertIsNotNone(space)
        self.assertIsInstance(space["_id"], ObjectId)
        self.assertEqual(space["_id"], _id)
        self.assertEqual(space["name"], new_space["name"])
        self.assertEqual(space["invisible"], new_space["invisible"])
        self.assertEqual(space["joinable"], new_space["joinable"])
        self.assertEqual(space["members"], new_space["members"])
        self.assertEqual(space["admins"], new_space["admins"])
        self.assertEqual(space["invites"], new_space["invites"])
        self.assertEqual(space["requests"], new_space["requests"])
        self.assertEqual(space["files"], new_space["files"])
        self.assertEqual(space["space_pic"], new_space["space_pic"])
        self.assertEqual(space["space_description"], new_space["space_description"])

        # check that the profile was also replicated to elasticsearch
        response = requests.get(
            "{}/{}/_doc/{}".format(
                global_vars.elasticsearch_base_url, "test", space["_id"]
            ),
            auth=(
                global_vars.elasticsearch_username,
                global_vars.elasticsearch_password,
            ),
        )
        self.assertEqual(response.status_code, 200)

    def test_create_space_failure_invalid_attributes(self):
        """
        expect: a) ValueError is raised because space is missing an attribute,
        and b) TypeError is raised because an attribute has the wrong type
        """

        new_space = {
            "name": "new_space",
            "joinable": True,
            "members": [CURRENT_ADMIN.username],
            "admins": [CURRENT_ADMIN.username],
            "invites": [],
            "requests": [],
            "files": [],
            "space_pic": "default_space_pic.jpg",
            "space_description": "test",
        }

        # invisible is missing
        space_manager = Spaces(self.db)
        self.assertRaises(ValueError, space_manager.create_space, new_space, "test")

        # invisible has wrong type
        new_space["invisible"] = "test"
        self.assertRaises(TypeError, space_manager.create_space, new_space, "test")

    def test_delete_space(self):
        """
        expect: successfully delete space
        """

        space_manager = Spaces(self.db)
        space_manager.delete_space(self.space_id, "test")

        # check if space was deleted
        space = self.db.spaces.find_one({"_id": self.space_id})
        self.assertIsNone(space)

    def test_delete_space_error_space_doesnt_exist(self):
        """
        expect: SpaceDoesntExistError is raised because no
        space with this name exists
        """

        space_manager = Spaces(self.db)
        self.assertRaises(
            SpaceDoesntExistError, space_manager.delete_space, ObjectId(), "test"
        )

    def test_is_space_directly_joinable(self):
        """
        expect: successfully retrieve joinable attribute of space
        """

        space_manager = Spaces(self.db)
        joinable = space_manager.is_space_directly_joinable(self.space_id)
        self.assertEqual(joinable, self.default_space["joinable"])

    def test_is_space_directly_joinable_error_space_doesnt_exist(self):
        """
        expect: SpaceDoesntExistError is raised because no
        space with this name exists
        """

        space_manager = Spaces(self.db)
        self.assertRaises(
            SpaceDoesntExistError,
            space_manager.is_space_directly_joinable,
            ObjectId(),
        )

    def test_join_space(self):
        """
        expect: successfully add user to the space members list
        """

        space_manager = Spaces(self.db)
        space_manager.join_space(self.space_id, CURRENT_USER.username)

        # check if user was added to members list
        space = self.db.spaces.find_one({"_id": self.space_id})
        self.assertIn(CURRENT_USER.username, space["members"])

    def test_join_space_error_space_doesnt_exist(self):
        """
        expect: SpaceDoesntExistError is raised because no
        space with this name exists
        """

        space_manager = Spaces(self.db)
        self.assertRaises(
            SpaceDoesntExistError,
            space_manager.join_space,
            ObjectId(),
            CURRENT_USER.username,
        )

    def test_join_space_error_already_member(self):
        """
        expect: AlreadyMemberError is raised because is already a member of
        the space
        """

        space_manager = Spaces(self.db)
        self.assertRaises(
            AlreadyMemberError,
            space_manager.join_space,
            self.space_id,
            CURRENT_ADMIN.username,
        )

    def test_join_space_request(self):
        """
        expect: successfully add the user to the space requests list
        """

        space_manager = Spaces(self.db)
        space_manager.join_space_request(self.space_id, CURRENT_USER.username)

        # check if user was added to requests list
        space = self.db.spaces.find_one({"_id": self.space_id})
        self.assertIn(CURRENT_USER.username, space["requests"])

    def test_join_space_request_error_space_doesnt_exist(self):
        """
        expect: SpaceDoesntExistError is raised because no
        space with this name exists
        """

        space_manager = Spaces(self.db)
        self.assertRaises(
            SpaceDoesntExistError,
            space_manager.join_space_request,
            ObjectId(),
            CURRENT_USER.username,
        )

    def test_join_space_request_error_already_requested_join(self):
        """
        expect: AlreadyRequestJoinError is raised because user already requested
        to join the space previously
        """

        # manually add user to requests list
        self.db.spaces.update_one(
            {"_id": self.space_id},
            {"$push": {"requests": CURRENT_USER.username}},
        )

        space_manager = Spaces(self.db)
        self.assertRaises(
            AlreadyRequestedJoinError,
            space_manager.join_space_request,
            self.space_id,
            CURRENT_USER.username,
        )

    def test_add_space_admin(self):
        """
        expect: successfully set user as space admin
        """

        space_manager = Spaces(self.db)
        space_manager.add_space_admin(self.space_id, CURRENT_USER.username)

        # check if user was added to admins list, which includes being in the members list
        space = self.db.spaces.find_one({"_id": self.space_id})
        self.assertIn(CURRENT_USER.username, space["admins"])
        self.assertIn(CURRENT_USER.username, space["members"])

    def test_add_space_admin_error_space_doesnt_exist(self):
        """
        expect: SpaceDoesntExistError is raised because no
        space with this name exists
        """

        space_manager = Spaces(self.db)
        self.assertRaises(
            SpaceDoesntExistError,
            space_manager.add_space_admin,
            ObjectId(),
            CURRENT_USER.username,
        )

    def test_add_space_admin_error_already_admin(self):
        """
        expect: AlreadyAdminError is raised because user is already an admin in this space
        """

        space_manager = Spaces(self.db)
        self.assertRaises(
            AlreadyAdminError,
            space_manager.add_space_admin,
            self.space_id,
            CURRENT_ADMIN.username,
        )

    def test_set_space_picture(self):
        """
        expect: successfully set picture of space with dummy bytes string
        """

        space_manager = Spaces(self.db)
        space_manager.set_space_picture(self.space_id, "test_pic", b"test", "image/jpg")

        space = self.db.spaces.find_one({"_id": self.space_id})
        space_pic_id = space["space_pic"]

        fs = gridfs.GridFS(self.db)
        space_pic = fs.get(space_pic_id)
        self.assertEqual(space_pic.read(), b"test")

    def test_set_space_picture_error_space_doesnt_exist(self):
        """
        expect: SpaceDoesntExistError is raised because no
        space with this name exists
        """

        space_manager = Spaces(self.db)
        self.assertRaises(
            SpaceDoesntExistError,
            space_manager.set_space_picture,
            ObjectId(),
            "test_pic",
            b"test",
            "image/jpg",
        )

    def test_set_space_description(self):
        """
        expect: successfully set space description
        """

        space_manager = Spaces(self.db)
        space_manager.set_space_description(self.space_id, "test_description", "test")

        space = self.db.spaces.find_one({"_id": self.space_id})
        self.assertEqual(space["space_description"], "test_description")

        # check that the update was replicated to elasticsearch
        response = requests.get(
            "{}/{}/_doc/{}".format(
                global_vars.elasticsearch_base_url, "test", space["_id"]
            ),
            auth=(
                global_vars.elasticsearch_username,
                global_vars.elasticsearch_password,
            ),
        )
        self.assertEqual(response.status_code, 200)
        self.assertEqual(
            response.json()["_source"]["space_description"], "test_description"
        )

    def test_set_space_description_error_space_doesnt_exist(self):
        """
        expect: SpaceDoesntExistError is raised because no
        space with this name exists
        """

        space_manager = Spaces(self.db)
        self.assertRaises(
            SpaceDoesntExistError,
            space_manager.set_space_description,
            ObjectId(),
            "test_description",
            "test",
        )

    def test_invite_user(self):
        """
        expect: successfully add user to invites list
        """

        space_manager = Spaces(self.db)
        space_manager.invite_user(self.space_id, CURRENT_USER.username)

        space = self.db.spaces.find_one({"_id": self.space_id})
        self.assertIn(CURRENT_USER.username, space["invites"])

    def test_invite_user_error_space_doesnt_exist(self):
        """
        expect: SpaceDoesntExistError is raised because no
        space with this name exists
        """

        space_manager = Spaces(self.db)
        self.assertRaises(
            SpaceDoesntExistError,
            space_manager.invite_user,
            ObjectId(),
            CURRENT_USER.username,
        )

    def test_accept_space_invite(self):
        """
        expect: successfully remove user from invites list and
        add him to members list
        """

        # manually add user to invites list
        self.db.spaces.update_one(
            {"_id": self.space_id},
            {"$push": {"invites": CURRENT_USER.username}},
        )

        space_manager = Spaces(self.db)
        space_manager.accept_space_invite(self.space_id, CURRENT_USER.username)

        space = self.db.spaces.find_one({"_id": self.space_id})
        self.assertNotIn(CURRENT_USER.username, space["invites"])
        self.assertIn(CURRENT_USER.username, space["members"])

    def test_accept_space_invite_error_user_not_invited(self):
        """
        expect: UserNotInvitedError is raised because user is not invited to the space
        and can therefore not gain entry by fake-accepting a request
        """

        space_manager = Spaces(self.db)
        self.assertRaises(
            UserNotInvitedError,
            space_manager.accept_space_invite,
            self.space_id,
            CURRENT_USER.username,
        )

    def test_accept_space_invite_error_space_doesnt_exist(self):
        """
        expect: SpaceDoesntExistError is raised because no
        space with this name exists
        """

        space_manager = Spaces(self.db)
        self.assertRaises(
            SpaceDoesntExistError,
            space_manager.accept_space_invite,
            ObjectId(),
            CURRENT_USER.username,
        )

    def test_decline_space_invite(self):
        """
        expect: successfully decline invite to a space, i.e. not get added to members list
        """

        # manually add user to invites list
        self.db.spaces.update_one(
            {"_id": self.space_id},
            {"$push": {"invites": CURRENT_USER.username}},
        )

        space_manager = Spaces(self.db)
        space_manager.decline_space_invite(self.space_id, CURRENT_USER.username)

        space = self.db.spaces.find_one({"_id": self.space_id})
        self.assertNotIn(CURRENT_USER.username, space["invites"])
        self.assertNotIn(CURRENT_USER.username, space["members"])

    def test_decline_space_invite_error_space_doesnt_exist(self):
        """
        expect: SpaceDoesntExistError is raised because no
        space with this name exists
        """

        space_manager = Spaces(self.db)
        self.assertRaises(
            SpaceDoesntExistError,
            space_manager.decline_space_invite,
            ObjectId(),
            CURRENT_USER.username,
        )

    def test_revoke_space_invite(self):
        """
        expect: successfully remove user from invites list
        """

        # manually add user to invites list
        self.db.spaces.update_one(
            {"_id": self.space_id},
            {"$push": {"invites": CURRENT_USER.username}},
        )

        space_manager = Spaces(self.db)
        space_manager.revoke_space_invite(self.space_id, CURRENT_USER.username)

        space = self.db.spaces.find_one({"_id": self.space_id})
        self.assertNotIn(CURRENT_USER.username, space["invites"])
        # for sanity, check that user is not added elsewhere
        self.assertNotIn(CURRENT_USER.username, space["requests"])
        self.assertNotIn(CURRENT_USER.username, space["members"])

    def test_revoke_space_invite_error_space_doesnt_exist(self):
        """
        expect: SpaceDoesntExistError is raised because no
        space with this name exists
        """

        space_manager = Spaces(self.db)
        self.assertRaises(
            SpaceDoesntExistError,
            space_manager.revoke_space_invite,
            ObjectId(),
            CURRENT_USER.username,
        )

    def test_accept_join_request(self):
        """
        expect: successfully accept join request, i.e. get added to members list
        """

        # manually add user to requests list
        self.db.spaces.update_one(
            {"_id": self.space_id},
            {"$push": {"requests": CURRENT_USER.username}},
        )

        space_manager = Spaces(self.db)
        space_manager.accept_join_request(self.space_id, CURRENT_USER.username)

        space = self.db.spaces.find_one({"_id": self.space_id})
        self.assertNotIn(CURRENT_USER.username, space["requests"])
        self.assertIn(CURRENT_USER.username, space["members"])

    def test_accept_join_request_error_space_doesnt_exist(self):
        """
        expect: SpaceDoesntExistError is raised because no
        space with this name exists
        """

        space_manager = Spaces(self.db)
        self.assertRaises(
            SpaceDoesntExistError,
            space_manager.accept_join_request,
            ObjectId(),
            CURRENT_USER.username,
        )

    def test_accept_join_request_error_not_request_to_join(self):
        """
        expect: NotRequestedJoinError is raised because user didnt request
        to join in the first place, so cannot be accepted
        """

        space_manager = Spaces(self.db)
        self.assertRaises(
            NotRequestedJoinError,
            space_manager.accept_join_request,
            self.space_id,
            CURRENT_USER.username,
        )

    def test_reject_join_request(self):
        """
        expect: successfully reject join request, i.e. not get added to members list
        """

        # manually add user to requests list
        self.db.spaces.update_one(
            {"_id": self.space_id},
            {"$push": {"requests": CURRENT_USER.username}},
        )

        space_manager = Spaces(self.db)
        space_manager.reject_join_request(self.space_id, CURRENT_USER.username)

        space = self.db.spaces.find_one({"_id": self.space_id})
        self.assertNotIn(CURRENT_USER.username, space["requests"])
        self.assertNotIn(CURRENT_USER.username, space["members"])

    def test_reject_join_request_error_space_doesnt_exist(self):
        """
        expect: SpaceDoesntExistError is raised because no
        space with this name exists
        """

        space_manager = Spaces(self.db)
        self.assertRaises(
            SpaceDoesntExistError,
            space_manager.reject_join_request,
            ObjectId(),
            CURRENT_USER.username,
        )

    def test_revoke_join_request(self):
        """
        expect: successfully remove user from requests list
        """

        # manually add user to requests list
        self.db.spaces.update_one(
            {"_id": self.space_id},
            {"$push": {"requests": CURRENT_USER.username}},
        )

        space_manager = Spaces(self.db)
        space_manager.revoke_join_request(self.space_id, CURRENT_USER.username)

        space = self.db.spaces.find_one({"_id": self.space_id})
        self.assertNotIn(CURRENT_USER.username, space["requests"])
        # for sanity, check that user is not added elsewhere
        self.assertNotIn(CURRENT_USER.username, space["invites"])
        self.assertNotIn(CURRENT_USER.username, space["members"])

    def test_revoke_join_request_error_space_doesnt_exist(self):
        """
        expect: SpaceDoesntExistError is raised because no
        space with this name exists
        """

        space_manager = Spaces(self.db)
        self.assertRaises(
            SpaceDoesntExistError,
            space_manager.revoke_join_request,
            ObjectId(),
            CURRENT_USER.username,
        )

    def test_toggle_visibility(self):
        """
        expect: set visibility attribute to True if it was False and False if it was True
        """

        current_visibility = self.default_space["invisible"]
        space_manager = Spaces(self.db)
        space_manager.toggle_visibility(self.space_id, "test")

        space = self.db.spaces.find_one({"_id": self.space_id})
        self.assertEqual(space["invisible"], not current_visibility)

        # also check that the change was replicated to elasticsearch
        response = requests.get(
            "{}/{}/_doc/{}".format(
                global_vars.elasticsearch_base_url, "test", space["_id"]
            ),
            auth=(
                global_vars.elasticsearch_username,
                global_vars.elasticsearch_password,
            ),
        )
        self.assertEqual(response.status_code, 200)
        self.assertEqual(
            response.json()["_source"]["invisible"], not current_visibility
        )

        # try again backwards
        space_manager.toggle_visibility(self.space_id, "test")
        space = self.db.spaces.find_one({"_id": self.space_id})
        self.assertEqual(space["invisible"], current_visibility)

        # also check that the change was replicated to elasticsearch
        response = requests.get(
            "{}/{}/_doc/{}".format(
                global_vars.elasticsearch_base_url, "test", space["_id"]
            ),
            auth=(
                global_vars.elasticsearch_username,
                global_vars.elasticsearch_password,
            ),
        )
        self.assertEqual(response.status_code, 200)
        self.assertEqual(response.json()["_source"]["invisible"], current_visibility)

    def test_toggle_visibility_error_space_doesnt_exist(self):
        """
        expect: SpaceDoesntExistError is raised because no
        space with this name exists
        """

        space_manager = Spaces(self.db)
        self.assertRaises(
            SpaceDoesntExistError, space_manager.toggle_visibility, ObjectId(), "test"
        )

    def test_toggle_joinability(self):
        """
        expect: set joinable attribute to True if it was False and False if it was True
        """

        current_joinability = self.default_space["joinable"]
        space_manager = Spaces(self.db)
        space_manager.toggle_joinability(self.space_id, "test")

        space = self.db.spaces.find_one({"_id": self.space_id})
        self.assertEqual(space["joinable"], not current_joinability)

        # also check that the change was replicated to elasticsearch
        response = requests.get(
            "{}/{}/_doc/{}".format(
                global_vars.elasticsearch_base_url, "test", space["_id"]
            ),
            auth=(
                global_vars.elasticsearch_username,
                global_vars.elasticsearch_password,
            ),
        )
        self.assertEqual(response.status_code, 200)
        self.assertEqual(
            response.json()["_source"]["joinable"], not current_joinability
        )

        # try again backwards
        space_manager.toggle_joinability(self.space_id, "test")
        space = self.db.spaces.find_one({"_id": self.space_id})
        self.assertEqual(space["joinable"], current_joinability)

        # also check that the change was replicated to elasticsearch
        response = requests.get(
            "{}/{}/_doc/{}".format(
                global_vars.elasticsearch_base_url, "test", space["_id"]
            ),
            auth=(
                global_vars.elasticsearch_username,
                global_vars.elasticsearch_password,
            ),
        )
        self.assertEqual(response.status_code, 200)
        self.assertEqual(response.json()["_source"]["joinable"], current_joinability)

    def test_toggle_joinability_error_space_doesnt_exist(self):
        """
        expect: SpaceDoesntExistError is raised because no
        space with this name exists
        """

        space_manager = Spaces(self.db)
        self.assertRaises(
            SpaceDoesntExistError, space_manager.toggle_joinability, ObjectId(), "test"
        )

    def test_leave_space_member(self):
        """
        expect: successfully leave space as member
        """

        # manually add other user to space first
        self.db.spaces.update_one(
            {"_id": self.space_id},
            {"$push": {"members": CURRENT_USER.username}},
        )

        space_manager = Spaces(self.db)
        space_manager.leave_space(self.space_id, CURRENT_USER.username)

        space = self.db.spaces.find_one({"_id": self.space_id})
        self.assertNotIn(CURRENT_USER.username, space["members"])

    def test_leave_space_admin(self):
        """
        expect: successfully leave space as admin
        """

        # manually add another admin first, becuase otherwise OnylAdminError should raise
        self.db.spaces.update_one(
            {"_id": self.space_id},
            {
                "$push": {
                    "admins": CURRENT_USER.username,
                    "members": CURRENT_USER.username,
                }
            },
        )

        space_manager = Spaces(self.db)
        space_manager.leave_space(self.space_id, CURRENT_USER.username)

        space = self.db.spaces.find_one({"_id": self.space_id})
        self.assertNotIn(CURRENT_USER.username, space["admins"])
        self.assertNotIn(CURRENT_USER.username, space["members"])

    def test_leave_space_error_only_admin(self):
        """
        expect: OnlyAdminError is raised because user is the only admin of the space,
        and therefore cannot leave without giving admin rights to somebody else before
        """

        space_manager = Spaces(self.db)
        self.assertRaises(
            OnlyAdminError,
            space_manager.leave_space,
            self.space_id,
            CURRENT_ADMIN.username,
        )

    def test_leave_space_error_space_doesnt_exist(self):
        """
        expect: SpaceDoesntExistError is raised because no space with this name exists
        """

        space_manager = Spaces(self.db)
        self.assertRaises(
            SpaceDoesntExistError,
            space_manager.leave_space,
            ObjectId(),
            CURRENT_USER.username,
        )

    def test_kick_user(self):
        """
        expect: successfully kick user from space
        """

        # manually add user to space first
        self.db.spaces.update_one(
            {"_id": self.space_id},
            {"$push": {"members": CURRENT_USER.username}},
        )

        space_manager = Spaces(self.db)
        space_manager.kick_user(self.space_id, CURRENT_USER.username)

        space = self.db.spaces.find_one({"_id": self.space_id})
        self.assertNotIn(CURRENT_USER.username, space["members"])

    def test_kick_user_error_space_doesnt_exist(self):
        """
        expect: SpaceDoesntExistError is raised because no space with this name exists
        """

        space_manager = Spaces(self.db)
        self.assertRaises(
            SpaceDoesntExistError,
            space_manager.kick_user,
            ObjectId(),
            CURRENT_USER.username,
        )

    def test_kick_user_error_user_not_member(self):
        """
        expect: UserNotMemberError is raised because user is not a member of the space
        """

        space_manager = Spaces(self.db)
        self.assertRaises(
            UserNotMemberError,
            space_manager.kick_user,
            self.space_id,
            CURRENT_USER.username,
        )

    def test_revoke_space_admin_privilege(self):
        """
        expect: successfully remove user from admins list
        """

        # manually add user to admins list first
        self.db.spaces.update_one(
            {"_id": self.space_id},
            {
                "$push": {
                    "admins": CURRENT_USER.username,
                    "members": CURRENT_USER.username,
                }
            },
        )

        space_manager = Spaces(self.db)
        space_manager.revoke_space_admin_privilege(self.space_id, CURRENT_USER.username)

        space = self.db.spaces.find_one({"_id": self.space_id})
        self.assertNotIn(CURRENT_USER.username, space["admins"])
        self.assertIn(CURRENT_USER.username, space["members"])

    def test_revoke_space_admin_privileges_error_space_doesnt_exist(self):
        """
        expect: SpaceDoesntExistError is raised because no space with this name exists
        """

        space_manager = Spaces(self.db)
        self.assertRaises(
            SpaceDoesntExistError,
            space_manager.revoke_space_admin_privilege,
            ObjectId(),
            CURRENT_USER.username,
        )

    def test_revoke_space_admin_privileges_error_user_not_admin(self):
        """
        expect: UserNotAdminError is raised because user is not an admin of the space
        """

        space_manager = Spaces(self.db)
        self.assertRaises(
            UserNotAdminError,
            space_manager.revoke_space_admin_privilege,
            self.space_id,
            CURRENT_USER.username,
        )

    def test_revoke_space_admin_privileges_error_only_admin(self):
        """
        expect: OnlyAdminError is raised because the to-be-degraded user is
        the only admin of the space
        """

        space_manager = Spaces(self.db)
        self.assertRaises(
            OnlyAdminError,
            space_manager.revoke_space_admin_privilege,
            self.space_id,
            CURRENT_ADMIN.username,
        )

    def test_get_files(self):
        """
        expect: successfully get all files metadata of the space
        """

        space_manager = Spaces(self.db)

        # default case
        files = space_manager.get_files(self.space_id)
        self.assertEqual(files, self.default_space["files"])

        # add file metadata to space
        additional_file = {
            "author": CURRENT_USER.username,
            "file_id": ObjectId(),
            "manually_uploaded": True,
        }
        self.db.spaces.update_one(
            {"_id": self.space_id},
            {"$push": {"files": additional_file}},
        )
        files = space_manager.get_files(self.space_id)
        self.assertEqual(files, [additional_file])

    def test_get_files_error_space_doesnt_exist(self):
        """
        expect: SpaceDoesntExistError is raised because no space with this name exists
        """

        space_manager = Spaces(self.db)
        self.assertRaises(SpaceDoesntExistError, space_manager.get_files, ObjectId())

    def test_add_new_post_file(self):
        """
        expect: successfully add new file that was originally added from a post,
        therefore only metadata are inserted
        """

        file_id = ObjectId()
        filename = "test"
        space_manager = Spaces(self.db)
        space_manager.add_new_post_file(
            self.space_id, CURRENT_USER.username, file_id, filename
        )

        space = self.db.spaces.find_one({"_id": self.space_id})
        self.assertEqual(
            space["files"],
            [
                {
                    "author": CURRENT_USER.username,
                    "file_id": file_id,
                    "file_name": filename,
                    "manually_uploaded": False,
                }
            ],
        )

    def test_add_new_post_file_error_space_doesnt_exist(self):
        """
        expect: SpaceDoesntExistError is raised because no space with this name exists
        """

        file_id = ObjectId()
        space_manager = Spaces(self.db)
        self.assertRaises(
            SpaceDoesntExistError,
            space_manager.add_new_post_file,
            ObjectId(),
            CURRENT_USER.username,
            file_id,
            "test",
        )

    def test_add_new_post_file_error_file_already_in_repo(self):
        """
        expect: FileAlreadyInRepoError is raised because the same file already exists
        """

        # manually add post file
        file_obj = {
            "author": CURRENT_USER.username,
            "file_id": ObjectId(),
            "file_name": "test",
            "manually_uploaded": False,
        }
        self.db.spaces.update_one(
            {"_id": self.space_id},
            {"$push": {"files": file_obj}},
        )

        space_manager = Spaces(self.db)
        self.assertRaises(
            FileAlreadyInRepoError,
            space_manager.add_new_post_file,
            self.space_id,
            CURRENT_USER.username,
            file_obj["file_id"],
            file_obj["file_name"],
        )

    def test_add_new_repo_file(self):
        """
        expect: successfully add new file to the space repo
        """

        space_manager = Spaces(self.db)
        _id = space_manager.add_new_repo_file(
            self.space_id,
            "test_file",
            b"test",
            "image/jpg",
            CURRENT_ADMIN.username,
        )

        space = self.db.spaces.find_one({"_id": self.space_id})
        self.assertEqual(
            space["files"],
            [
                {
                    "author": CURRENT_ADMIN.username,
                    "file_id": _id,
                    "file_name": "test_file",
                    "manually_uploaded": True,
                }
            ],
        )
        fs = gridfs.GridFS(self.db)
        self.assertEqual(fs.get(_id).read(), b"test")

    def test_add_new_repo_file_error_space_doesnt_exist(self):
        """
        expect: SpaceDoesntExistError is raised because no space with this name exists
        """

        space_manager = Spaces(self.db)
        self.assertRaises(
            SpaceDoesntExistError,
            space_manager.add_new_repo_file,
            ObjectId(),
            "test_file",
            b"test",
            "image/jpg",
            CURRENT_ADMIN.username,
        )

    def test_remove_file(self):
        """
        expect: successfully remove file from space repo
        """

        # manually add file to space repo
        file_id = gridfs.GridFS(self.db).put(b"test")
        file_obj = {
            "author": CURRENT_ADMIN.username,
            "file_id": file_id,
            "manually_uploaded": True,
        }
        self.db.spaces.update_one(
            {"_id": self.space_id},
            {"$push": {"files": file_obj}},
        )

        space_manager = Spaces(self.db)
        space_manager.remove_file(self.space_id, file_id)

        space = self.db.spaces.find_one({"_id": self.space_id})
        self.assertEqual(space["files"], [])
        self.assertFalse(gridfs.GridFS(self.db).exists(file_id))

    def test_remove_file_error_space_doesnt_exist(self):
        """
        expect: SpaceDoesntExistError is raised because no space with this name exists
        """

        file_id = ObjectId()
        space_manager = Spaces(self.db)
        self.assertRaises(
            SpaceDoesntExistError,
            space_manager.remove_file,
            ObjectId(),
            file_id,
        )

    def test_remove_file_error_post_file_not_deletable(self):
        """
        expect: PostFileNotDeleteableError is raised because the file was originally
        added from a post and therefore cannot be deleted manually, only by
        deleting the corresponding post
        """

        # manually add post file metadata
        file_id = ObjectId()
        file_obj = {
            "author": CURRENT_ADMIN.username,
            "file_id": file_id,
            "manually_uploaded": False,
        }
        self.db.spaces.update_one(
            {"_id": self.space_id},
            {"$push": {"files": file_obj}},
        )

        space_manager = Spaces(self.db)
        self.assertRaises(
            PostFileNotDeleteableError,
            space_manager.remove_file,
            self.space_id,
            file_id,
        )

    def test_remove_file_error_file_doesnt_exist(self):
        """
        expect: FileDoesntExistError is raised because no file with this id exists
        """

        space_manager = Spaces(self.db)
        self.assertRaises(
            FileDoesntExistError,
            space_manager.remove_file,
            self.space_id,
            ObjectId(),
        )

    def test_remove_post_file(self):
        """
        expect: successfully remove file, even if it has manually_uploaded=False,
        should only be called in conjunction with deleting the corresponding post
        """

        # manually add post file metadata
        file_id = ObjectId()
        file_obj = {
            "author": CURRENT_ADMIN.username,
            "file_id": file_id,
            "manually_uploaded": False,
        }
        self.db.spaces.update_one(
            {"_id": self.space_id},
            {"$push": {"files": file_obj}},
        )

        space_manager = Spaces(self.db)
        space_manager.remove_post_file(self.space_id, file_id)

        space = self.db.spaces.find_one({"_id": self.space_id})
        self.assertEqual(space["files"], [])

    def test_remove_post_file_error_space_doesnt_exist(self):
        """
        expect: SpaceDoesntExistError is raised because no space with this name exists
        """

        file_id = ObjectId()
        space_manager = Spaces(self.db)
        self.assertRaises(
            SpaceDoesntExistError,
            space_manager.remove_post_file,
            ObjectId(),
            file_id,
        )

    def test_remove_post_file_error_file_doesnt_exist(self):
        """
        expect: FileDoesntExistError is raised because no file with this id exists
        """

        space_manager = Spaces(self.db)
        self.assertRaises(
            FileDoesntExistError,
            space_manager.remove_post_file,
            self.space_id,
            ObjectId(),
        )


class PostSpaceACLResourceIntegrationTest(BaseResourceTestCase):
    def setUp(self) -> None:
        return super().setUp()

    def tearDown(self) -> None:
        return super().tearDown()

    def test_delete_space_side_effects(self):
        """
        expect: when deleting a space, all posts and corresponding ACL
        entries get deleted as well
        """

        # TODO


class PlanResourceTest(BaseResourceTestCase):
    def setUp(self) -> None:
        super().setUp()

        # manually set up a VEPlan in the db
        self.plan_id = ObjectId()
        self.step = self.create_step("test")
        self.target_group = self.create_target_group("test")
        self.institution = self.create_institution("test")
        self.lecture = self.create_lecture("test")
        self.physical_mobility = self.create_physical_mobility("test")
        self.evaluation = self.create_evaluation("test")
        self.individual_learning_goal = self.create_individual_learning_goal("test")
        self.default_plan = {
            "_id": self.plan_id,
            "author": "test_user",
            "read_access": ["test_user", "test_admin"],
            "write_access": ["test_user"],
            "creation_timestamp": datetime.now(),
            "last_modified": datetime.now(),
            "name": "test",
            "partners": ["test_admin"],
            "institutions": [self.institution.to_dict()],
            "topics": ["test", "test"],
            "lectures": [self.lecture.to_dict()],
            "major_learning_goals": ["test", "test"],
            "individual_learning_goals": [self.individual_learning_goal.to_dict()],
            "methodical_approaches": ["test"],
            "target_groups": [self.target_group.to_dict()],
            "languages": ["test", "test"],
            "evaluation": [self.evaluation.to_dict()],
            "timestamp_from": self.step.timestamp_from,
            "timestamp_to": self.step.timestamp_to,
            "involved_parties": ["test", "test"],
            "realization": "test",
            "physical_mobility": True,
            "physical_mobilities": [self.physical_mobility.to_dict()],
            "learning_env": "test",
            "checklist": [
                {
                    "username": "test_user",
                    "technology": False,
                    "exam_regulations": False,
                },
                {
                    "username": "test_admin",
                    "technology": True,
                    "exam_regulations": True,
                },
            ],
            "duration": self.step.duration.total_seconds(),
            "workload": self.step.workload,
            "steps": [self.step.to_dict()],
            "is_good_practise": False,
            "abstract": "test",
            "underlying_ve_model": "test",
            "reflection": "test",
            "literature": "test",
            "evaluation_file": None,
            "literature_files": [],
            "progress": {
                "name": "not_started",
                "institutions": "not_started",
                "topics": "not_started",
                "lectures": "not_started",
                "learning_goals": "not_started",
                "methodical_approaches": "not_started",
                "target_groups": "not_started",
                "languages": "not_started",
                "evaluation": "not_started",
                "involved_parties": "not_started",
                "realization": "not_started",
                "learning_env": "not_started",
                "checklist": "not_started",
                "steps": "not_started",
            },
        }
        self.db.plans.insert_one(self.default_plan)

        # initialize planner
        self.planner = VEPlanResource(self.db)

    def tearDown(self) -> None:
        # delete all plans
        self.db.plans.delete_many({})

        # delete all created files in gridfs
        fs = gridfs.GridFS(self.db)
        for fs_file in fs.find():
            fs.delete(fs_file._id)

        return super().tearDown()

    def test_check_plan_exists(self):
        """
        expect: True is returned if a plan with the given _id exists, False otherwise
        """

        self.assertTrue(self.planner._check_plan_exists(self.plan_id))
        self.assertFalse(self.planner._check_plan_exists(ObjectId()))

    def test_check_below_max_literature_files(self):
        """
        expect: True is returned if the amount of literature files is below the maximum (5),
        False otherwise
        """

        self.assertTrue(self.planner._check_below_max_literature_files(self.plan_id))

        self.db.plans.update_one(
            {"_id": self.plan_id},
            {
                "$set": {
                    "literature_files": [
                        {"file_id": ObjectId(), "file_name": "test_file"}
                        for _ in range(5)
                    ]
                }
            },
        )
        self.assertFalse(self.planner._check_below_max_literature_files(self.plan_id))

    def test_check_below_max_literature_files_error_plan_doesnt_exist(self):
        """
        expect: PlanDoesntExistError is raised because no plan with this _id exists
        """

        self.assertRaises(
            PlanDoesntExistError,
            self.planner._check_below_max_literature_files,
            ObjectId(),
        )

    def test_get_plan(self):
        """
        expect: sucessfully get the plan from the db, both by passing the _id as str
        or as an ObjectId
        """

        # test with both input types (str and ObjectId)
        for id_input in [self.plan_id, str(self.plan_id)]:
            with self.subTest(id_input=id_input):
                plan = self.planner.get_plan(id_input)
                self.assertIsInstance(plan, VEPlan)
                self.assertEqual(plan._id, self.default_plan["_id"])
                self.assertEqual(plan.author, self.default_plan["author"])
                self.assertEqual(plan.name, self.default_plan["name"])
                self.assertEqual(plan.partners, self.default_plan["partners"])
                self.assertEqual(
                    [institution.to_dict() for institution in plan.institutions],
                    self.default_plan["institutions"],
                )
                self.assertEqual(plan.topics, self.default_plan["topics"])
                self.assertEqual(
                    [lecture.to_dict() for lecture in plan.lectures],
                    self.default_plan["lectures"],
                )
                self.assertEqual(
                    plan.major_learning_goals, self.default_plan["major_learning_goals"]
                )
                self.assertEqual(
                    [
                        individual_learning_goal.to_dict()
                        for individual_learning_goal in plan.individual_learning_goals
                    ],
                    self.default_plan["individual_learning_goals"],
                )
                self.assertEqual(
                    plan.methodical_approaches,
                    self.default_plan["methodical_approaches"],
                )
                self.assertEqual(
                    [target_group.to_dict() for target_group in plan.target_groups],
                    self.default_plan["target_groups"],
                )
                self.assertEqual(plan.languages, self.default_plan["languages"])
                self.assertEqual(
                    [evaluation.to_dict() for evaluation in plan.evaluation],
                    self.default_plan["evaluation"],
                )
                self.assertEqual(
                    plan.involved_parties, self.default_plan["involved_parties"]
                )
                self.assertEqual(plan.realization, self.default_plan["realization"])
                self.assertEqual(
                    plan.physical_mobility, self.default_plan["physical_mobility"]
                )
                self.assertEqual(
                    [mobility.to_dict() for mobility in plan.physical_mobilities],
                    self.default_plan["physical_mobilities"],
                )
                self.assertEqual(plan.learning_env, self.default_plan["learning_env"])
                self.assertEqual(plan.checklist, self.default_plan["checklist"])
                self.assertEqual(
                    [step.to_dict() for step in plan.steps], self.default_plan["steps"]
                )
                self.assertEqual(
                    plan.is_good_practise, self.default_plan["is_good_practise"]
                )
                self.assertEqual(plan.abstract, self.default_plan["abstract"])
                self.assertEqual(
                    plan.underlying_ve_model, self.default_plan["underlying_ve_model"]
                )
                self.assertEqual(plan.reflection, self.default_plan["reflection"])
                self.assertEqual(plan.literature, self.default_plan["literature"])
                self.assertEqual(
                    plan.evaluation_file, self.default_plan["evaluation_file"]
                )
                self.assertEqual(
                    plan.literature_files, self.default_plan["literature_files"]
                )
                self.assertEqual(plan.timestamp_from, self.step.timestamp_from)
                self.assertEqual(plan.timestamp_to, self.step.timestamp_to)
                self.assertEqual(plan.workload, self.step.workload)
                self.assertEqual(plan.duration, self.step.duration)
                self.assertEqual(plan.progress, self.default_plan["progress"])
                self.assertIsNotNone(plan.creation_timestamp)
                self.assertIsNotNone(plan.last_modified)

    def test_get_plan_with_user(self):
        """
        expect: sucessfully get the plan from the db, both by passing the _id as str
        or as an ObjectId and passing the access checks
        """

        # test with both input types (str and ObjectId)
        for id_input in [self.plan_id, str(self.plan_id)]:
            with self.subTest(id_input=id_input):
                plan = self.planner.get_plan(id_input, "test_user")
                self.assertIsInstance(plan, VEPlan)
                self.assertEqual(plan._id, self.default_plan["_id"])
                self.assertEqual(plan.author, self.default_plan["author"])
                self.assertEqual(plan.name, self.default_plan["name"])
                self.assertEqual(plan.partners, self.default_plan["partners"])
                self.assertEqual(
                    [institution.to_dict() for institution in plan.institutions],
                    self.default_plan["institutions"],
                )
                self.assertEqual(plan.topics, self.default_plan["topics"])
                self.assertEqual(
                    [lecture.to_dict() for lecture in plan.lectures],
                    self.default_plan["lectures"],
                )
                self.assertEqual(
                    plan.major_learning_goals, self.default_plan["major_learning_goals"]
                )
                self.assertEqual(
                    [
                        individual_learning_goal.to_dict()
                        for individual_learning_goal in plan.individual_learning_goals
                    ],
                    self.default_plan["individual_learning_goals"],
                )
                self.assertEqual(
                    plan.methodical_approaches,
                    self.default_plan["methodical_approaches"],
                )
                self.assertEqual(
                    [target_group.to_dict() for target_group in plan.target_groups],
                    self.default_plan["target_groups"],
                )
                self.assertEqual(plan.languages, self.default_plan["languages"])
                self.assertEqual(
                    [evaluation.to_dict() for evaluation in plan.evaluation],
                    self.default_plan["evaluation"],
                )
                self.assertEqual(
                    plan.involved_parties, self.default_plan["involved_parties"]
                )
                self.assertEqual(plan.realization, self.default_plan["realization"])
                self.assertEqual(
                    plan.physical_mobility, self.default_plan["physical_mobility"]
                )
                self.assertEqual(
                    [mobility.to_dict() for mobility in plan.physical_mobilities],
                    self.default_plan["physical_mobilities"],
                )
                self.assertEqual(plan.learning_env, self.default_plan["learning_env"])
                self.assertEqual(plan.checklist, self.default_plan["checklist"])
                self.assertEqual(
                    [step.to_dict() for step in plan.steps], self.default_plan["steps"]
                )
                self.assertEqual(
                    plan.is_good_practise, self.default_plan["is_good_practise"]
                )
                self.assertEqual(plan.abstract, self.default_plan["abstract"])
                self.assertEqual(
                    plan.underlying_ve_model, self.default_plan["underlying_ve_model"]
                )
                self.assertEqual(plan.reflection, self.default_plan["reflection"])
                self.assertEqual(plan.literature, self.default_plan["literature"])
                self.assertEqual(
                    plan.evaluation_file, self.default_plan["evaluation_file"]
                )
                self.assertEqual(
                    plan.literature_files, self.default_plan["literature_files"]
                )
                self.assertEqual(plan.progress, self.default_plan["progress"])
                self.assertEqual(plan.timestamp_from, self.step.timestamp_from)
                self.assertEqual(plan.timestamp_to, self.step.timestamp_to)
                self.assertEqual(plan.workload, self.step.workload)
                self.assertEqual(plan.duration, self.step.duration)
                self.assertIsNotNone(plan.creation_timestamp)
                self.assertIsNotNone(plan.last_modified)

    def test_get_plan_with_user_good_practise(self):
        """
        expect: sucessfully get the plan from the db, both by passing the _id as str,
        or as an ObjectId. access is granted, because the plan is marked as a
        good practise example and therefore public
        """

        # create new good practise plan, user has no dedicated read access
        good_practise_plan_id = ObjectId()
        self.db.plans.insert_one(
            VEPlan(_id=good_practise_plan_id, is_good_practise=True).to_dict()
        )

        # test with both input types (str and ObjectId)
        for id_input in [good_practise_plan_id, str(good_practise_plan_id)]:
            with self.subTest(id_input=id_input):
                plan = self.planner.get_plan(id_input, "test_user")
                self.assertIsInstance(plan, VEPlan)
                self.assertEqual(plan._id, good_practise_plan_id)
                self.assertTrue(plan.is_good_practise)

    def test_get_plan_error_plan_doesnt_exist(self):
        """
        expect: PlanDoesntExistError is raised because no plan with the given _id
        exists
        """
        non_existing_id = ObjectId()

        # test with both input types (str and ObjectId)
        for id_input in [non_existing_id, str(non_existing_id)]:
            with self.subTest(id_input=id_input):
                self.assertRaises(PlanDoesntExistError, self.planner.get_plan, id_input)

    def test_get_plan_error_no_read_access(self):
        """
        expect: fail message because username has no read access
        """

        # test with both input types (str and ObjectId)
        for id_input in [self.plan_id, str(self.plan_id)]:
            with self.subTest(id_input=id_input):
                self.assertRaises(
                    NoReadAccessError,
                    self.planner.get_plan,
                    id_input,
                    "user_with_no_access",
                )

    def test_get_plan_error_plan_doesnt_exist_invalid_id(self):
        """
        expect: PlanDoesntExistError is raised because the given _id is not a valid
        ObjectId, therefore no plan can exist with this _id
        """

        wrong_id_format = "123"
        self.assertRaises(PlanDoesntExistError, self.planner.get_plan, wrong_id_format)

    def test_get_bulk_plan(self):
        """
        expect: successfully get multiple plans from the db, both by passing the _ids as str
        """

        # create one more plan
        additional_plan_id = ObjectId()
        self.db.plans.insert_one(VEPlan(_id=additional_plan_id).to_dict())

        # test with both input types (str and ObjectId)
        for id_input in [
            [self.plan_id, additional_plan_id],
            [str(self.plan_id), str(additional_plan_id)],
        ]:
            with self.subTest(id_input=id_input):
                plans = self.planner.get_bulk_plans(id_input)
                self.assertEqual(len(plans), 2)
                for plan in plans:
                    self.assertIsInstance(plan, VEPlan)

    def test_get_all_plans(self):
        """
        expect: a list with exactly one VEPlan object inside
        (the one inserted by `setUp()`)
        """

        plans = self.planner.get_all()
        self.assertIsInstance(plans, list)
        self.assertEqual(len(plans), 1)
        plan = plans[0]
        self.assertIsInstance(plan, VEPlan)
        self.assertEqual(plan._id, self.default_plan["_id"])
        self.assertEqual(plan.author, self.default_plan["author"])
        self.assertEqual(plan.name, self.default_plan["name"])
        self.assertEqual(plan.partners, self.default_plan["partners"])
        self.assertEqual(
            [institution.to_dict() for institution in plan.institutions],
            self.default_plan["institutions"],
        )
        self.assertEqual(plan.topics, self.default_plan["topics"])
        self.assertEqual(
            [lecture.to_dict() for lecture in plan.lectures],
            self.default_plan["lectures"],
        )
        self.assertEqual(
            plan.major_learning_goals, self.default_plan["major_learning_goals"]
        )
        self.assertEqual(
            [
                individual_learning_goal.to_dict()
                for individual_learning_goal in plan.individual_learning_goals
            ],
            self.default_plan["individual_learning_goals"],
        )
        self.assertEqual(
            plan.methodical_approaches, self.default_plan["methodical_approaches"]
        )
        self.assertEqual(
            [target_group.to_dict() for target_group in plan.target_groups],
            self.default_plan["target_groups"],
        )
        self.assertEqual(plan.languages, self.default_plan["languages"])
        self.assertEqual(
            [evaluation.to_dict() for evaluation in plan.evaluation],
            self.default_plan["evaluation"],
        )
        self.assertEqual(plan.involved_parties, self.default_plan["involved_parties"])
        self.assertEqual(plan.realization, self.default_plan["realization"])
        self.assertEqual(plan.physical_mobility, self.default_plan["physical_mobility"])
        self.assertEqual(
            [mobility.to_dict() for mobility in plan.physical_mobilities],
            self.default_plan["physical_mobilities"],
        )
        self.assertEqual(plan.learning_env, self.default_plan["learning_env"])
        self.assertEqual(plan.checklist, self.default_plan["checklist"])
        self.assertEqual(
            [step.to_dict() for step in plan.steps], self.default_plan["steps"]
        )
        self.assertEqual(plan.is_good_practise, self.default_plan["is_good_practise"])
        self.assertEqual(plan.abstract, self.default_plan["abstract"])
        self.assertEqual(
            plan.underlying_ve_model, self.default_plan["underlying_ve_model"]
        )
        self.assertEqual(plan.reflection, self.default_plan["reflection"])
        self.assertEqual(plan.literature, self.default_plan["literature"])
        self.assertEqual(plan.evaluation_file, self.default_plan["evaluation_file"])
        self.assertEqual(plan.literature_files, self.default_plan["literature_files"])
        self.assertEqual(plan.progress, self.default_plan["progress"])
        self.assertEqual(plan.timestamp_from, self.step.timestamp_from)
        self.assertEqual(plan.timestamp_to, self.step.timestamp_to)
        self.assertEqual(plan.workload, self.step.workload)
        self.assertEqual(plan.duration, self.step.duration)
        self.assertIsNotNone(plan.creation_timestamp)
        self.assertIsNotNone(plan.last_modified)

    def test_get_plans_for_user(self):
        """
        expect: only show plans that the user is allowed to see, i.e. their
        own and those with read/write permissions.
        """

        # insert 2 more plans with different authorships
        additional_plans = [
            {
                "_id": ObjectId(),
                "author": "test_admin",
                "creation_timestamp": datetime.now(),
                "last_modified": datetime.now(),
                "name": "admin",
                "partners": ["test_user"],
                "institutions": [self.institution.to_dict()],
                "topics": ["test"],
                "lectures": [self.lecture.to_dict()],
                "major_learning_goals": ["test", "test"],
                "individual_learning_goals": [self.individual_learning_goal.to_dict()],
                "methodical_approaches": ["test"],
                "target_groups": [self.target_group.to_dict()],
                "languages": ["test", "test"],
                "evaluation": [self.evaluation.to_dict()],
                "timestamp_from": self.step.timestamp_from,
                "timestamp_to": self.step.timestamp_to,
                "involved_parties": ["test", "test"],
                "realization": "test",
                "physical_mobility": True,
                "physical_mobilities": [self.physical_mobility.to_dict()],
                "learning_env": "test",
                "checklist": [
                    {
                        "username": "test_user",
                        "technology": False,
                        "exam_regulations": False,
                    }
                ],
                "duration": self.step.duration.total_seconds(),
                "workload": self.step.workload,
                "steps": [self.step.to_dict()],
                "is_good_practise": True,
                "abstract": "test",
                "underlying_ve_model": "test",
                "reflection": "test",
                "literature": "test",
                "evaluation_file": None,
                "literature_files": [],
                "progress": {
                    "name": "not_started",
                    "institutions": "not_started",
                    "topics": "not_started",
                    "lectures": "not_started",
                    "learning_goals": "not_started",
                    "methodical_approaches": "not_started",
                    "target_groups": "not_started",
                    "languages": "not_started",
                    "evaluation": "not_started",
                    "involved_parties": "not_started",
                    "realization": "not_started",
                    "learning_env": "not_started",
                    "checklist": "not_started",
                    "steps": "not_started",
                },
            },
            {
                "_id": ObjectId(),
                "creation_timestamp": datetime.now(),
                "last_modified": datetime.now(),
                "name": "user",
                "partners": ["test_user"],
                "institutions": [self.institution.to_dict()],
                "topics": ["test"],
                "lectures": [self.lecture.to_dict()],
                "major_learning_goals": ["test", "test"],
                "individual_learning_goals": [self.individual_learning_goal.to_dict()],
                "methodical_approaches": ["test"],
                "target_groups": [self.target_group.to_dict()],
                "languages": ["test", "test"],
                "evaluation": [self.evaluation.to_dict()],
                "timestamp_from": self.step.timestamp_from,
                "timestamp_to": self.step.timestamp_to,
                "involved_parties": ["test", "test"],
                "realization": "test",
                "physical_mobility": True,
                "physical_mobilities": [self.physical_mobility.to_dict()],
                "learning_env": "test",
                "checklist": [
                    {
                        "username": "test_user",
                        "technology": False,
                        "exam_regulations": False,
                    }
                ],
                "duration": self.step.duration.total_seconds(),
                "workload": self.step.workload,
                "steps": [self.step.to_dict()],
                "is_good_practise": True,
                "abstract": "test",
                "underlying_ve_model": "test",
                "reflection": "test",
                "literature": "test",
                "evaluation_file": None,
                "literature_files": [],
                "progress": {
                    "name": "not_started",
                    "institutions": "not_started",
                    "topics": "not_started",
                    "lectures": "not_started",
                    "learning_goals": "not_started",
                    "methodical_approaches": "not_started",
                    "target_groups": "not_started",
                    "languages": "not_started",
                    "evaluation": "not_started",
                    "involved_parties": "not_started",
                    "realization": "not_started",
                    "learning_env": "not_started",
                    "checklist": "not_started",
                    "steps": "not_started",
                },
            },
        ]
        self.db.plans.insert_many(additional_plans)

        plans = self.planner.get_plans_for_user("test_admin")
        # since one of the plans belong to the user and he has read_access to the default one,
        # we expect the result to be filtered accordingly (2 results here)
        self.assertEqual(len(plans), 2)
        plan = plans[0]
        for plan in plans:
            self.assertIn(
                plan._id, [self.default_plan["_id"], additional_plans[0]["_id"]]
            )

    def test_get_good_practise_plans(self):
        """
        expect: get all plans that are marked as good practise examples
        """

        # create one more good practise plan
        additional_good_practise_plan_id = ObjectId()
        self.db.plans.insert_one(
            VEPlan(
                _id=additional_good_practise_plan_id, is_good_practise=True
            ).to_dict()
        )

        plans = self.planner.get_good_practise_plans()
        self.assertEqual(len(plans), 1)
        self.assertEqual(plans[0]._id, additional_good_practise_plan_id)

    def test_insert_plan(self):
        """
        expect: successfully insert a new plan into the db
        """

        # don't supply a _id, letting the system create a fresh one
        plan = {
            "name": "new plan",
            "partners": ["test_admin"],
            "author": "test_user",
            "read_access": ["test_user"],
            "write_access": ["test_user"],
            "institutions": [self.institution.to_dict()],
            "topics": ["test"],
            "lectures": [self.lecture.to_dict()],
            "major_learning_goals": ["test", "test"],
            "individual_learning_goals": [self.individual_learning_goal.to_dict()],
            "methodical_approaches": ["test"],
            "target_groups": [self.target_group.to_dict()],
            "languages": ["test", "test"],
            "evaluation": [self.evaluation.to_dict()],
            "timestamp_from": self.step.timestamp_from,
            "timestamp_to": self.step.timestamp_to,
            "involved_parties": ["test", "test"],
            "realization": "test",
            "physical_mobility": True,
            "physical_mobilities": [self.physical_mobility.to_dict()],
            "learning_env": "test",
            "checklist": [
                {
                    "username": "test_user",
                    "technology": False,
                    "exam_regulations": False,
                }
            ],
            "duration": self.step.duration.total_seconds(),
            "workload": self.step.workload,
            "steps": [self.step.to_dict()],
            "is_good_practise": True,
            "abstract": "test",
            "underlying_ve_model": "test",
            "reflection": "test",
            "literature": "test",
            "evaluation_file": None,
            "literature_files": [],
            "progress": {
                "name": "not_started",
                "institutions": "not_started",
                "topics": "not_started",
                "lectures": "not_started",
                "learning_goals": "not_started",
                "methodical_approaches": "not_started",
                "target_groups": "not_started",
                "languages": "not_started",
                "evaluation": "not_started",
                "involved_parties": "not_started",
                "realization": "not_started",
                "learning_env": "not_started",
                "checklist": "not_started",
                "steps": "not_started",
            },
        }

        # expect the _id of the freshly inserted plan as a response
        inserted_id = self.planner.insert_plan(VEPlan.from_dict(plan))
        self.assertIsInstance(inserted_id, ObjectId)

        # expect the plan to be in the db
        db_state = self.db.plans.find_one({"_id": inserted_id})
        self.assertIsNotNone(db_state)
        self.assertIn("duration", db_state)
        self.assertIn("workload", db_state)
        self.assertEqual(db_state["duration"], self.step.duration.total_seconds())
        self.assertEqual(db_state["workload"], self.step.workload)
        self.assertEqual(db_state["creation_timestamp"], db_state["last_modified"])

        # this time supply a _id, but if I "know" that it is not already existing,
        # the result will despite that be an insert as expected
        plan_with_id = {
            "_id": ObjectId(),
            "author": "test_user",
            "read_access": ["test_user"],
            "write_access": ["test_user"],
            "name": "new plan",
            "partners": ["test_admin"],
            "institutions": [self.institution.to_dict()],
            "topics": ["test"],
            "lectures": [self.lecture.to_dict()],
            "major_learning_goals": ["test", "test"],
            "individual_learning_goals": [self.individual_learning_goal.to_dict()],
            "methodical_approaches": ["test"],
            "target_groups": [self.target_group.to_dict()],
            "languages": ["test", "test"],
            "evaluation": [self.evaluation.to_dict()],
            "timestamp_from": self.step.timestamp_from,
            "timestamp_to": self.step.timestamp_to,
            "involved_parties": ["test", "test"],
            "realization": "test",
            "physical_mobility": True,
            "physical_mobilities": [self.physical_mobility.to_dict()],
            "learning_env": "test",
            "checklist": [
                {
                    "username": "test_user",
                    "technology": False,
                    "exam_regulations": False,
                }
            ],
            "duration": self.step.duration.total_seconds(),
            "workload": self.step.workload,
            "steps": [self.step.to_dict()],
            "is_good_practise": True,
            "abstract": "test",
            "underlying_ve_model": "test",
            "reflection": "test",
            "literature": "test",
            "evaluation_file": None,
            "literature_files": [],
            "progress": {
                "name": "not_started",
                "institutions": "not_started",
                "topics": "not_started",
                "lectures": "not_started",
                "learning_goals": "not_started",
                "methodical_approaches": "not_started",
                "target_groups": "not_started",
                "languages": "not_started",
                "evaluation": "not_started",
                "involved_parties": "not_started",
                "realization": "not_started",
                "learning_env": "not_started",
                "checklist": "not_started",
                "steps": "not_started",
            },
        }

        # expect an "inserted" response
        result_with_id = self.planner.insert_plan(VEPlan.from_dict(plan_with_id))
        self.assertIsInstance(result_with_id, ObjectId)

        # expect the plan to be in the db
        db_state_with_id = self.db.plans.find_one({"_id": result_with_id})
        self.assertIsNotNone(db_state_with_id)
        self.assertIn("duration", db_state_with_id)
        self.assertIn("workload", db_state_with_id)
        self.assertEqual(
            db_state_with_id["duration"], self.step.duration.total_seconds()
        )
        self.assertEqual(db_state_with_id["workload"], self.step.workload)
        self.assertEqual(db_state["creation_timestamp"], db_state["last_modified"])

    def test_insert_plan_error_plan_already_exists(self):
        """
        expect: PlanAlreadyExistsError is raised because a plan with the specified _id
        already exists in the db
        """

        plan = VEPlan(_id=self.plan_id)
        self.assertRaises(PlanAlreadyExistsError, self.planner.insert_plan, plan)

    def test_update_plan(self):
        """
        expect: successfully update a plan by supplying one with a _id that already exists
        """

        # we need to delay our execution here just a little bit, because otherwise
        # the update would happen too fast relative to the setup, which would result
        # in creation_timestamp and last_modified being equal, despite correctly being
        # executed after each other
        time.sleep(0.1)

        # use the default plan, but change its name and topic
        existing_plan = VEPlan.from_dict(self.default_plan)
        existing_plan.name = "updated_name"
        existing_plan.topics = ["new_topic", "test"]

        # expect an "updated" response
        result = self.planner.update_full_plan(existing_plan)
        self.assertIsInstance(result, ObjectId)
        self.assertEqual(result, existing_plan._id)

        # expect that the name and topic was updated in the db, but other values
        # remain the same
        db_state = self.db.plans.find_one({"_id": existing_plan._id})
        self.assertIsNotNone(db_state)
        self.assertEqual(db_state["name"], existing_plan.name)
        self.assertEqual(db_state["topics"], existing_plan.topics)
        self.assertEqual(db_state["realization"], self.default_plan["realization"])
        self.assertGreater(db_state["last_modified"], db_state["creation_timestamp"])

    def test_update_plan_with_user(self):
        """
        expect: successfully update a plan by supplying one with a _id that already exists and passing
        access checks
        """

        # we need to delay our execution here just a little bit, because otherwise
        # the update would happen too fast relative to the setup, which would result
        # in creation_timestamp and last_modified being equal, despite correctly being
        # executed after each other
        time.sleep(0.1)

        # use the default plan, but change its name and topic
        existing_plan = VEPlan.from_dict(self.default_plan)
        existing_plan.name = "updated_name"
        existing_plan.topics = ["new_topic", "test"]

        # expect an "updated" response
        result = self.planner.update_full_plan(
            existing_plan, requesting_username="test_user"
        )
        self.assertIsInstance(result, ObjectId)
        self.assertEqual(result, existing_plan._id)

        # expect that the name and topic was updated in the db, but other values
        # remain the same
        db_state = self.db.plans.find_one({"_id": existing_plan._id})
        self.assertIsNotNone(db_state)
        self.assertEqual(db_state["name"], existing_plan.name)
        self.assertEqual(db_state["topics"], existing_plan.topics)
        self.assertEqual(db_state["realization"], self.default_plan["realization"])
        self.assertGreater(db_state["last_modified"], db_state["creation_timestamp"])

    def test_update_plan_upsert(self):
        """
        expect: even though the update function is called, a new plan is inserted
        because the upsert flag was set to True
        """

        plan = VEPlan(name="upsert_test")

        result = self.planner.update_full_plan(plan, upsert=True)
        self.assertIsInstance(result, ObjectId)
        self.assertEqual(result, plan._id)

        # expect the plan to be in the db
        db_state = self.db.plans.find_one({"_id": plan._id})
        self.assertIsNotNone(db_state)
        self.assertEqual(db_state["name"], plan.name)
        self.assertEqual(db_state["creation_timestamp"], db_state["last_modified"])

    def test_update_plan_upsert_with_user(self):
        """
        expect: even though the update function is called, a new plan is inserted
        because the upsert flag was set to True. write access checks don't matter, since
        the plan gets inserted freshly.
        """

        plan = VEPlan(name="upsert_test")

        result = self.planner.update_full_plan(
            plan,
            upsert=True,
            requesting_username="access_doesnt_matter_in_this_case_user",
        )
        self.assertIsInstance(result, ObjectId)
        self.assertEqual(result, plan._id)

        # expect the plan to be in the db
        db_state = self.db.plans.find_one({"_id": plan._id})
        self.assertIsNotNone(db_state)
        self.assertEqual(db_state["name"], plan.name)
        self.assertEqual(db_state["creation_timestamp"], db_state["last_modified"])

    def test_update_plan_error_plan_doesnt_exist(self):
        """
        expect: PlanDoesntExistError is raised because no plan with the specified
        _id is present in the db and the upsert flag is set to False
        """

        self.assertRaises(PlanDoesntExistError, self.planner.update_full_plan, VEPlan())

    def test_update_plan_error_no_write_access(self):
        """
        expect: NoWriteAccessError is raised because user has no write permission
        """

        self.assertRaises(
            NoWriteAccessError,
            self.planner.update_full_plan,
            VEPlan(_id=self.default_plan["_id"], name="trying_to_update"),
            False,
            "user_with_no_write_access",
        )

    def test_update_field(self):
        """
        expect: successfully update a single field of a VEPlan
        """

        self.planner.update_field(self.plan_id, "topics", ["updated_topic"])
        self.planner.update_field(
            self.plan_id, "involved_parties", ["update1", "update2"]
        )
        self.planner.update_field(self.plan_id, "realization", "updated_realization")
        self.planner.update_field(self.plan_id, "physical_mobility", False)
        self.planner.update_field(self.plan_id, "physical_mobilities", [])
        self.planner.update_field(self.plan_id, "learning_env", "updated_learning_env")
        self.planner.update_field(
            self.plan_id, "major_learning_goals", ["update1", "update2"]
        )
        self.planner.update_field(self.plan_id, "individual_learning_goals", [])
        self.planner.update_field(
            self.plan_id,
            "methodical_approaches",
            ["test", "updated_methodical_approaches"],
        )
        self.planner.update_field(
            self.plan_id,
            "checklist",
            [{"username": "test_user", "technology": True, "exam_regulations": True}],
        )
        self.planner.update_field(self.plan_id, "is_good_practise", False)
        self.planner.update_field(self.plan_id, "abstract", "updated_abstract")
        self.planner.update_field(self.plan_id, "underlying_ve_model", "updated_model")
        self.planner.update_field(self.plan_id, "reflection", "updated_reflection")
        self.planner.update_field(self.plan_id, "literature", "updated_literature")
        self.planner.update_field(
            self.plan_id,
            "progress",
            {
                "name": "completed",
                "institutions": "not_started",
                "topics": "not_started",
                "lectures": "not_started",
                "target_groups": "not_started",
                "languages": "not_started",
                "evaluation": "not_started",
                "involved_parties": "not_started",
                "realization": "not_started",
                "learning_env": "not_started",
                "checklist": "not_started",
                "steps": "not_started",
            },
        )

        db_state = self.db.plans.find_one({"_id": self.plan_id})
        self.assertIsNotNone(db_state)
        self.assertEqual(db_state["topics"], ["updated_topic"])
        self.assertEqual(db_state["involved_parties"], ["update1", "update2"])
        self.assertEqual(db_state["realization"], "updated_realization")
        self.assertEqual(db_state["physical_mobility"], False)
        self.assertEqual(db_state["physical_mobilities"], [])
        self.assertEqual(db_state["learning_env"], "updated_learning_env")
        self.assertEqual(db_state["major_learning_goals"], ["update1", "update2"])
        self.assertEqual(db_state["individual_learning_goals"], [])
        self.assertEqual(
            db_state["methodical_approaches"], ["test", "updated_methodical_approaches"]
        )
        self.assertEqual(
            db_state["checklist"],
            [{"username": "test_user", "technology": True, "exam_regulations": True}],
        )
        self.assertEqual(db_state["is_good_practise"], False)
        self.assertEqual(db_state["abstract"], "updated_abstract")
        self.assertEqual(db_state["underlying_ve_model"], "updated_model")
        self.assertEqual(db_state["reflection"], "updated_reflection")
        self.assertEqual(db_state["literature"], "updated_literature")
        self.assertEqual(db_state["progress"]["name"], "completed")
        self.assertGreater(db_state["last_modified"], db_state["creation_timestamp"])

    def test_update_field_with_user(self):
        """
        expect: successfully update a single field of a VEPlan and passing access checks
        """

        self.planner.update_field(
            self.plan_id, "topics", ["updated_topic"], requesting_username="test_user"
        )
        self.planner.update_field(
            self.plan_id,
            "involved_parties",
            ["update1", "update2"],
            requesting_username="test_user",
        )
        self.planner.update_field(
            self.plan_id,
            "realization",
            "updated_realization",
            requesting_username="test_user",
        )
        self.planner.update_field(
            self.plan_id,
            "learning_env",
            "updated_learning_env",
            requesting_username="test_user",
        )
        self.planner.update_field(
            self.plan_id,
            "major_learning_goals",
            ["update1", "update2"],
            requesting_username="test_user",
        )
        self.planner.update_field(
            self.plan_id,
            "methodical_approaches",
            ["test", "updated_methodical_approaches"],
            requesting_username="test_user",
        )
        self.planner.update_field(
            self.plan_id,
            "checklist",
            [{"username": "test_user", "technology": True, "exam_regulations": True}],
            requesting_username="test_user",
        )
        self.planner.update_field(
            self.plan_id,
            "progress",
            {
                "name": "completed",
                "institutions": "not_started",
                "topics": "not_started",
                "lectures": "not_started",
                "learning_goals": "not_started",
                "methodical_approaches": "not_started",
                "target_groups": "not_started",
                "languages": "not_started",
                "evaluation": "not_started",
                "involved_parties": "not_started",
                "realization": "not_started",
                "learning_env": "not_started",
                "checklist": "not_started",
                "steps": "not_started",
            },
            requesting_username="test_user",
        )

        db_state = self.db.plans.find_one({"_id": self.plan_id})
        self.assertIsNotNone(db_state)
        self.assertEqual(db_state["topics"], ["updated_topic"])
        self.assertEqual(db_state["involved_parties"], ["update1", "update2"])
        self.assertEqual(db_state["realization"], "updated_realization")
        self.assertEqual(db_state["learning_env"], "updated_learning_env")
        self.assertEqual(db_state["major_learning_goals"], ["update1", "update2"])
        self.assertEqual(
            db_state["methodical_approaches"], ["test", "updated_methodical_approaches"]
        )
        self.assertEqual(
            db_state["checklist"],
            [{"username": "test_user", "technology": True, "exam_regulations": True}],
        )
        self.assertEqual(db_state["progress"]["name"], "completed")
        self.assertGreater(db_state["last_modified"], db_state["creation_timestamp"])

    def test_update_field_object(self):
        """
        expect: successfully update a single field of a VEPlan that
        is not a primitive type
        """

        tg = TargetGroup(
            name="updated_name",
            age_min=10,
            age_max=20,
            experience="updated_experience",
            academic_course="updated_academic_course",
            languages="updated_languages",
        )
        # we need to delay our execution here just a little bit, because otherwise
        # the updated would happen too fast relative to the setup, which would result
        # in creation_timestamp and last_modified being equal, despite correctly being
        # executed after each other
        time.sleep(0.1)
        self.planner.update_field(self.plan_id, "target_groups", [tg.to_dict()])

        db_state = self.db.plans.find_one({"_id": self.plan_id})
        self.assertIsNotNone(db_state)
        self.assertIsInstance(db_state["target_groups"][0]["_id"], ObjectId)
        self.assertEqual(db_state["target_groups"][0]["name"], tg.name)
        self.assertEqual(db_state["target_groups"][0]["age_min"], str(tg.age_min))
        self.assertEqual(db_state["target_groups"][0]["experience"], tg.experience)
        self.assertEqual(
            db_state["target_groups"][0]["academic_course"], tg.academic_course
        )
        self.assertEqual(db_state["target_groups"][0]["languages"], tg.languages)
        self.assertGreater(db_state["last_modified"], db_state["creation_timestamp"])

        # same, but this time manually specify a _id
        tg2 = TargetGroup(
            _id=ObjectId(),
            name="updated_name2",
            age_min=10,
            age_max=20,
            experience="updated_experience2",
            academic_course="updated_academic_course2",
            languages="updated_languages2",
        )
        # we need to delay our execution here just a little bit, because otherwise
        # the updated would happen too fast relative to the setup, which would result
        # in creation_timestamp and last_modified being equal, despite correctly being
        # executed after each other
        time.sleep(0.1)
        self.planner.update_field(self.plan_id, "target_groups", [tg2.to_dict()])

        db_state = self.db.plans.find_one({"_id": self.plan_id})
        self.assertIsNotNone(db_state)
        self.assertEqual(db_state["target_groups"][0]["_id"], tg2._id)
        self.assertEqual(db_state["target_groups"][0]["name"], tg2.name)
        self.assertEqual(db_state["target_groups"][0]["age_min"], str(tg2.age_min))
        self.assertEqual(db_state["target_groups"][0]["experience"], tg2.experience)
        self.assertEqual(
            db_state["target_groups"][0]["academic_course"], tg2.academic_course
        )
        self.assertEqual(db_state["target_groups"][0]["languages"], tg2.languages)
        self.assertGreater(db_state["last_modified"], db_state["creation_timestamp"])

    def test_update_field_object_with_user(self):
        """
        expect: successfully update a single field of a VEPlan that
        is not a primitive type and passing access checks
        """

        tg = TargetGroup(
            name="updated_name",
            age_min=10,
            age_max=20,
            experience="updated_experience",
            academic_course="updated_academic_course",
            languages="updated_languages",
        )
        # we need to delay our execution here just a little bit, because otherwise
        # the updated would happen too fast relative to the setup, which would result
        # in creation_timestamp and last_modified being equal, despite correctly being
        # executed after each other
        time.sleep(0.1)
        self.planner.update_field(
            self.plan_id,
            "target_groups",
            [tg.to_dict()],
            requesting_username="test_user",
        )

        db_state = self.db.plans.find_one({"_id": self.plan_id})
        self.assertIsNotNone(db_state)
        self.assertIsInstance(db_state["target_groups"][0]["_id"], ObjectId)
        self.assertEqual(db_state["target_groups"][0]["name"], tg.name)
        self.assertEqual(db_state["target_groups"][0]["age_min"], str(tg.age_min))
        self.assertEqual(db_state["target_groups"][0]["experience"], tg.experience)
        self.assertEqual(
            db_state["target_groups"][0]["academic_course"], tg.academic_course
        )
        self.assertEqual(db_state["target_groups"][0]["languages"], tg.languages)
        self.assertGreater(db_state["last_modified"], db_state["creation_timestamp"])

        # same, but this time manually specify a _id
        tg2 = TargetGroup(
            _id=ObjectId(),
            name="updated_name2",
            age_min=10,
            age_max=20,
            experience="updated_experience2",
            academic_course="updated_academic_course2",
            languages="updated_languages2",
        )
        # we need to delay our execution here just a little bit, because otherwise
        # the updated would happen too fast relative to the setup, which would result
        # in creation_timestamp and last_modified being equal, despite correctly being
        # executed after each other
        time.sleep(0.1)
        self.planner.update_field(
            self.plan_id,
            "target_groups",
            [tg2.to_dict()],
            requesting_username="test_user",
        )

        db_state = self.db.plans.find_one({"_id": self.plan_id})
        self.assertIsNotNone(db_state)
        self.assertEqual(db_state["target_groups"][0]["_id"], tg2._id)
        self.assertEqual(db_state["target_groups"][0]["name"], tg2.name)
        self.assertEqual(db_state["target_groups"][0]["age_min"], str(tg2.age_min))
        self.assertEqual(db_state["target_groups"][0]["experience"], tg2.experience)
        self.assertEqual(
            db_state["target_groups"][0]["academic_course"], tg2.academic_course
        )
        self.assertEqual(db_state["target_groups"][0]["languages"], tg2.languages)
        self.assertGreater(db_state["last_modified"], db_state["creation_timestamp"])

    def test_update_field_upsert(self):
        """
        expect: successfully upsert field, i.e. create new plan with only this field set
        to non-default
        """

        _id = ObjectId()

        # first try a primitve attribute
        self.planner.update_field(
            _id, "realization", "updated_realization", upsert=True
        )
        db_state = self.db.plans.find_one({"_id": _id})
        self.assertIsNotNone(db_state)
        self.assertEqual(db_state["realization"], "updated_realization")
        self.assertIsNone(db_state["name"])
        self.assertEqual(db_state["creation_timestamp"], db_state["last_modified"])

        # now same test, but with a complex attribute
        self.db.plans.delete_one({"_id": _id})

        institution = Institution(
            name="updated_institution_name",
            department="updated_department",
        )
        institution_dict = institution.to_dict()

        self.planner.update_field(_id, "institutions", [institution_dict], upsert=True)
        db_state = self.db.plans.find_one({"_id": _id})
        self.assertIsNotNone(db_state)
        self.assertIsNone(db_state["realization"])
        self.assertIsInstance(db_state["institutions"][0]["_id"], ObjectId)
        self.assertEqual(
            db_state["institutions"][0]["name"], "updated_institution_name"
        )
        self.assertEqual(
            db_state["institutions"][0]["department"], "updated_department"
        )
        self.assertEqual(db_state["creation_timestamp"], db_state["last_modified"])

    def test_update_field_upsert_with_user(self):
        """
        expect: successfully upsert field, i.e. create new plan with only this field set
        to non-default
        """

        _id = ObjectId()

        # first try a primitve attribute
        self.planner.update_field(
            _id,
            "realization",
            "updated_realization",
            upsert=True,
            requesting_username="doesnt_matter",
        )
        db_state = self.db.plans.find_one({"_id": _id})
        self.assertIsNotNone(db_state)
        self.assertEqual(db_state["realization"], "updated_realization")
        self.assertIsNone(db_state["name"])
        self.assertEqual(db_state["creation_timestamp"], db_state["last_modified"])

        # now same test, but with a complex attribute
        self.db.plans.delete_one({"_id": _id})

        institution = Institution(
            name="updated_institution_name",
            department="updated_department",
        )
        institution_dict = institution.to_dict()

        self.planner.update_field(
            _id,
            "institutions",
            [institution_dict],
            upsert=True,
            requesting_username="doesnt_matter",
        )
        db_state = self.db.plans.find_one({"_id": _id})
        self.assertIsNotNone(db_state)
        self.assertIsNone(db_state["realization"])
        self.assertIsInstance(db_state["institutions"][0]["_id"], ObjectId)
        self.assertEqual(
            db_state["institutions"][0]["name"], "updated_institution_name"
        )
        self.assertEqual(
            db_state["institutions"][0]["department"], "updated_department"
        )
        self.assertEqual(db_state["creation_timestamp"], db_state["last_modified"])

    def test_update_field_error_wrong_type(self):
        """
        expect: TypeError is raised because either primitive or complex attribute
        has a wrong type
        """

        # primitive attribute
        self.assertRaises(
            TypeError, self.planner.update_field, self.plan_id, "topics", "123"
        )

        # object_like_attribute
        lecture = Lecture().to_dict()
        # not enclosed by list
        self.assertRaises(
            TypeError, self.planner.update_field, self.plan_id, "lectures", lecture
        )
        # wrong attribute type
        lecture["name"] = 123
        self.assertRaises(
            TypeError, self.planner.update_field, self.plan_id, "lectures", [lecture]
        )
        # attribute not in dict representation
        self.assertRaises(
            TypeError,
            self.planner.update_field,
            self.plan_id,
            "lectures",
            ["wrong_type"],
        )

    def test_update_field_object_error_model_error(self):
        """
        expect: semantic error from underlying models is thrown (e.g. non unique task names)
        """

        step = Step(name="test").to_dict()
        step["tasks"] = [
            Task(task_formulation="test").to_dict(),
            Task(task_formulation="test").to_dict(),
        ]

        self.assertRaises(
            NonUniqueTasksError,
            self.planner.update_field,
            self.plan_id,
            "steps",
            [step],
        )

        del step["tasks"]

        self.assertRaises(
            MissingKeyError,
            self.planner.update_field,
            self.plan_id,
            "steps",
            [step],
        )

    def test_update_field_error_invalid_attribute(self):
        """
        expect: ValueError is thrown because attribute is not valid
        (i.e. not recognized by model)
        """

        self.assertRaises(
            ValueError,
            self.planner.update_field,
            self.plan_id,
            "not_existing_attr",
            "value",
        )

    def test_update_field_error_plan_doesnt_exist(self):
        """
        expect: PlanDoesntExistError is thrown because no match was found and
        upsert is False
        """

        self.assertRaises(
            PlanDoesntExistError,
            self.planner.update_field,
            ObjectId(),
            "realization",
            "updated",
        )

    def test_update_field_error_no_write_access(self):
        """
        expect: NoWriteAccessError is raised because user has no write access to
        the plan
        """

        self.assertRaises(
            NoWriteAccessError,
            self.planner.update_field,
            self.plan_id,
            "name",
            "trying_update",
            False,
            "user_with_no_access_rights",
        )

    def test_put_evaluation_file(self):
        """
        expect: successfully put evaluation file into the plan
        """

        file_id = self.planner.put_evaluation_file(
            self.plan_id, "test_file", b"test", "image/jpg", None
        )

        db_state = self.db.plans.find_one({"_id": self.plan_id})
        self.assertEqual(
            db_state["evaluation_file"],
            {
                "file_id": file_id,
                "file_name": "test_file",
            },
        )
        fs = gridfs.GridFS(self.db)
        self.assertEqual(fs.get(file_id).read(), b"test")

    def test_put_evaluation_file_with_user(self):
        """
        expect: successfully put evaluation file into the plan and passing access checks
        """

        file_id = self.planner.put_evaluation_file(
            self.plan_id, "test_file", b"test", "image/jpg", CURRENT_USER.username
        )

        db_state = self.db.plans.find_one({"_id": self.plan_id})
        self.assertEqual(
            db_state["evaluation_file"],
            {
                "file_id": file_id,
                "file_name": "test_file",
            },
        )
        fs = gridfs.GridFS(self.db)
        self.assertEqual(fs.get(file_id).read(), b"test")

    def test_put_evaluation_file_error_plan_doesnt_exist(self):
        """
        expect: PlanDoesntExistError is raised because no plan with the specified _id
        exists
        """

        self.assertRaises(
            PlanDoesntExistError,
            self.planner.put_evaluation_file,
            ObjectId(),
            "test_file",
            b"test",
            "image/jpg",
            None,
        )

    def test_put_evaluation_file_error_no_write_access(self):
        """
        expect: NoWriteAccessError is raised because user has no write access to the plan
        """

        self.assertRaises(
            NoWriteAccessError,
            self.planner.put_evaluation_file,
            self.plan_id,
            "test_file",
            b"test",
            "image/jpg",
            "user_with_no_access_rights",
        )

    def test_remove_evaluation_file(self):
        """
        expect: successfully remove an evaluation file from the plan
        """

        # create a file manually
        fs = gridfs.GridFS(self.db)
        file_id = fs.put(b"test", filename="test_file")
        self.db.plans.update_one(
            {"_id": self.plan_id},
            {
                "$set": {
                    "evaluation_file": {"file_id": file_id, "file_name": "test_file"}
                }
            },
        )

        self.planner.remove_evaluation_file(self.plan_id, file_id)

        db_state = self.db.plans.find_one({"_id": self.plan_id})
        self.assertIsNone(db_state["evaluation_file"])
        self.assertFalse(fs.exists(file_id))

    def test_remove_evaluation_file_with_user(self):
        """
        expect: successfully remove an evaluation file from the plan and passing access checks
        """

        # create a file manually
        fs = gridfs.GridFS(self.db)
        file_id = fs.put(b"test", filename="test_file")
        self.db.plans.update_one(
            {"_id": self.plan_id},
            {
                "$set": {
                    "evaluation_file": {"file_id": file_id, "file_name": "test_file"}
                }
            },
        )

        self.planner.remove_evaluation_file(
            self.plan_id, file_id, requesting_username="test_user"
        )

        db_state = self.db.plans.find_one({"_id": self.plan_id})
        self.assertIsNone(db_state["evaluation_file"])
        self.assertFalse(fs.exists(file_id))

    def test_remove_evaluation_file_error_plan_doesnt_exist(self):
        """
        expect: PlanDoesntExistError is raised because no plan with the specified _id
        exists
        """

        self.assertRaises(
            PlanDoesntExistError,
            self.planner.remove_evaluation_file,
            ObjectId(),
            ObjectId(),
        )

    def test_remove_evaluation_file_error_no_write_access(self):
        """
        expect: NoWriteAccessError is raised because user has no write access to the plan
        """

        # create a file manually
        fs = gridfs.GridFS(self.db)
        file_id = fs.put(b"test", filename="test_file")
        self.db.plans.update_one(
            {"_id": self.plan_id},
            {
                "$set": {
                    "evaluation_file": {"file_id": file_id, "file_name": "test_file"}
                }
            },
        )

        self.assertRaises(
            NoWriteAccessError,
            self.planner.remove_evaluation_file,
            self.plan_id,
            file_id,
            "user_with_no_access_rights",
        )

    def test_remove_evaluation_file_error_file_doesnt_exist(self):
        """
        expect: FileDoesntExistError is raised because no file with the specified _id
        exists
        """

        self.assertRaises(
            FileDoesntExistError,
            self.planner.remove_evaluation_file,
            self.plan_id,
            ObjectId(),
        )

    def test_put_literature_file(self):
        """
        expect: successfully put literature file into the plan
        """

        file_id = self.planner.put_literature_file(
            self.plan_id, "test_file", b"test", "image/jpg", None
        )

        db_state = self.db.plans.find_one({"_id": self.plan_id})
        self.assertIn(
            {
                "file_id": file_id,
                "file_name": "test_file",
            },
            db_state["literature_files"],
        )
        fs = gridfs.GridFS(self.db)
        self.assertEqual(fs.get(file_id).read(), b"test")

    def test_put_literature_file_with_user(self):
        """
        expect: successfully put literature file into the plan and passing access checks
        """

        file_id = self.planner.put_literature_file(
            self.plan_id, "test_file", b"test", "image/jpg", CURRENT_USER.username
        )

        db_state = self.db.plans.find_one({"_id": self.plan_id})
        self.assertIn(
            {
                "file_id": file_id,
                "file_name": "test_file",
            },
            db_state["literature_files"],
        )
        fs = gridfs.GridFS(self.db)
        self.assertEqual(fs.get(file_id).read(), b"test")

    def test_put_literature_file_error_plan_doesnt_exist(self):
        """
        expect: PlanDoesntExistError is raised because no plan with the specified _id
        exists
        """

        self.assertRaises(
            PlanDoesntExistError,
            self.planner.put_literature_file,
            ObjectId(),
            "test_file",
            b"test",
            "image/jpg",
            None,
        )

    def test_put_literature_file_error_no_write_access(self):
        """
        expect: NoWriteAccessError is raised because user has no write access to the plan
        """

        self.assertRaises(
            NoWriteAccessError,
            self.planner.put_literature_file,
            self.plan_id,
            "test_file",
            b"test",
            "image/jpg",
            "user_with_no_access_rights",
        )

    def test_put_literature_file_error_max_files_reached(self):
        """
        expect: MaximumFilesExceededError is raised because the maximum amount of
        literature files has been reached
        """

        # add 5 plans as max
        self.db.plans.update_one(
            {"_id": self.plan_id},
            {
                "$set": {
                    "literature_files": [
                        {"file_id": ObjectId(), "file_name": "test_file"}
                        for _ in range(5)
                    ]
                }
            },
        )

        self.assertRaises(
            MaximumFilesExceededError,
            self.planner.put_literature_file,
            self.plan_id,
            "test_file",
            b"test",
            "image/jpg",
            None,
        )

    def test_remove_literature_file(self):
        """
        expect: successfully remove a literature file from the plan's list
        """

        # create 3 files manually
        fs = gridfs.GridFS(self.db)
        file_ids = [fs.put(b"test", filename=f"test_file_{i}") for i in range(3)]
        self.db.plans.update_one(
            {"_id": self.plan_id},
            {
                "$set": {
                    "literature_files": [
                        {"file_id": file_id, "file_name": f"test_file_{i}"}
                        for i, file_id in enumerate(file_ids)
                    ]
                }
            },
        )

        self.planner.remove_literature_file(self.plan_id, file_ids[0])

        db_state = self.db.plans.find_one({"_id": self.plan_id})
        self.assertIsNotNone(db_state["literature_files"])
        self.assertEqual(len(db_state["literature_files"]), 2)
        self.assertNotIn(
            {"file_id": file_ids[0], "file_name": "test_file_0"},
            db_state["literature_files"],
        )
        self.assertFalse(fs.exists(file_ids[0]))

    def test_remove_literature_file_with_user(self):
        """
        expect: successfully remove a literature file from its list
        in the plan and passing access checks
        """

        # create 3 files manually
        fs = gridfs.GridFS(self.db)
        file_ids = [fs.put(b"test", filename=f"test_file_{i}") for i in range(3)]
        self.db.plans.update_one(
            {"_id": self.plan_id},
            {
                "$set": {
                    "literature_files": [
                        {"file_id": file_id, "file_name": f"test_file_{i}"}
                        for i, file_id in enumerate(file_ids)
                    ]
                }
            },
        )

        self.planner.remove_literature_file(
            self.plan_id, file_ids[0], requesting_username="test_user"
        )

        db_state = self.db.plans.find_one({"_id": self.plan_id})
        self.assertIsNotNone(db_state["literature_files"])
        self.assertEqual(len(db_state["literature_files"]), 2)
        self.assertNotIn(
            {"file_id": file_ids[0], "file_name": "test_file_0"},
            db_state["literature_files"],
        )
        self.assertFalse(fs.exists(file_ids[0]))

    def test_remove_literature_file_error_plan_doesnt_exist(self):
        """
        expect: PlanDoesntExistError is raised because no plan with the specified _id
        exists
        """

        self.assertRaises(
            PlanDoesntExistError,
            self.planner.remove_literature_file,
            ObjectId(),
            ObjectId(),
        )

    def test_remove_literature_file_error_no_write_access(self):
        """
        expect: NoWriteAccessError is raised because user has no write access to the plan
        """

        # create 3 files manually
        fs = gridfs.GridFS(self.db)
        file_ids = [fs.put(b"test", filename=f"test_file_{i}") for i in range(3)]
        self.db.plans.update_one(
            {"_id": self.plan_id},
            {
                "$set": {
                    "literature_files": [
                        {"file_id": file_id, "file_name": f"test_file_{i}"}
                        for i, file_id in enumerate(file_ids)
                    ]
                }
            },
        )

        self.assertRaises(
            NoWriteAccessError,
            self.planner.remove_literature_file,
            self.plan_id,
            file_ids[0],
            "user_with_no_access_rights",
        )

    def test_remove_literature_file_error_file_doesnt_exist(self):
        """
        expect: FileDoesntExistError is raised because no file with the specified _id
        exists
        """

        self.assertRaises(
            FileDoesntExistError,
            self.planner.remove_literature_file,
            self.plan_id,
            ObjectId(),
        )

    def test_copy_plan(self):
        """
        expect: successfully copy plan
        """

        # copy the plan
        copied_id = self.planner.copy_plan(self.plan_id)

        # expect the plan to be in the db
        db_state = self.db.plans.find_one({"_id": copied_id})
        self.assertIsNotNone(db_state)
        self.assertNotEqual(copied_id, self.plan_id)
        self.assertEqual(db_state["name"], self.default_plan["name"] + " (Kopie)")
        self.assertEqual(db_state["author"], self.default_plan["author"])
        self.assertEqual(db_state["read_access"], [self.default_plan["author"]])
        self.assertEqual(db_state["write_access"], [self.default_plan["author"]])

        # copy the plan again with a different author
        copied_id2 = self.planner.copy_plan(self.plan_id, "another_test_user")

        # expect the plan to be in the db
        db_state = self.db.plans.find_one({"_id": copied_id2})
        self.assertIsNotNone(db_state)
        self.assertNotEqual(copied_id2, self.plan_id)
        self.assertEqual(db_state["name"], self.default_plan["name"] + " (Kopie)")
        self.assertEqual(db_state["author"], "another_test_user")
        self.assertEqual(db_state["read_access"], ["another_test_user"])
        self.assertEqual(db_state["write_access"], ["another_test_user"])

    def test_set_read_permission(self):
        """
        expect: successfully set read permission for the user
        """

        self.planner.set_read_permissions(str(self.plan_id), "another_test_user")

        # expect the user to be in the read_permission list
        db_state = self.db.plans.find_one({"_id": self.plan_id})
        self.assertIsNotNone(db_state)
        self.assertIn("another_test_user", db_state["read_access"])
        self.assertNotIn("another_test_user", db_state["write_access"])

    def test_set_write_permission(self):
        """
        expect: successfully set write permission for the user, which also includes read
        permissions
        """

        self.planner.set_write_permissions(str(self.plan_id), "another_test_user")

        # expect the user to be in the read_access and write_access list
        db_state = self.db.plans.find_one({"_id": self.plan_id})
        self.assertIsNotNone(db_state)
        self.assertIn("another_test_user", db_state["read_access"])
        self.assertIn("another_test_user", db_state["write_access"])

    def test_revoke_read_permission(self):
        """
        expect: successfully revoke read permission of user, which includes revoking read permissions
        """

        # manually add another user
        self.db.plans.update_one(
            {"_id": self.plan_id},
            {
                "$addToSet": {
                    "read_access": "another_test_user",
                    "write_access": "another_test_user",
                }
            },
        )

        self.planner.revoke_read_permissions(str(self.plan_id), "another_test_user")
        # expect the user not to be in the read_access nor write_access list
        db_state = self.db.plans.find_one({"_id": self.plan_id})
        self.assertIsNotNone(db_state)
        self.assertNotIn("another_test_user", db_state["read_access"])
        self.assertNotIn("another_test_user", db_state["write_access"])

    def test_revoke_write_permission(self):
        """
        expect: successfully revoke write permission of user, but keep read permissions
        """

        # manually add another user
        self.db.plans.update_one(
            {"_id": self.plan_id},
            {
                "$addToSet": {
                    "read_access": "another_test_user",
                    "write_access": "another_test_user",
                }
            },
        )

        self.planner.revoke_write_permissions(str(self.plan_id), "another_test_user")
        # expect the user not to be in the write_access, but still in the read_access list
        db_state = self.db.plans.find_one({"_id": self.plan_id})
        self.assertIsNotNone(db_state)
        self.assertIn("another_test_user", db_state["read_access"])
        self.assertNotIn("another_test_user", db_state["write_access"])

    def test_delete_plan_str(self):
        """
        expect: successfully delete plan by passing _id as str
        """

        self.planner.delete_plan(str(self.plan_id))

        # expect no record with this _id after deletion
        db_state = self.db.plans.find_one({"_id": self.plan_id})
        self.assertIsNone(db_state)

    def test_delete_plan_oid(self):
        """
        expect: successfully delete plan by passing _id as ObjectId
        """

        self.planner.delete_plan(self.plan_id)

        # expect no record with this _id after deletion
        db_state = self.db.plans.find_one({"_id": self.plan_id})
        self.assertIsNone(db_state)

    def test_delete_plan_error_plan_doesnt_exist(self):
        """
        expect: PlanDoesntExistError is raised because no plan exists with the given _id
        """

        self.assertRaises(PlanDoesntExistError, self.planner.delete_plan, ObjectId())
        self.assertRaises(
            PlanDoesntExistError, self.planner.delete_plan, str(ObjectId())
        )

    def test_delete_plan_error_plan_doesnt_exist_invalid_id(self):
        """
        expect: PlanDoesntExistError is raised because the supplied _id is not
        a valid ObjectId, resulting in the fact that no plan can even exist with this _id
        """

        self.assertRaises(PlanDoesntExistError, self.planner.delete_plan, "123")

    def test_delete_step_by_name(self):
        """
        expect: successfully delete step from the plan by name
        """

        self.planner.delete_step_by_name(self.plan_id, self.step.name)

        # expect no step in the plan after deletion
        db_state = self.db.plans.find_one({"_id": self.plan_id})
        self.assertEqual(db_state["steps"], [])

    def test_delete_step_by_name_with_user(self):
        """
        expect: successfully delete step from the plan by name by passing access checks
        """

        self.planner.delete_step_by_name(
            self.plan_id, self.step.name, requesting_username="test_user"
        )

        # expect no step in the plan after deletion
        db_state = self.db.plans.find_one({"_id": self.plan_id})
        self.assertEqual(db_state["steps"], [])

    def test_delete_step_by_id(self):
        """
        expect: successfully delete step from the plan by id
        """

        self.planner.delete_step_by_id(self.plan_id, str(self.step._id))

        # expect no step in the plan after deletion
        db_state = self.db.plans.find_one({"_id": self.plan_id})
        self.assertEqual(db_state["steps"], [])

    def test_delete_step_by_id_with_user(self):
        """
        expect: successfully delete step from the plan by id by passing access checks
        """

        self.planner.delete_step_by_id(
            self.plan_id, str(self.step._id), requesting_username="test_user"
        )

        # expect no step in the plan after deletion
        db_state = self.db.plans.find_one({"_id": self.plan_id})
        self.assertEqual(db_state["steps"], [])

    def test_delete_step_error_invalid_id(self):
        """
        expect: PlanDoesntExistError is raised because an invalid _id is specified
        --> such a plan cannot exist
        """

        self.assertRaises(
            PlanDoesntExistError, self.planner.delete_step_by_id, "123", "123"
        )
        self.assertRaises(
            PlanDoesntExistError, self.planner.delete_step_by_name, "123", "123"
        )

    def test_delete_step_error_plan_doesnt_exist(self):
        """
        expect: PlanDoesntExistError is raised because no plan with the given _id exists
        (step id doesnt matter)
        """

        self.assertRaises(
            PlanDoesntExistError, self.planner.delete_step_by_id, ObjectId(), "123"
        )
        self.assertRaises(
            PlanDoesntExistError, self.planner.delete_step_by_name, ObjectId(), "123"
        )

    def test_delete_step_error_no_write_access(self):
        """
        expect: NoWriteAccessError is raised because user has no write access to the plan
        """

        self.assertRaises(
            NoWriteAccessError,
            self.planner.delete_step_by_id,
            self.plan_id,
            self.step._id,
            "user_without_write_access",
        )

        self.assertRaises(
            NoWriteAccessError,
            self.planner.delete_step_by_id,
            self.plan_id,
            str(self.step._id),
            "user_without_write_access",
        )

        self.assertRaises(
            NoWriteAccessError,
            self.planner.delete_step_by_name,
            self.plan_id,
            self.step.name,
            "user_without_write_access",
        )

    def test_delete_step_step_doesnt_exist(self):
        """
        expect: when an non-existing step_id or step_name is provided no error should appear
        because it is technically a success that no such record exists
        """

        self.planner.delete_step_by_id(self.plan_id, str(ObjectId()))

        # expect step to still be there
        db_state = self.db.plans.find_one({"_id": self.plan_id})
        self.assertEqual(len(db_state["steps"]), 1)

        self.planner.delete_step_by_name(self.plan_id, "not_existing")

        # expect step to still be there
        db_state = self.db.plans.find_one({"_id": self.plan_id})
        self.assertEqual(len(db_state["steps"]), 1)

    def test_insert_plan_invitation(self):
        """
        expect: successfully insert a plan invitation
        """

        inserted_id = self.planner.insert_plan_invitation(
            self.plan_id, "invitation", "test_admin", "test_user"
        )

        # expect invitation to be in the plan
        db_state = self.db.invitations.find_one({"_id": inserted_id})
        self.assertIsNotNone(db_state)
        self.assertEqual(db_state["plan_id"], self.plan_id)
        self.assertEqual(db_state["message"], "invitation")
        self.assertEqual(db_state["sender"], "test_admin")
        self.assertEqual(db_state["recipient"], "test_user")
        self.assertEqual(db_state["accepted"], None)

    def test_insert_plan_invitation_error_plan_doesnt_exist(self):
        """
        expect: PlanDoesntExistError is raised because no plan with this _id exists
        """

        self.assertRaises(
            PlanDoesntExistError,
            self.planner.insert_plan_invitation,
            ObjectId(),
            "invitation",
            "test_admin",
            "test_user",
        )

    def test_get_plan_invitation(self):
        """
        expect: successfully get a plan invitation
        """
        invitation_id = ObjectId()

        self.db.invitations.insert_one(
            {
                "_id": invitation_id,
                "plan_id": self.plan_id,
                "message": "invitation",
                "sender": "test_admin",
                "recipient": "test_user",
                "accepted": None,
            }
        )

        invitation = self.planner.get_plan_invitation(invitation_id)

        # expect invitation to be in the db
        self.assertIsNotNone(invitation)
        self.assertEqual(invitation["plan_id"], self.plan_id)
        self.assertEqual(invitation["message"], "invitation")
        self.assertEqual(invitation["sender"], "test_admin")
        self.assertEqual(invitation["recipient"], "test_user")
        self.assertEqual(invitation["accepted"], None)

        # try again, but this time with a string id
        invitation = self.planner.get_plan_invitation(str(invitation_id))
        self.assertIsNotNone(invitation)
        self.assertEqual(invitation["plan_id"], self.plan_id)
        self.assertEqual(invitation["message"], "invitation")
        self.assertEqual(invitation["sender"], "test_admin")
        self.assertEqual(invitation["recipient"], "test_user")
        self.assertEqual(invitation["accepted"], None)

    def test_get_plan_invitation_error_invitation_doesnt_exist(self):
        """
        expect: PlanDoesntExistError is raised because no invitation
        with this _id exists
        """

        self.assertRaises(
            InvitationDoesntExistError, self.planner.get_plan_invitation, ObjectId()
        )

    def test_set_invitation_reply(self):
        """
        expect: successfully set the reply of an invitation
        """

        invitation_id = ObjectId()

        self.db.invitations.insert_one(
            {
                "_id": invitation_id,
                "plan_id": self.plan_id,
                "message": "invitation",
                "sender": "test_admin",
                "recipient": "test_user",
                "accepted": None,
            }
        )

        self.planner.set_invitation_reply(invitation_id, True)

        # expect invitation's accepted state to be True
        db_state = self.db.invitations.find_one({"_id": invitation_id})
        self.assertIsNotNone(db_state)
        self.assertEqual(db_state["accepted"], True)

        # try again, but this time with a string id and False accept state
        self.planner.set_invitation_reply(str(invitation_id), False)
        db_state = self.db.invitations.find_one({"_id": invitation_id})
        self.assertIsNotNone(db_state)
        self.assertEqual(db_state["accepted"], False)

    def test_set_invitation_reply_error_invitation_doesnt_exist(self):
        """
        expect: InvitationDoesntExistError is raised because no invitation
        with this _id exists
        """

        self.assertRaises(
            InvitationDoesntExistError,
            self.planner.set_invitation_reply,
            ObjectId(),
            True,
        )

    def test_set_invitation_reply_error_invalid_id(self):
        """
        expect: InvitationDoesntExistError is raised because the provided
        id is not a valid ObjectId
        """

        self.assertRaises(
            InvitationDoesntExistError,
            self.planner.set_invitation_reply,
            "invalid_id",
            True,
        )


class ChatResourceTest(BaseResourceTestCase, AsyncTestCase):
    def setUp(self) -> None:
        super().setUp()

        self.chat_manager = Chat(self.db)

        self.room_id = ObjectId()
        self.message_id = ObjectId()
        self.default_message = {
            "_id": self.message_id,
            "message": "test",
            "sender": CURRENT_ADMIN.username,
            "creation_date": datetime(2023, 1, 1, 8, 0, 0),
            "send_states": {
                CURRENT_ADMIN.username: "acknowledged",
                CURRENT_USER.username: "sent",
            },
        }
        self.default_room = {
            "_id": self.room_id,
            "name": "test_room",
            "members": [CURRENT_ADMIN.username, CURRENT_USER.username],
            "messages": [self.default_message],
        }
        self.db.chatrooms.insert_one(self.default_room)

    def tearDown(self) -> None:
        self.db.chatrooms.delete_many({})
        self.chat_manager = None

        super().tearDown()

    def test_get_or_create_room_id(self):
        """
        expect: - successfully get room id if room exists
                - successfully create room and return id if room doesn't exist
        """

        # try for the existing room
        room_id = self.chat_manager.get_or_create_room_id(
            [CURRENT_ADMIN.username, CURRENT_USER.username], self.default_room["name"]
        )
        self.assertEqual(room_id, self.room_id)

        # try creating a new room with the same users, but different name
        room_id = self.chat_manager.get_or_create_room_id(
            [CURRENT_ADMIN.username, CURRENT_USER.username], "new_name"
        )
        self.assertNotEqual(room_id, self.room_id)
        self.assertIsNotNone(room_id)
        # expect the room to be in the db
        db_state = self.db.chatrooms.find_one({"_id": room_id})
        self.assertIsNotNone(db_state)
        self.assertEqual(db_state["name"], "new_name")
        self.assertEqual(
            db_state["members"], [CURRENT_ADMIN.username, CURRENT_USER.username]
        )
        self.assertEqual(db_state["messages"], [])

        # also try creating a new room with the same users, but no name, which should
        # be just another room as well
        room_id = self.chat_manager.get_or_create_room_id(
            [CURRENT_ADMIN.username, CURRENT_USER.username]
        )
        self.assertNotEqual(room_id, self.room_id)
        self.assertIsNotNone(room_id)
        # expect the room to be in the db
        db_state = self.db.chatrooms.find_one({"_id": room_id})
        self.assertIsNotNone(db_state)
        self.assertEqual(db_state["name"], None)
        self.assertEqual(
            db_state["members"], [CURRENT_ADMIN.username, CURRENT_USER.username]
        )
        self.assertEqual(db_state["messages"], [])

    def test_get_room_snippets_for_user(self):
        """
        expect: successfully get snippets of all rooms the user is a member of
        """

        # create two more rooms, one where the user is a member and one where not
        room1 = {
            "_id": ObjectId(),
            "name": "room1",
            "members": [CURRENT_ADMIN.username, CURRENT_USER.username],
            "messages": [],
        }
        room2 = {
            "_id": ObjectId(),
            "name": "room2",
            "members": [CURRENT_USER.username, "some_other_user"],
            "messages": [],
        }
        self.db.chatrooms.insert_many([room1, room2])

        # expect snippets of the default room and room1
        snippets = self.chat_manager.get_room_snippets_for_user(CURRENT_ADMIN.username)
        self.assertEqual(len(snippets), 2)
        self.assertIn(
            self.default_room["_id"], [snippet["_id"] for snippet in snippets]
        )
        self.assertIn(room1["_id"], [snippet["_id"] for snippet in snippets])

        # expect the snippet is of the correct form
        for snippet in snippets:
            if snippet["_id"] == self.room_id:
                self.assertEqual(snippet["name"], self.default_room["name"])
                self.assertEqual(snippet["members"], self.default_room["members"])
                self.assertEqual(snippet["last_message"], self.default_message)
            elif snippet["_id"] == room1["_id"]:
                self.assertEqual(snippet["name"], room1["name"])
                self.assertEqual(snippet["members"], room1["members"])
                self.assertEqual(snippet["last_message"], None)

    def test_check_is_user_chatroom_member(self):
        """
        expect: successfully check if user is member of the room
        """

        # expect True because user is member
        self.assertTrue(
            self.chat_manager.check_is_user_chatroom_member(
                self.room_id, CURRENT_USER.username
            )
        )

        # expect False
        self.assertFalse(
            self.chat_manager.check_is_user_chatroom_member(
                self.room_id, "non_member_user"
            )
        )

    def test_check_is_user_chatroom_member_error_room_doesnt_exist(self):
        """
        expect: RoomDoesntExistError is raised because no room with this _id exists
        """

        self.assertRaises(
            RoomDoesntExistError,
            self.chat_manager.check_is_user_chatroom_member,
            ObjectId(),
            CURRENT_USER.username,
        )

    def test_get_all_messages_of_room(self):
        """
        expect: successfully get all messages of the room
        """

        # add one more message to the default room
        message = {
            "_id": ObjectId(),
            "message": "test2",
            "sender": CURRENT_USER.username,
            "creation_date": datetime(2023, 1, 1, 9, 0, 0),
            "send_states": {
                CURRENT_ADMIN.username: "sent",
                CURRENT_USER.username: "acknowledged",
            },
        }
        self.db.chatrooms.update_one(
            {"_id": self.room_id}, {"$push": {"messages": message}}
        )

        # expect both messages to be returned
        messages = self.chat_manager.get_all_messages_of_room(self.room_id)
        self.assertEqual(len(messages), 2)
        self.assertIn(self.default_message, messages)
        self.assertIn(message, messages)

    def test_get_all_messages_of_room_error_room_doesnt_exist(self):
        """
        expect: RoomDoesntExistError is raised because no room with this _id exists
        """

        self.assertRaises(
            RoomDoesntExistError, self.chat_manager.get_all_messages_of_room, ObjectId()
        )

    def test_store_message(self):
        """
        expect: successfully add a message to the room
        """

        message = {
            "_id": ObjectId(),
            "message": "test2",
            "sender": CURRENT_USER.username,
            "creation_date": datetime(2023, 1, 1, 9, 0, 0),
            "send_states": {
                CURRENT_ADMIN.username: "sent",
                CURRENT_USER.username: "acknowledged",
            },
        }

        self.chat_manager.store_message(self.room_id, message)

        # expect the message to be in the db
        db_state = self.db.chatrooms.find_one({"_id": self.room_id})
        self.assertIsNotNone(db_state)
        self.assertIn(message, db_state["messages"])

    def test_store_message_error_malformed_message(self):
        """
        expect: ValueError or TypeError is raised if message is missing required keys
                or has wrong types
        """

        # missing keys
        message = {
            "_id": ObjectId(),
            "message": "test2",
            "sender": CURRENT_USER.username,
            "creation_date": datetime(2023, 1, 1, 9, 0, 0),
        }
        self.assertRaises(
            ValueError, self.chat_manager.store_message, self.room_id, message
        )

        # wrong types
        message["send_states"] = "wrong_type"
        self.assertRaises(
            TypeError, self.chat_manager.store_message, self.room_id, message
        )

    def test_store_message_error_room_doesnt_exist(self):
        """
        expect: RoomDoesntExistError is raised because no room with this _id exists
        """

        message = {
            "_id": ObjectId(),
            "message": "test2",
            "sender": CURRENT_USER.username,
            "creation_date": datetime(2023, 1, 1, 9, 0, 0),
            "send_states": {
                CURRENT_ADMIN.username: "sent",
                CURRENT_USER.username: "acknowledged",
            },
        }

        self.assertRaises(
            RoomDoesntExistError,
            self.chat_manager.store_message,
            ObjectId(),
            message,
        )

    @gen_test
    async def test_send_message(self):
        """
        expect: successfully send message. since the recipients are not currently online,
                expect them to be stored in the db with a send_state of "pending"
        """
        message_content = "test_message"
        await self.chat_manager.send_message(
            self.room_id, message_content, CURRENT_ADMIN.username
        )

        # expect the message to be in the db
        db_state = self.db.chatrooms.find_one({"_id": self.room_id})
        self.assertIsNotNone(db_state)
        self.assertIn(
            message_content, [message["message"] for message in db_state["messages"]]
        )
        self.assertEqual(
            db_state["messages"][1]["send_states"][CURRENT_ADMIN.username],
            "acknowledged",
        )
        self.assertEqual(
            db_state["messages"][1]["send_states"][CURRENT_USER.username], "pending"
        )

    @gen_test
    async def test_send_message_error_room_doesnt_exist(self):
        """
        expect: RoomDoesntExistError is raised because no room with this _id exists
        """

        with self.assertRaises(RoomDoesntExistError):
            await self.chat_manager.send_message(
                ObjectId(), "test_message", CURRENT_ADMIN.username
            )

    @gen_test
    async def test_send_message_error_user_not_room_member(self):
        """
        expect: UserNotMemberError is raised because the user is not a member of the room
        """

        with self.assertRaises(UserNotMemberError):
            await self.chat_manager.send_message(
                self.room_id, "test_message", "non_member_user"
            )

    def test_acknowledge_message(self):
        """
        expect: successfully acknowledge a message, i.e. set the send_state of the user
                to "acknowledged"
        """

        self.chat_manager.acknowledge_message(
            self.room_id, self.message_id, CURRENT_USER.username
        )

        # expect the send_state to be acknowledged now (was "sent" before)
        db_state = self.db.chatrooms.find_one({"_id": self.room_id})
        self.assertIsNotNone(db_state)
        self.assertEqual(
            db_state["messages"][0]["send_states"][CURRENT_USER.username],
            "acknowledged",
        )

    def test_acknowledge_message_error_room_doesnt_exist(self):
        """
        expect: RoomDoesntExistError is raised because no room with this _id exists
        """

        self.assertRaises(
            RoomDoesntExistError,
            self.chat_manager.acknowledge_message,
            ObjectId(),
            self.message_id,
            CURRENT_USER.username,
        )

    def test_acknowledge_message_error_user_not_room_member(self):
        """
        expect: UserNotMemberError is raised because the user is not a member of the room
        """

        self.assertRaises(
            UserNotMemberError,
            self.chat_manager.acknowledge_message,
            self.room_id,
            self.message_id,
            "non_member_user",
        )

    def test_acknowledge_message_error_message_doesnt_exist(self):
        """
        expect: MessageDoesntExistError is raised because no message with this _id exists
        """

        self.assertRaises(
            MessageDoesntExistError,
            self.chat_manager.acknowledge_message,
            self.room_id,
            ObjectId(),
            CURRENT_USER.username,
        )

    def test_get_rooms_with_unacknowledged_messages_for_user(self):
        """
        expect: successfully get all rooms where the user has unacknowledged messages
        """

        # add one more room where the user is not even a member and one where he is a member
        # but has no unacknowledged messages
        room1 = {
            "_id": ObjectId(),
            "name": "room1",
            "members": [CURRENT_ADMIN.username, "some_other_user"],
            "messages": [
                {
                    "_id": ObjectId(),
                    "message": "test2",
                    "sender": CURRENT_USER.username,
                    "creation_date": datetime(2023, 1, 1, 9, 0, 0),
                    "send_states": {
                        "some_other_user": "sent",
                        CURRENT_ADMIN.username: "acknowledged",
                    },
                }
            ],
        }
        room2 = {
            "_id": ObjectId(),
            "name": "room1",
            "members": [CURRENT_ADMIN.username, CURRENT_USER.username],
            "messages": [
                {
                    "_id": ObjectId(),
                    "message": "test2",
                    "sender": CURRENT_USER.username,
                    "creation_date": datetime(2023, 1, 1, 9, 0, 0),
                    "send_states": {
                        CURRENT_ADMIN.username: "acknowledged",
                        CURRENT_USER.username: "acknowledged",
                    },
                }
            ],
        }
        self.db.chatrooms.insert_many([room1, room2])

        # also add one more acknowledged message to the default room
        # that should not be included in the result
        message = {
            "_id": ObjectId(),
            "message": "test2",
            "sender": CURRENT_ADMIN.username,
            "creation_date": datetime(2023, 1, 1, 9, 0, 0),
            "send_states": {
                CURRENT_ADMIN.username: "acknowledged",
                CURRENT_USER.username: "acknowledged",
            },
        }
        self.db.chatrooms.update_one(
            {"_id": self.room_id}, {"$push": {"messages": message}}
        )

        # expect only the default room to be returned
        rooms = self.chat_manager.get_rooms_with_unacknowledged_messages_for_user(
            CURRENT_USER.username
        )
        self.assertEqual(len(rooms), 1)
        self.assertEqual(rooms[0]["_id"], self.room_id)
        self.assertEqual(len(rooms[0]["messages"]), 1)

    def test_bulk_sent_message_sent_state(self):
        """
        expect: successfully update message send state
        """

        # add one more message to the default room
        message = {
            "_id": ObjectId(),
            "message": "test2",
            "sender": CURRENT_USER.username,
            "creation_date": datetime(2023, 1, 1, 9, 0, 0),
            "send_states": {
                CURRENT_ADMIN.username: "pending",
                CURRENT_USER.username: "acknowledged",
            },
        }
        self.db.chatrooms.update_one(
            {"_id": self.room_id}, {"$push": {"messages": message}}
        )

        # add one more room with two messages, one acknowledged and one pending
        room1 = {
            "_id": ObjectId(),
            "name": "room1",
            "members": [CURRENT_ADMIN.username, CURRENT_USER.username],
            "messages": [
                {
                    "_id": ObjectId(),
                    "message": "test2",
                    "sender": CURRENT_USER.username,
                    "creation_date": datetime(2023, 1, 1, 9, 0, 0),
                    "send_states": {
                        CURRENT_ADMIN.username: "acknowledged",
                        CURRENT_USER.username: "acknowledged",
                    },
                },
                {
                    "_id": ObjectId(),
                    "message": "test2",
                    "sender": CURRENT_USER.username,
                    "creation_date": datetime(2023, 1, 1, 9, 0, 0),
                    "send_states": {
                        CURRENT_ADMIN.username: "pending",
                        CURRENT_USER.username: "acknowledged",
                    },
                },
            ],
        }
        self.db.chatrooms.insert_one(room1)

        self.chat_manager.bulk_set_message_sent_state(
            [self.room_id, room1["_id"]],
            [message["_id"], room1["messages"][1]["_id"]],
            CURRENT_ADMIN.username,
        )

        # expect the new message in the default room and the 2nd message in room1 to be updated
        # to sent
        db_state = self.db.chatrooms.find_one({"_id": self.room_id})
        self.assertIsNotNone(db_state)
        self.assertEqual(
            list(filter(lambda m: m["_id"] == message["_id"], db_state["messages"]))[0][
                "send_states"
            ][CURRENT_ADMIN.username],
            "sent",
        )
        other_room = self.db.chatrooms.find_one({"_id": room1["_id"]})
        self.assertIsNotNone(other_room)
        self.assertEqual(
            list(
                filter(
                    lambda m: m["_id"] == room1["messages"][1]["_id"],
                    other_room["messages"],
                )
            )[0]["send_states"][CURRENT_ADMIN.username],
            "sent",
        )


class ElasticsearchIntegrationTest(BaseResourceTestCase):
    def setUp(self) -> None:
        return super().setUp()

    def tearDown(self) -> None:
        super().tearDown()

        # clean elasticsearch index, if there is one
        response = requests.delete(
            "{}/test?ignore_unavailable=true".format(
                global_vars.elasticsearch_base_url
            ),
            auth=(
                global_vars.elasticsearch_username,
                global_vars.elasticsearch_password,
            ),
        )
        if response.status_code != 200:
            print(response.content)

    def test_dict_or_list_values_to_str(self):
        """
        expect: successfully flatten out dict or list values into a single str,
        effectively removing dict keys.
        """
        es = ElasticsearchConnector()

        # dict
        d = {"key1": "value1", "key2": "value2"}
        self.assertEqual(es._dict_or_list_values_to_str(d), "value1 value2")

        # list
        l = ["value1", "value2"]
        self.assertEqual(es._dict_or_list_values_to_str(l), "value1 value2")

        # mixed
        l = ["value1", {"key1": "value1", "key2": "value2"}]
        self.assertEqual(es._dict_or_list_values_to_str(l), "value1 value1 value2")

    def test_on_insert(self):
        """
        expect: successfully replicate profile document to elasticsearch
        """

        user_id = ObjectId()
        test_profile = {
            "_id": user_id,
            "username": "test_admin",
            "role": "guest",
            "follows": [],
            "bio": "test",
            "institution": "test",
            "profile_pic": "default_profile_pic.jpg",
            "first_name": "Test",
            "last_name": "Admin",
            "gender": "male",
            "address": "test",
            "birthday": "2023-01-01",
            "experience": ["test", "test"],
            "expertise": "test",
            "languages": ["german", "english"],
            "ve_ready": True,
            "excluded_from_matching": False,
            "ve_interests": ["test", "test"],
            "ve_goals": ["test", "test"],
            "preferred_formats": ["test"],
            "research_tags": ["test"],
            "courses": [
                {"title": "test", "academic_course": "test", "semester": "test"}
            ],
            "educations": [
                {
                    "institution": "test",
                    "degree": "test",
                    "department": "test",
                    "timestamp_from": "2023-01-01",
                    "timestamp_to": "2023-02-01",
                    "additional_info": "test",
                }
            ],
            "work_experience": [
                {
                    "position": "test",
                    "institution": "test",
                    "department": "test",
                    "timestamp_from": "2023-01-01",
                    "timestamp_to": "2023-02-01",
                    "city": "test",
                    "country": "test",
                    "additional_info": "test",
                }
            ],
            "ve_window": [
                {
                    "plan_id": ObjectId(),
                    "title": "test",
                    "description": "test",
                }
            ],
        }

        es = ElasticsearchConnector()
        es.on_insert(user_id, test_profile, "test")

        # check that the elastic document exists
        response = requests.get(
            "{}/{}/_doc/{}".format(global_vars.elasticsearch_base_url, "test", user_id),
            auth=(
                global_vars.elasticsearch_username,
                global_vars.elasticsearch_password,
            ),
        )
        self.assertEqual(response.status_code, 200)

    def test_on_update(self):
        """
        expect: successfully update the record of a profile document in elasticsearch
        by overriding it
        """

        # create a profile first
        user_id = ObjectId()
        test_profile = {
            "_id": user_id,
            "username": "test_admin",
            "role": "guest",
            "follows": [],
            "bio": "test",
            "institution": "test",
            "profile_pic": "default_profile_pic.jpg",
            "first_name": "Test",
            "last_name": "Admin",
            "gender": "male",
            "address": "test",
            "birthday": "2023-01-01",
            "experience": ["test", "test"],
            "expertise": "test",
            "languages": ["german", "english"],
            "ve_ready": True,
            "excluded_from_matching": False,
            "ve_interests": ["test", "test"],
            "ve_goals": ["test", "test"],
            "preferred_formats": ["test"],
            "research_tags": ["test"],
            "courses": [
                {"title": "test", "academic_course": "test", "semester": "test"}
            ],
            "educations": [
                {
                    "institution": "test",
                    "degree": "test",
                    "department": "test",
                    "timestamp_from": "2023-01-01",
                    "timestamp_to": "2023-02-01",
                    "additional_info": "test",
                }
            ],
            "work_experience": [
                {
                    "position": "test",
                    "institution": "test",
                    "department": "test",
                    "timestamp_from": "2023-01-01",
                    "timestamp_to": "2023-02-01",
                    "city": "test",
                    "country": "test",
                    "additional_info": "test",
                }
            ],
            "ve_window": [
                {
                    "plan_id": ObjectId(),
                    "title": "test",
                    "description": "test",
                }
            ],
        }
        es = ElasticsearchConnector()
        requests.put(
            "{}/{}/_doc/{}".format(
                global_vars.elasticsearch_base_url, "test", str(user_id)
            ),
            json=util.json_serialize_response(test_profile),
            auth=(
                global_vars.elasticsearch_username,
                global_vars.elasticsearch_password,
            ),
        )

        # now update the profile
        test_profile["username"] = "updated"
        es.on_update(user_id, "test", test_profile)

        # check that the elastic document exists and the username was updated
        response = requests.get(
            "{}/{}/_doc/{}".format(global_vars.elasticsearch_base_url, "test", user_id),
            auth=(
                global_vars.elasticsearch_username,
                global_vars.elasticsearch_password,
            ),
        )
        self.assertEqual(response.status_code, 200)
        self.assertEqual(response.json()["_source"]["username"], "updated")

    def test_on_delete(self):
        """
        expect: successfully remove a profile from the elasticsearch index
        """

        # create a profile first
        user_id = ObjectId()
        test_profile = {
            "_id": user_id,
            "username": "test_admin",
            "role": "guest",
            "follows": [],
            "bio": "test",
            "institution": "test",
            "profile_pic": "default_profile_pic.jpg",
            "first_name": "Test",
            "last_name": "Admin",
            "gender": "male",
            "address": "test",
            "birthday": "2023-01-01",
            "experience": ["test", "test"],
            "expertise": "test",
            "languages": ["german", "english"],
            "ve_ready": True,
            "excluded_from_matching": False,
            "ve_interests": ["test", "test"],
            "ve_goals": ["test", "test"],
            "preferred_formats": ["test"],
            "research_tags": ["test"],
            "courses": [
                {"title": "test", "academic_course": "test", "semester": "test"}
            ],
            "educations": [
                {
                    "institution": "test",
                    "degree": "test",
                    "department": "test",
                    "timestamp_from": "2023-01-01",
                    "timestamp_to": "2023-02-01",
                    "additional_info": "test",
                }
            ],
            "work_experience": [
                {
                    "position": "test",
                    "institution": "test",
                    "department": "test",
                    "timestamp_from": "2023-01-01",
                    "timestamp_to": "2023-02-01",
                    "city": "test",
                    "country": "test",
                    "additional_info": "test",
                }
            ],
            "ve_window": [
                {
                    "plan_id": ObjectId(),
                    "title": "test",
                    "description": "test",
                }
            ],
        }
        es = ElasticsearchConnector()
        requests.put(
            "{}/{}/_doc/{}".format(
                global_vars.elasticsearch_base_url, "test", str(user_id)
            ),
            json=util.json_serialize_response(test_profile),
            auth=(
                global_vars.elasticsearch_username,
                global_vars.elasticsearch_password,
            ),
        )

        # now delete the profile
        es.on_delete(user_id, "test")

        # check that no elastic document with this id exists
        response = requests.get(
            "{}/{}/_doc/{}".format(global_vars.elasticsearch_base_url, "test", user_id),
            auth=(
                global_vars.elasticsearch_username,
                global_vars.elasticsearch_password,
            ),
        )
        self.assertEqual(response.status_code, 404)

    def test_search_profile_match(self):
        pass


class NotificationIntegrationTest(BaseResourceTestCase):
    pass<|MERGE_RESOLUTION|>--- conflicted
+++ resolved
@@ -158,13 +158,7 @@
             learning_activity="test",
             has_tasks=True,
             tasks=[Task()],
-<<<<<<< HEAD
-=======
-            evaluation_tools=["test", "test"],
-            attachments=[ObjectId()],
-            custom_attributes={"test": "test"},
             original_plan=ObjectId(),
->>>>>>> 23a0690d
         )
 
     def create_target_group(self, name: str) -> TargetGroup:
