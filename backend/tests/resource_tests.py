--- conflicted
+++ resolved
@@ -3,11 +3,8 @@
 import os
 import time
 from unittest import TestCase
-<<<<<<< HEAD
 from bson import ObjectId
 import gridfs
-=======
->>>>>>> 9e7dc392
 
 from dotenv import load_dotenv
 import pymongo
@@ -49,7 +46,6 @@
 from resources.planner.ve_plan import VEPlanResource
 import util
 
-<<<<<<< HEAD
 # don't change, these values match with the ones in BaseHandler
 CURRENT_ADMIN = User(
     "test_admin", "aaaaaaaa-bbbb-0000-cccc-dddddddddddd", "test_admin@mail.de"
@@ -58,6 +54,8 @@
     "test_user", "aaaaaaaa-bbbb-0000-cccc-dddddddddddd", "test_user@mail.de"
 )
 
+load_dotenv()
+
 
 def setUpModule():
     """
@@ -65,13 +63,10 @@
     unittest will call this method itself.
     """
 
-    with open(options.config) as json_file:
-        config = json.load(json_file)
-
-    global_vars.mongodb_host = config["mongodb_host"]
-    global_vars.mongodb_port = config["mongodb_port"]
-    global_vars.mongodb_username = config["mongodb_username"]
-    global_vars.mongodb_password = config["mongodb_password"]
+    global_vars.mongodb_host = os.getenv("MONGODB_HOST", "localhost")
+    global_vars.mongodb_port = int(os.getenv("MONGODB_PORT", "27017"))
+    global_vars.mongodb_username = os.getenv("MONGODB_USERNAME")
+    global_vars.mongodb_password = os.getenv("MONGODB_PASSWORD")
     global_vars.mongodb_db_name = "test_db"
 
 
@@ -997,15 +992,11 @@
         """
         expect: set visibility attribute to True if it was False and False if it was True
         """
-=======
-load_dotenv()
->>>>>>> 9e7dc392
 
         current_visibility = self.default_space["invisible"]
         space_manager = Spaces(self.db)
         space_manager.toggle_visibility(self.space_name)
 
-<<<<<<< HEAD
         space = self.db.spaces.find_one({"name": self.space_name})
         self.assertEqual(space["invisible"], not current_visibility)
 
@@ -1013,13 +1004,6 @@
         space_manager.toggle_visibility(self.space_name)
         space = self.db.spaces.find_one({"name": self.space_name})
         self.assertEqual(space["invisible"], current_visibility)
-=======
-    global_vars.mongodb_host = os.getenv("MONGODB_HOST", "localhost")
-    global_vars.mongodb_port = int(os.getenv("MONGODB_PORT", "27017"))
-    global_vars.mongodb_username = os.getenv("MONGODB_USERNAME")
-    global_vars.mongodb_password = os.getenv("MONGODB_PASSWORD")
-    global_vars.mongodb_db_name = "test_db"
->>>>>>> 9e7dc392
 
     def test_leave_space_member(self):
         """
