--- conflicted
+++ resolved
@@ -12,11 +12,8 @@
 from tornado.options import options
 from tornado.testing import AsyncHTTPTestCase
 
-<<<<<<< HEAD
 from resources.elasticsearch_integration import ElasticsearchConnector
 from resources.network.acl import ACL
-=======
->>>>>>> 0cbdaae5
 import global_vars
 from main import make_app
 from model import (
