--- conflicted
+++ resolved
@@ -7801,13 +7801,7 @@
             learning_activity="test",
             has_tasks=True,
             tasks=[Task()],
-<<<<<<< HEAD
-=======
-            evaluation_tools=["test", "test"],
-            attachments=[ObjectId()],
-            custom_attributes={"test": "test"},
             original_plan=ObjectId(),
->>>>>>> 23a0690d
         )
 
     def create_target_group(self, name: str) -> TargetGroup:
@@ -8940,13 +8934,7 @@
                     "learning_activity": None,
                     "has_tasks": False,
                     "tasks": [],
-<<<<<<< HEAD
-=======
-                    "evaluation_tools": [],
-                    "attachments": [],
-                    "custom_attributes": {},
                     "original_plan": None,
->>>>>>> 23a0690d
                 },
                 {
                     "_id": ObjectId(),
@@ -8959,13 +8947,7 @@
                     "learning_activity": None,
                     "has_tasks": False,
                     "tasks": [],
-<<<<<<< HEAD
-=======
-                    "evaluation_tools": [],
-                    "attachments": [],
-                    "custom_attributes": {},
                     "original_plan": None,
->>>>>>> 23a0690d
                 },
             ],
         }
@@ -9002,13 +8984,7 @@
                         Task(task_formulation="test").to_dict(),
                         Task(task_formulation="test").to_dict(),
                     ],
-<<<<<<< HEAD
-=======
-                    "evaluation_tools": [],
-                    "attachments": [],
-                    "custom_attributes": {},
                     "original_plan": None,
->>>>>>> 23a0690d
                 },
             ],
         }
