--- conflicted
+++ resolved
@@ -40,18 +40,9 @@
         # ObjectIds also get returned as str representation
         elif isinstance(doc, ObjectId):
             result_str = str(doc)
-<<<<<<< HEAD
-        # ints get converted to str
-        elif isinstance(doc, int):
-            result_str = str(doc)
-        # None values are ignored
-        elif doc is None:
-            pass
-=======
         # ints get returned as str representation
         elif isinstance(doc, int):
             result_str = str(doc)
->>>>>>> 3cb072da
         # lists get flattened, if values are str, they remain str,
         # dicts or nested lists get flattened recursively
         elif isinstance(doc, list):
