from typing import Optional
from bson import ObjectId
import json
import requests

from tornado.options import options

import global_vars
import util


class ElasticsearchConnector:
    """
    Replicator from MongoDB to Elasticsearch to enable better
    full-text and fuzzy search than the native MongoDB text search.
    """

    def __init__(self):
        pass

    def _dict_or_list_values_to_str(self, doc: dict | list) -> str:
        """
        concatenates all values of a dict or list into a single string,
        if the values are lists or dicts, they are flattened and only
        the values are appended (dict keys are lost).

        Any combination of nested dicts and lists is supported, e.g.:
        ["a", "b", {"c": "d", "e": "f"}, ["g", "h", {"i": "j"}]]
        will be transformed into:
        "a b d f g h j"

        This function is used as a helper to flatten out nested objects before
        they are inserted into the elasticsearch index, because that way the
        search algorithms only deal with text, which they are optimized for.
        """

        result_str = ""
        # for the recursion base case: str remains as str
        if isinstance(doc, str):
            result_str = doc
        # ObjectIds also get returned as str representation
        elif isinstance(doc, ObjectId):
            result_str = str(doc)
        # ints get returned as str representation
        elif isinstance(doc, int):
            result_str = str(doc)
        # lists get flattened, if values are str, they remain str,
        # dicts or nested lists get flattened recursively
        elif isinstance(doc, list):
            for elem in doc:
                result_str = " ".join(
                    [result_str, self._dict_or_list_values_to_str(elem)]
                )
        # dicts get flattened, i.e. only values of base entries are kept and
        # concatenated into the single string, keys are lost.
        # if dict values are lists or nested dicts, the are flattened recursively
        elif isinstance(doc, dict):
            for value in doc.values():
                result_str = " ".join(
                    [result_str, self._dict_or_list_values_to_str(value)]
                )
        # last fallback, any object gets flattened according to its __dict__
        elif isinstance(doc, object):
            result_str = " ".join(
                [result_str, self._dict_or_list_values_to_str(doc.__dict__)]
            )

        return result_str.strip()

    def on_insert(self, _id: str | ObjectId, document: dict, collection: str) -> None:
        """
        Replicate a new document to Elasticsearch.
        `_id` is the MongoDB ObjectId of the `document`, which in turn is the corresponding
        MongoDB record that should be replicated.
        `collection` is the same collection that the `document` is stored in inside MongoDB.
        """

        # catch test mode
        if options.test_admin or options.test_user:
            collection = "test"

        if isinstance(_id, ObjectId):
            _id = str(_id)

        # flatten all nested attributes into a single string
        for key, value in document.items():
            if isinstance(value, (dict, list)):
                document[key] = self._dict_or_list_values_to_str(value)

        # elasticsearch has pain with meta fields being inside documents
        if "_id" in document:
            del document["_id"]

        # apparently elasticsearch also has pain with empty date fields...
        if "birthday" in document:
            del document["birthday"]

        try:
            requests.put(
                "{}/{}/_doc/{}".format(
                    global_vars.elasticsearch_base_url, collection, _id
                ),
                json=util.json_serialize_response(document),
                auth=(
                    global_vars.elasticsearch_username,
                    global_vars.elasticsearch_password,
                ),
            )
        except Exception as e:
            print(e)

    def on_update(
        self,
        _id: str | ObjectId,
        collection: str,
        update_doc: dict,
    ) -> None:
        """
        Replicate the update of a document to Elasticsearch.
        `_id` is the MongoDB ObjectId of the `update_doc`, which in turn is the corresponding
        updated MongoDB record that should be replicated.
        `collection` is the same collection that the `document` is stored in inside MongoDB.
        """

        # fully override doc by putting a new document with the same id
        self.on_insert(_id, update_doc, collection)

    def on_delete(self, _id: str | ObjectId, collection: str) -> None:
        """
        Delete the document from Elasticsearch.
        `_id` is the MongoDB ObjectId of the document that should be deleted.
        `collection` is the same collection that the document is stored in inside MongoDB.
        """

        # catch test mode
        if options.test_admin or options.test_user:
            collection = "test"

        if isinstance(_id, ObjectId):
            _id = str(_id)

        requests.delete(
            "{}/{}/_doc/{}".format(global_vars.elasticsearch_base_url, collection, _id),
            auth=(
                global_vars.elasticsearch_username,
                global_vars.elasticsearch_password,
            ),
        )

    def search_profile_match(
        self,
        profile: dict,
        query_expertise: Optional[str],
        query_lang: Optional[str],
        size: Optional[int] = 10,
        offset: Optional[int] = 0
    ) -> list[dict]:
        """
        Search for a matching partner to `profile` in Elasticsearch.

        `profile` is a dictionary containing the profile information of the user

        `query_expertise` set must query of expertises
        `query_lang` set must query of languages
        `size` is the number of results to return, default 10
        `offset` is the number of results to skip (used for pagination), default 0
        """

        if size is None:
            size = 10
        if offset is None:
            offset = 0

        # TODO assert expected keys in profile

        # flatten all nested attributes into a single string to
        # match documents in Elasticsearch, effectively resulting
        # in an OR match on all strings in the specified fields
        # between the supplied profile and the documents in Elasticsearch
        for key, value in profile.items():
            if isinstance(value, (dict, list)):
                profile[key] = self._dict_or_list_values_to_str(value)

        should_query = [
            {
                "match": {
                    "bio": {"query": profile["bio"], "fuzziness": "AUTO"},
                }
            },
            {
                "match": {
                    "experience": {
                        "query": profile["experience"],
                        "fuzziness": "AUTO",
                    },
                }
            },
            {
                "match": {
                    "expertise": {
                        "query": profile["expertise"],
                        "fuzziness": "AUTO",
                        "boost": 1.5,
                    },
                }
            },
            {
                "match": {
                    "languages": {
                        "query": profile["languages"],
                        "fuzziness": "AUTO",
                    },
                }
            },
            {
                "match": {
                    "ve_interests": {
                        "query": profile["ve_interests"],
                        "fuzziness": "AUTO",
                        "boost": 2,
                    },
                }
            },
            {
                "match": {
                    "ve_goals": {
                        "query": profile["ve_goals"],
                        "fuzziness": "AUTO",
                        "boost": 2,
                    },
                }
            },
            {
                "match": {
                    "preferred_format": {
                        "query": profile["preferred_format"],
                        "fuzziness": "AUTO",
                    },
                }
            },
            {
                "match": {
                    "research_tags": {
                        "query": profile["research_tags"],
                        "fuzziness": "AUTO",
                    },
                }
            },
            {
                "match": {
                    "courses": {
                        "query": json.dumps(profile["courses"]),
                        "fuzziness": "AUTO",
                    },
                }
            },
        ]

        must_query = []

        if query_expertise and query_expertise != "":
            must_query.append({
                "match": {
                    "expertise": {
                        "query": query_expertise,
                        "fuzziness": "AUTO"
                    }
                }
            })

        if query_lang and query_lang != "":
            must_query.append({
                "match": {
                    "languages": {
                        "query": query_lang,
                        "fuzziness": "AUTO"
                    }
                }
            })

        if not must_query:
            must_query = []

        query = {
            "from": offset,
            "size": size,
            "query": {
                "bool": {
                    # exclude the user itself from the search results
                    "must_not": [
                        {"match": {"username": profile["username"]}}
                    ],
                    "filter": [
                        {"match": {"excluded_from_matching": False}},
                    ],
                    "must": must_query,
                    "should": should_query,
                    "minimum_should_match": 0
                }
            },
        }

        response = requests.post(
            "{}/{}/_search?".format(global_vars.elasticsearch_base_url, "profiles"),
            auth=(
                global_vars.elasticsearch_username,
                global_vars.elasticsearch_password,
            ),
            json=query,
        )

<<<<<<< HEAD
        import pprint
        pprint.pprint(response.json())
        print(len(response.json()["hits"]["hits"]))

=======
>>>>>>> b289b77f
        return response.json()["hits"]["hits"]<|MERGE_RESOLUTION|>--- conflicted
+++ resolved
@@ -309,11 +309,8 @@
             json=query,
         )
 
-<<<<<<< HEAD
-        import pprint
-        pprint.pprint(response.json())
-        print(len(response.json()["hits"]["hits"]))
-
-=======
->>>>>>> b289b77f
+        # import pprint
+        # pprint.pprint(response.json())
+        # print(len(response.json()["hits"]["hits"]))
+
         return response.json()["hits"]["hits"]