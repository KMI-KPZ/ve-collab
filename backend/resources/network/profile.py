from typing import Dict, List, Optional
from bson import ObjectId

import gridfs
<<<<<<< HEAD
from pymongo import MongoClient, ReturnDocument
from resources.elasticsearch_integration import ElasticsearchConnector
=======
from pymongo.database import Database
>>>>>>> 0cbdaae5

from exceptions import (
    AlreadyFollowedException,
    NotFollowedException,
    ProfileDoesntExistException,
)
import util


class Profiles:
    """
    to use this class, acquire a mongodb connection first via::

        with util.get_mongodb() as db:
            profile_manager = Profiles(db)
            ...

    """

    def __init__(self, db: Database):
        self.db = db

        self.profile_attributes = {
            "bio": (str, type(None)),
            "institution": (str, type(None)),
            "first_name": (str, type(None)),
            "last_name": (str, type(None)),
            "gender": (str, type(None)),
            "address": (str, type(None)),
            "birthday": (str, type(None)),
            "experience": list,
            "expertise": (str, type(None)),
            "languages": list,
            "ve_ready": bool,
            "excluded_from_matching": bool,
            "ve_interests": list,
            "ve_goals": list,
            "preferred_formats": list,
            "research_tags": list,
            "courses": list,
            "educations": list,
            "work_experience": list,
            "ve_window": list,
        }

    def get_profile(self, username: str, projection: dict = None) -> Optional[Dict]:
        """
        get the profile data of the given user. optionally specify a projection
        to reduce query to the necessary fields (increases performance)
        :return: the profile data as a dict
        """

        return self.db.profiles.find_one({"username": username}, projection=projection)

    def get_all_profiles(self, projection: dict = None) -> List[Dict]:
        """
        get all profiles from the database. optionally specify a projection to
        reduce response to the necessary fields (increases performance)
        """

        return list(self.db.profiles.find(projection=projection))

    def get_bulk_profiles(
        self, usernames: List[str], projection: dict = None
    ) -> List[Dict]:
        """
        get the profiles of all the users specified in the `usernames` list.
        If any of the usernames in this list does not exist, it is skipped,
        meaning the length of the response list and the given list of usernames
        can differ.
        """

        return list(
            self.db.profiles.find(
                {"username": {"$in": usernames}}, projection=projection
            )
        )

    def insert_default_profile(
        self, username: str, first_name: str = "", last_name: str = ""
    ) -> Dict:
        """
        insert a default profile into the db, initializing the role as 'guest' and the
        default profile picture and setting all other values to false.
        Optionally, if known, the first and last name can be already set.
        :param username: the username of the new user
        :return: the freshly created profile
        """
        profile = {
            "username": username,
            "role": "guest",
            "follows": [],
            "bio": "",
            "institution": "",
            "profile_pic": "default_profile_pic.jpg",
            "first_name": first_name,
            "last_name": last_name,
            "gender": "",
            "address": "",
            "birthday": "",
            "experience": [""],
            "expertise": "",
            "languages": [],
            "ve_ready": True,
            "excluded_from_matching": False,
            "ve_interests": [""],
            "ve_goals": [""],
            "preferred_formats": [""],
            "research_tags": [],
            "courses": [],
            "educations": [],
            "work_experience": [],
            "ve_window": [],
        }
        result = self.db.profiles.insert_one(profile)

        # replicate the insert to elasticsearch
        ElasticsearchConnector().on_insert(result.inserted_id, profile, "profiles")

        return profile

    def insert_default_admin_profile(self, username: str) -> Dict:
        """
        insert a default admin profile into the db,
        initializing the role as 'admin' and the default profile picture and
        setting all other values to false.
        :param username: the username of the new user
        :return: the freshly created profile
        """

        profile = {
            "username": username,
            "role": "admin",
            "follows": [],
            "bio": "",
            "institution": "",
            "profile_pic": "default_profile_pic.jpg",
            "first_name": "",
            "last_name": "",
            "gender": "",
            "address": "",
            "birthday": "",
            "experience": [""],
            "expertise": "",
            "languages": [],
            "ve_ready": True,
            "excluded_from_matching": False,
            "ve_interests": [""],
            "ve_goals": [""],
            "preferred_formats": [""],
            "research_tags": [],
            "courses": [],
            "educations": [],
            "work_experience": [],
            "ve_window": [],
        }
        result = self.db.profiles.insert_one(profile)

        # replicate the insert to elasticsearch
        ElasticsearchConnector().on_insert(result.inserted_id, "profiles", profile)

        return profile

    def ensure_profile_exists(
        self,
        username: str,
        first_name: str = None,
        last_name: str = None,
        projection: Dict = None,
    ) -> Dict:
        """
        ensure that a profile exists for the given user and return it.
        if no profile exists, create a default one, and also let the
        acl create a default entry if it does not exist
        :param username: the username of which to check for a profile
        :param first_name: optional, the first name of the user
                           (only used for creation, can be added later)
        :param last_name: optional, the last name of the user
                          (only used for creation, can be added later)
        :return: the profile of the user, either existing or created
        """

        profile = self.get_profile(username, projection=projection)
        # create a profile if it does not exist
        if not profile:
            profile = self.insert_default_profile(username, first_name, last_name)

            # check if the guest role exists, since we might do this for the very first time
            from resources.network.acl import ACL

            with util.get_mongodb() as db:
                acl_manager = ACL(db)
                acl_manager.ensure_acl_entries("guest")

        return profile

    def get_follows(self, username: str) -> List[str]:
        """
        get the list of users the the given user follows
        :param username: the user the data is requested from
        :return: list of usernames the user follows, or an empty list
        """

        result = self.get_profile(username, projection={"_id": False, "follows": True})
        return result["follows"] if result else []

    def add_follows(self, username: str, username_to_follow: str) -> None:
        """
        let the user behind 'username' follow the user behind 'username_to_follow'.
        If the user is already following this person, an `AlreadyFollowedException`
        is thrown.
        :param username: the username of the user wanting to follow another one
        :param username_to_follow: the username the user wants to follow
        """

        update_result = self.db.profiles.update_one(
            {"username": username},
            {"$addToSet": {"follows": username_to_follow}},
        )

        # if no document was modified, the username is already in the follows set
        if update_result.modified_count != 1:
            raise AlreadyFollowedException()

    def remove_follows(self, username: str, username_to_unfollow: str) -> None:
        """
        let the user behind 'username' unfollow the user behind 'username_to_follow'.
        If the user is not following this person, a `NotFollowedException` is thrown.
        :param username: the username of the user wanting to unfollow another one
        :param username_to_follow: the username the user wants to unfollow
        """

        update_result = self.db.profiles.update_one(
            {"username": username}, {"$pull": {"follows": username_to_unfollow}}
        )

        # if no document was modified, the username was not in the follows set
        if update_result.modified_count != 1:
            raise NotFollowedException()

    def get_followers(self, username: str) -> List[str]:
        """
        get a list of usernames that follow the given user
        """

        return [
            user["username"]
            for user in self.db.profiles.find(
                {"follows": username}, projection={"_id": False, "username": True}
            )
        ]

    def get_role(self, username: str) -> str:
        """
        get the role of the user. If no profile exists for the user,
        a `ProfileDoesntExistException` is thrown.
        """

        role_result = self.get_profile(username, projection={"role": True})

        if not role_result:
            raise ProfileDoesntExistException()

        return role_result["role"]

    def set_role(self, username: str, role: str) -> None:
        """
        set the role of a user. If no profile exists for the user,
        a `ProfileDoesntExistException` is thrown.
        """

        update_result = self.db.profiles.update_one(
            {"username": username}, {"$set": {"role": role}}
        )
        # if no document was modified, the user profile doesnt exist
        if update_result.modified_count != 1:
            raise ProfileDoesntExistException()

    def check_role_exists(self, role: str) -> bool:
        """
        check if the given role exists, i.e. atleast one user has this role.
        :param role: the role to check for
        :return: True if the role exists, False otherwise
        """

        if self.db.profiles.find_one({"role": role}, projection={"_id": True}):
            return True
        else:
            return False

    def get_all_roles(self, keycloak_user_list: List[Dict]) -> List[dict]:
        """
        produce a list of dicts containing the following information:
        {"username": <username>, "role": <role>}
        by joining a list of keycloak user with our profile database on the username.
        This extra step is needed, because users are only recognized in our database
        when they first log in, but they should be referencable by other users before that.
        To achieve that, we create a profile for them if it does not already exist
        """

        existing_users_and_roles = self.get_all_profiles(
            projection={"_id": False, "username": True, "role": True}
        )

        ret_list = []

        # match the platform users and if they have, existing lionet roles
        for platform_user in keycloak_user_list:
            already_in = False
            for existing_user in existing_users_and_roles:
                if platform_user["username"] == existing_user["username"]:
                    ret_list.append(existing_user)
                    already_in = True
                    break
            if already_in:  # skip if user is already processed
                continue

            # if the user does not already exist, add him with guest role
            self.insert_default_profile(platform_user["username"])
            # manually create return entry
            # because otherwise non-json-serializable ObjectId is in payload
            ret_list.append(
                {
                    "username": platform_user["username"],
                    "role": "guest",
                }
            )

            # check once if the guest role was present
            # (once is enough, there might be many keycloak users coming in,
            # checking for the same role on everyone is useless overhead)
            # if there was no user that has been added as guest, we dont even
            # need to do the check at all because this statement would always
            # be skipped
            checked_guest_role_present = False
            if not checked_guest_role_present:
                from resources.network.acl import ACL

                with util.get_mongodb() as db:
                    acl_manager = ACL(db)
                    acl_manager.ensure_acl_entries("guest")
                checked_guest_role_present = True

        return ret_list

    def get_distinct_roles(self) -> List[str]:
        """
        get a list of distinct roles, i.e. all roles that atleast one user has
        """

        return self.db.profiles.distinct("role")

    def get_profile_pic(self, username: str) -> str:
        """
        get the profile pic of the given user, or the default value, if he has not set
        a custom profile picture
        """

        profile = self.get_profile(
            username, projection={"_id": False, "profile_pic": True}
        )
        return profile["profile_pic"] if profile else "default_profile_pic.jpg"

    def update_profile_information(
        self,
        username: str,
        updated_profile: Dict,
        profile_pic: bytes = None,
        profile_pic_content_type: str = None,
    ) -> Optional[ObjectId]:
        """
        update the profile information including (optionally) the profile picture.
        The following keys are necessary in the `updated_profile` dict:
        see `self.profile_attributes` of class `Profiles`
        The following keys are optional:
        profile_pic

        If a profile_pic was updated, its inserted _id is returned, otherwise (regular
        update of profile data) None is returned.
        """

        # verify space has all the necessary attributes
        # if not all(attr in updated_profile for attr in self.profile_attributes.keys()):
        #    raise ValueError("Profile misses required attribute")

        # verify types of attributes
        for attr_key in updated_profile:
            if attr_key in self.profile_attributes:
                if not isinstance(
                    updated_profile[attr_key], self.profile_attributes[attr_key]
                ):
                    raise TypeError(
                        "Type mismatch on attribute '{}'. expected type '{}', got '{}'".format(
                            attr_key,
                            self.profile_attributes[attr_key],
                            updated_profile[attr_key],
                        )
                    )

        # handle optional profile image
        if "profile_pic" in updated_profile:
            # if dict supplies one, we need the actual image
            if profile_pic is None:
                raise TypeError(
                    """if profile_pic is supplied in the dict, 
                    provide an actual image as bytes!"""
                )

            # save image to gridfs
            fs = gridfs.GridFS(self.db)
            _id = fs.put(
                profile_pic,
                filename=updated_profile["profile_pic"],
                content_type=profile_pic_content_type,
                metadata={"uploader": "system"},
            )
            updated_profile["profile_pic"] = _id

        result = self.db.profiles.find_one_and_update(
            {"username": username},
            {
                "$set": updated_profile,
                # set default values only on insert
                "$setOnInsert": {"username": username, "role": "guest", "follows": []},
            },
            upsert=True,
            return_document=ReturnDocument.AFTER,
            projection={"_id": True},
        )

        # replicate the update to elasticsearch
        updated_profile["username"] = username
        ElasticsearchConnector().on_update(result["_id"], "profiles", updated_profile)

        return (
            updated_profile["profile_pic"] if "profile_pic" in updated_profile else None
        )

    def get_profile_snippets(self, usernames: List[str]) -> List[Dict]:
        """
        request the profile snippet (i.e. username, first_name, last_name, institution
        and profile_pic) for every given username in `usernames` and return them as
        a Dict.
        If any of the usernames has no profile, it is omitted from the response,
        meaning the length of the response list and the given list of usernames
        might differ.
        """

        if not isinstance(usernames, list):
            raise TypeError(
                "expected type 'list' for argument 'usernames', got {}".format(
                    type(usernames)
                )
            )

        if not usernames:
            return []

        profiles = self.get_bulk_profiles(
            usernames,
            projection={
                "_id": False,
                "username": True,
                "first_name": True,
                "last_name": True,
                "institution": True,
                "profile_pic": True,
            },
        )
        return profiles

    def get_matching_exclusion(self, username: str) -> bool:
        """
        Retrieve the information from the profile if a user given by its username
        is currently excluded from matching.

        Returns a boolean indication if the user is excluded or not.

        If no profile exists for the user, a `ProfileDoesntExistException` is thrown.
        """
        result = self.get_profile(username, projection={"excluded_from_matching": True})

        if not result:
            raise ProfileDoesntExistException()

        return result["excluded_from_matching"]<|MERGE_RESOLUTION|>--- conflicted
+++ resolved
@@ -2,12 +2,9 @@
 from bson import ObjectId
 
 import gridfs
-<<<<<<< HEAD
-from pymongo import MongoClient, ReturnDocument
+from pymongo import ReturnDocument
+from pymongo.database import Database
 from resources.elasticsearch_integration import ElasticsearchConnector
-=======
-from pymongo.database import Database
->>>>>>> 0cbdaae5
 
 from exceptions import (
     AlreadyFollowedException,
@@ -167,7 +164,7 @@
         result = self.db.profiles.insert_one(profile)
 
         # replicate the insert to elasticsearch
-        ElasticsearchConnector().on_insert(result.inserted_id, "profiles", profile)
+        ElasticsearchConnector().on_insert(result.inserted_id, profile, "profiles")
 
         return profile
 
