import tornado
import uuid
import json
<<<<<<< HEAD
import signing
import nacl.encoding
=======
import SOCIALSERV_CONSTANTS
import signing
import nacl.signing
>>>>>>> 6bdb969b
from tornado.ioloop import PeriodicCallback
from tornado import gen
from tornado.websocket import websocket_connect
from asyncio import get_event_loop
from token_cache_client import get_token_cache
from tornado.options import options


the_websocket_client = None
async def get_socket_instance():
    global the_websocket_client
    if the_websocket_client is None:
<<<<<<< HEAD
        the_websocket_client = Client(tornado.httpclient.HTTPRequest("ws://localhost:8888/websocket", validate_cert=False,
=======
        if options.dev:
            the_websocket_client = Client("ws://localhost:88810/websocket")
        else:
            the_websocket_client = Client(tornado.httpclient.HTTPRequest("ws://localhost:" + str(SOCIALSERV_CONSTANTS.PLATFORM_PORT) + "/websocket", validate_cert=False,
>>>>>>> 6bdb969b
                                          body=json.dumps({"type": "module_socket_connect", "module": "SocialServ"}), allow_nonstandard_methods=True))
        await the_websocket_client._await_init()
    return the_websocket_client


class Client(object):
    def __init__(self, url):
        """
        Do not create an instance of this class yourself, use the provided function "get_socket_instance()" instead!
        """
        self.url = url
        self.futures = {}
        self.ws = None

    async def _await_init(self):
        await self.connect()
        PeriodicCallback(self.keep_alive, 20000).start()

    async def connect(self):
        print("trying to connect to platform")
        self.ws = await websocket_connect(self.url)
        print("connected to platform")
        self.run()

    @gen.coroutine
    def run(self):
        while True:
            msg = yield self.ws.read_message()
            if msg is None:  # could also use a "cancel message"
                print("connection closed")
                self.ws = None
                break
            else:
                self.on_message(msg)

    def on_message(self, msg):
        json_message = tornado.escape.json_decode(msg)
        print("SocialServ received message: ")
        print(json_message)

        if "type" in json_message:
            if json_message["type"] == "signature_verification_error":
                raise RuntimeError("Platform could not validate signature")
            elif json_message["type"] == "user_login":
<<<<<<< HEAD
                get_token_cache().insert(json_message["access_token"], json_message["username"], json_message["email"], json_message["id"], json_message["role"])
=======
                get_token_cache().insert(json_message["access_token"], json_message["username"], json_message["email"], json_message["id"])
>>>>>>> 6bdb969b

            elif json_message["type"] == "user_logout":
                get_token_cache().remove(json_message["access_token"])

            else:
                resolve_id = json_message['resolve_id']
                if resolve_id in self.futures:
                    self.futures[resolve_id].set_result(json_message)

    def write(self, message):
<<<<<<< HEAD
        message["origin"] = "SocialServ"
        resolve_id = str(uuid.uuid4())
        message["resolve_id"] = resolve_id
=======
        message['origin'] = "SocialServ"
        resolve_id = str(uuid.uuid4())
        message['resolve_id'] = resolve_id
>>>>>>> 6bdb969b
        sign_key = signing.get_signing_key()
        msg_str = tornado.escape.json_encode(message)
        signed = sign_key.sign(msg_str.encode("utf8"), encoder=nacl.encoding.Base64Encoder)
        signed_str = signed.decode("utf8")

        wrapped_message = {"signed_msg": signed_str,
                           "origin": "SocialServ",
                           "resolve_id": resolve_id}

        self.ws.write_message(tornado.escape.json_encode(wrapped_message))

        loop = get_event_loop()
        fut = loop.create_future()
        self.futures[resolve_id] = fut

        return fut

    async def keep_alive(self):
        if self.ws is None:
            print("reconnecting")
            await self.connect()<|MERGE_RESOLUTION|>--- conflicted
+++ resolved
@@ -1,19 +1,14 @@
 import tornado
 import uuid
 import json
-<<<<<<< HEAD
-import signing
-import nacl.encoding
-=======
 import SOCIALSERV_CONSTANTS
 import signing
 import nacl.signing
->>>>>>> 6bdb969b
 from tornado.ioloop import PeriodicCallback
 from tornado import gen
 from tornado.websocket import websocket_connect
 from asyncio import get_event_loop
-from token_cache_client import get_token_cache
+from socialserv_token_cache import get_token_cache
 from tornado.options import options
 
 
@@ -21,14 +16,10 @@
 async def get_socket_instance():
     global the_websocket_client
     if the_websocket_client is None:
-<<<<<<< HEAD
-        the_websocket_client = Client(tornado.httpclient.HTTPRequest("ws://localhost:8888/websocket", validate_cert=False,
-=======
         if options.dev:
             the_websocket_client = Client("ws://localhost:88810/websocket")
         else:
             the_websocket_client = Client(tornado.httpclient.HTTPRequest("ws://localhost:" + str(SOCIALSERV_CONSTANTS.PLATFORM_PORT) + "/websocket", validate_cert=False,
->>>>>>> 6bdb969b
                                           body=json.dumps({"type": "module_socket_connect", "module": "SocialServ"}), allow_nonstandard_methods=True))
         await the_websocket_client._await_init()
     return the_websocket_client
@@ -73,11 +64,7 @@
             if json_message["type"] == "signature_verification_error":
                 raise RuntimeError("Platform could not validate signature")
             elif json_message["type"] == "user_login":
-<<<<<<< HEAD
-                get_token_cache().insert(json_message["access_token"], json_message["username"], json_message["email"], json_message["id"], json_message["role"])
-=======
                 get_token_cache().insert(json_message["access_token"], json_message["username"], json_message["email"], json_message["id"])
->>>>>>> 6bdb969b
 
             elif json_message["type"] == "user_logout":
                 get_token_cache().remove(json_message["access_token"])
@@ -88,15 +75,9 @@
                     self.futures[resolve_id].set_result(json_message)
 
     def write(self, message):
-<<<<<<< HEAD
-        message["origin"] = "SocialServ"
-        resolve_id = str(uuid.uuid4())
-        message["resolve_id"] = resolve_id
-=======
         message['origin'] = "SocialServ"
         resolve_id = str(uuid.uuid4())
         message['resolve_id'] = resolve_id
->>>>>>> 6bdb969b
         sign_key = signing.get_signing_key()
         msg_str = tornado.escape.json_encode(message)
         signed = sign_key.sign(msg_str.encode("utf8"), encoder=nacl.encoding.Base64Encoder)
