# SocialServ

This is a simple implementation of a social network. It provides all standard functionality such as posting, liking, following, etc.

## Prerequisites:

- Install [MongoDB](https://docs.mongodb.com/manual/installation/) for your OS on default port

- This project is not supposed to be standalone, but rather used in our [platform application](https://github.com/Smunfr/sse-platform). Therefore you first need to install this platform. Follow the instructions in the repository.

## Installation

- you can install the social network's requirements using pip. simply execute:
  ```sh
  $ pip install -r requirements.txt
  ```
  Thats all you need to do.

## Running the social network

- for debugging and developing:
  start dummy_platform.py in a separate terminal:
  ```sh
  $ python3 dummy_platform.py
  ```
  In another terminal window, start the actual social network with the standalone flag:
  ```sh
  $ python3 main.py --standalone_dev
  ```
  In this mode no authentication is required and there are only dummy users for testing.

- for production situation:
  - fire up the platform application (please refer to the guide in the repo)
  - open up the platform in the browser and log in with the admin account       (important, only admin can start modules). This admin account has to be created with the --create_admin flag when starting the platform
  - If you have done everything correctly, you should see a list of available modules. Hit download on SocialServ. If it does not work on the first go, try again after some time, the Github API is mean sometimes.
  - after it is downloaded a "start" button should appear. Click it, and SocialServ will get started. Click on the port number to get redirected.
  - Now all users can see upon logging in to the platform the SocialServ is running and can redirect to it and use it.

<<<<<<< HEAD
  Login to Platform         |  Admin View | User View
  :-------------------------:|:-------------------------:|:-------------------------:
  ![login](Features/platform/login.png "login")  | ![Admin Platform](Features/platform/admin.png) | ![user](Features/platform/user.png)
=======
 Login to Platform | Admin View | User View
 :-------------------------:|:-------------------------:|:-------------------------:
 ![login](Features/platform/login.png)  | ![Admin Platform](Features/platform/admin.png) | ![Admin Platform](Features/platform/user.png)
>>>>>>> 4288c663


## Features
The pictures below show examples for the current visualization state of the features.
### Newsfeed, Streaming and Timelines

The most important feature of this social network is the **Newsfeed** with it's ability to **post**, **review** and **interact** with data.

There are different types of timelines:
  - your **personal timeline**: i.e. your posts, posts of users you follow, posts in spaces you are in
  - another **users timeline** (e.g. for his profile)
  - timeline of a certain **space**
  - timeline of **all posts** (all users and all spaces) for admin purposes

Timelines are getting updated automatically and by scrolling down the page.
#### Post:
- **Text** (required)
- **Tags** (optional)
- **Multiple Audio-, Video- and Documentfiles** (optional)
- **Voice Messages** (optional)
>![Post](Features/Post.png "Post")

#### Review & Interact:
- **like** other people's posts (and see people who liked your posts)
- **comment** posts
- **delete** your posts and comments if you dont want to share them anymore
>![ReviewPost](Features/ReviewPost.png)
---
- **share** posts into your timeline or into workspaces (reposting)
>![SharePost](Features/SharePost.png "SharePost") <br>
---
- **repost** View
>![ReviewSharePost](Features/ReviewSharePost.png "ReviewSharePost")

### Profiles
#### Create your own profile
- **customize** your profile
>![YourProfile](Features/YourProfile.png "YourProfile")
---
>![UpdateYourProfile](Features/UpdateYourProfile.png "UpdateYourProfile")

#### Search and watch other peoples profile
- **search** Users by name
>![SearchUsers](Features/SearchUsers.png "SearchUsers")
- **follow** People u like or just read their latest posts
>![FollowUser](Features/FollowUser.png "FollowUser")

### Workspaces
Create your own Workspaces            |  SocialServ as a Workspace
:-------------------------:|:-------------------------:
![CreateSpaces](Features/CreateSpaces.png "CreateSpaces")  | <img src="Features/Space.png" alt="drawing" width="1000"/><|MERGE_RESOLUTION|>--- conflicted
+++ resolved
@@ -36,15 +36,9 @@
   - after it is downloaded a "start" button should appear. Click it, and SocialServ will get started. Click on the port number to get redirected.
   - Now all users can see upon logging in to the platform the SocialServ is running and can redirect to it and use it.
 
-<<<<<<< HEAD
-  Login to Platform         |  Admin View | User View
-  :-------------------------:|:-------------------------:|:-------------------------:
-  ![login](Features/platform/login.png "login")  | ![Admin Platform](Features/platform/admin.png) | ![user](Features/platform/user.png)
-=======
  Login to Platform | Admin View | User View
  :-------------------------:|:-------------------------:|:-------------------------:
  ![login](Features/platform/login.png)  | ![Admin Platform](Features/platform/admin.png) | ![Admin Platform](Features/platform/user.png)
->>>>>>> 4288c663
 
 
 ## Features
